[package]
name = "shadowsocks-service"
version = "1.15.0"
authors = ["Shadowsocks Contributors"]
description = "shadowsocks is a fast tunnel proxy that helps you bypass firewalls."
repository = "https://github.com/shadowsocks/shadowsocks-rust"
readme = "README.md"
documentation = "https://docs.rs/shadowsocks-service"
keywords = ["shadowsocks", "proxy", "socks", "socks5", "firewall"]
license = "MIT"
edition = "2021"

[badges]
maintenance = { status = "passively-maintained" }

[features]
default = [
    "local",
    "server",
    "manager",
    "stream-cipher",
    "local-flow-stat",
    "trust-dns",
    "local-dns",
    "local-http",
    "local-redir",
    "local-tunnel",
    "local-socks4",
    "local-maintain",
    "local-signed-info",
    "local-fake-mode",
    "local-android-protect",
    "server-maintain",
    "server-limit",
    "server-mock",
    "rate-limit",
    "env-crypt",
    "sniffer-bittorrent",
    "sniffer-http",
    "sniffer-tls",
    "transport-ws",
    "transport-tls",
    "trojan",
    "vless",
    "tuic",
]

full = [
    "local",
    "server",
    "manager",
    "trust-dns",
    "local-http",
    "local-dns",
    "local-redir",
    "local-tunnel",
    "local-socks4",
    "local-maintain",
    "server-maintain",
    "server-limit",
    "server-mock",
    "rate-limit",
    "sniffer-bittorrent",
    "sniffer-http",
    "sniffer-tls",
    "transport-ws",
    "transport-tls",
    "transport-mkcp",
    "transport-skcp",
    "trojan",
    "vless",
    "tuic",
]

# Enable local server
local = []
local-maintain = ["hyper"]
local-signed-info = ["cryptographic-message-syntax", "x509-certificate", "zip"]
local-fake-mode = []
local-android-protect = []

# Enable remote server
server = []
server-maintain = ["hyper", "csv"]
server-limit = []
server-mock = ["trust-dns-resolver"]

# Enable manager server
manager = ["server"]

# Enable Rate limit
rate-limit = ["shadowsocks/rate-limit", "nonzero_ext"]

# Enable Sniffer
sniffer = []
sniffer-bittorrent = ["sniffer"]
sniffer-http = ["sniffer"]
sniffer-tls = ["sniffer"]

# env-crypt
env-crypt = ["aes", "block-modes"]

# enable transport
transport = []
transport-ws = ["transport", "shadowsocks/transport-ws"]
transport-tls = ["transport", "shadowsocks/transport-tls"]
transport-mkcp = ["transport", "shadowsocks/transport-mkcp"]
transport-skcp = ["transport", "shadowsocks/transport-skcp"]

# enable protocol
trojan = ["shadowsocks/trojan"]
vless = ["shadowsocks/vless"]
tuic = ["shadowsocks/tuic"]

# Enables trust-dns for replacing tokio's builtin DNS resolver
trust-dns = ["trust-dns-resolver", "shadowsocks/trust-dns"]
dns-over-tls = ["trust-dns", "trust-dns-resolver/dns-over-tls", "trust-dns-resolver/dns-over-rustls"]
dns-over-https = ["trust-dns", "trust-dns-resolver/dns-over-https", "trust-dns-resolver/dns-over-https-rustls"]

# Enable DNS-relay
local-dns = ["local", "trust-dns"]
# Backward compatibility, DO NOT USE
local-dns-relay = ["local-dns"]
# Enable client flow statistic report
# Currently is only used in Android
local-flow-stat = ["local", "shadowsocks/flow-stat"]
# Enable HTTP protocol for sslocal
local-http = ["local", "hyper", "tower"]
local-http-native-tls = ["local-http", "tokio-native-tls", "native-tls"]
local-http-rustls = ["local-http", "tokio-rustls", "webpki-roots", "rustls-native-certs"]
# Enable REDIR protocol for sslocal
# (transparent proxy)
local-redir = ["local"]
# Enable tunnel protocol for sslocal
local-tunnel = ["local"]
# Enable socks4 protocol for sslocal
local-socks4 = ["local"]
# Enable Tun interface protocol for sslocal
local-tun = ["local", "etherparse", "tun", "smoltcp"]

# Enable Stream Cipher Protocol
# WARN: Stream Cipher Protocol is proved to be insecure
# https://github.com/shadowsocks/shadowsocks-rust/issues/373
# Users should always avoid using these ciphers in practice
stream-cipher = ["shadowsocks/stream-cipher"]

# Enable extra AEAD ciphers
# WARN: These non-standard AEAD ciphers are not officially supported by shadowsocks community
aead-cipher-extra = ["shadowsocks/aead-cipher-extra"]

# Enable AEAD 2022
aead-cipher-2022 = ["shadowsocks/aead-cipher-2022"]
# Enable AEAD 2022 with extra ciphers
aead-cipher-2022-extra = ["shadowsocks/aead-cipher-2022-extra"]

# Enable detection against replay attack
security-replay-attack-detect = ["shadowsocks/security-replay-attack-detect"]

# Enable ARMv8 related optimizations
armv8 = ["shadowsocks/armv8"]
# Enable NEON releated optimizations
neon = ["shadowsocks/neon"]

[dependencies]
log = "0.4"

cfg-if = "1"
pin-project = "1.0"
once_cell = "1.13"
thiserror = "1.0"
arc-swap = "1.5"

serde_json = "1.0"

spin = { version = "0.9", features = ["std"] }
lru_time_cache = "0.11"
bytes = "1.2"
byte_string = "1.0"
byteorder = "1.3"
rand = { version = "0.8", features = ["small_rng"] }
csv = { version = "1.1", optional = true }

futures = "0.3"
futures-util = { version = "0.3", default-features = false }
tokio = { version = "1.5", features = ["io-util", "macros", "net", "parking_lot", "rt", "sync", "time"] }
tokio-native-tls = { version = "0.3", optional = true }
native-tls = { version = "0.2.8", optional = true, features = ["alpn"] }
tokio-rustls = { version = "0.23", optional = true }
webpki-roots = { version = "0.22", optional = true }
rustls-native-certs = { version = "0.6.1", optional = true }
async-trait = "0.1"

socket2 = { version = "0.4", features = ["all"] }
libc = "0.2"

hyper = { version = "0.14.19", optional = true, features = ["full"] }
tower = { version = "0.4", optional = true }

<<<<<<< HEAD
cryptographic-message-syntax = { version = "0.17.0", optional = true  }
x509-certificate = { version = "0.14.0", optional = true  }
zip = { version = "0.6.2", optional = true }

trust-dns-resolver = { version = "0.21", optional = true, features = ["serde-config"] }
=======
trust-dns-resolver = { version = "0.22", optional = true, features = ["serde-config"] }
>>>>>>> 00df9d3c

idna = "0.3"
ipnet = "2.3"
iprange = "0.6"
regex = "1.4"

tun = { version = "0.5.3", optional = true, features = ["async"] }
etherparse = { version = "0.12", optional = true }
smoltcp = { version = "0.8", optional = true, default-features = false, features = ["std", "log", "medium-ip", "proto-ipv4", "proto-ipv6", "socket-icmp", "socket-udp", "socket-tcp"] }

serde = { version = "1.0", features = ["derive"] }
json5 = "0.4"
base64 = "0.13"

aes = { version = "0.7", optional = true }
block-modes = { version = "0.8", optional = true }

nonzero_ext = { version = "0.2", optional = true }
futures-timer = { version = "3.0.2", optional = true }
quanta = { version = "0.4.1", optional = true }
lazy_static = { version = "1", optional = true }

shadowsocks = { version = "1.15.0", path = "../shadowsocks", default-features = false }

# Just for the ioctl call macro
[target.'cfg(any(target_os = "macos", target_os = "ios", target_os = "freebsd", target_os = "netbsd", target_os = "openbsd"))'.dependencies]
nix = "0.25"

[target.'cfg(target_os = "android")'.dependencies]
dlopen = "0.1.8"

[target.'cfg(windows)'.dependencies]
windows-sys = { version = "0.36", features = ["Win32_Networking_WinSock"] }

[dev-dependencies]
byteorder = "1.3"
env_logger = "0.9"
tokio-test = "*"
tokio-util = { version = "*", features = ["io"]}
mockall = "*"
base64 = "*"

[package.metadata.docs.rs]
features = ["full", "local-http-rustls", "local-dns", "dns-over-tls", "dns-over-https"]<|MERGE_RESOLUTION|>--- conflicted
+++ resolved
@@ -196,15 +196,11 @@
 hyper = { version = "0.14.19", optional = true, features = ["full"] }
 tower = { version = "0.4", optional = true }
 
-<<<<<<< HEAD
 cryptographic-message-syntax = { version = "0.17.0", optional = true  }
 x509-certificate = { version = "0.14.0", optional = true  }
 zip = { version = "0.6.2", optional = true }
 
-trust-dns-resolver = { version = "0.21", optional = true, features = ["serde-config"] }
-=======
 trust-dns-resolver = { version = "0.22", optional = true, features = ["serde-config"] }
->>>>>>> 00df9d3c
 
 idna = "0.3"
 ipnet = "2.3"
