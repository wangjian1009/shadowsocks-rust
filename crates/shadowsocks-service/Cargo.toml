--- conflicted
+++ resolved
@@ -122,7 +122,7 @@
 trojan = ["shadowsocks/trojan"]
 vless = ["shadowsocks/vless"]
 tuic = ["shadowsocks/tuic"]
-wireguard = ["shadowsocks/wireguard", "tun"]
+wireguard = ["shadowsocks/wireguard", "tun2"]
 
 # Enables Hickory-DNS for replacing tokio's builtin DNS resolver
 hickory-dns = ["hickory-resolver", "shadowsocks/trust-dns"]
@@ -235,11 +235,8 @@
 byte_string = "1.0"
 byteorder = "1.5"
 rand = { version = "0.8", features = ["small_rng"] }
-<<<<<<< HEAD
+sled = { version = "0.34.7", optional = true }
 csv = { version = "1.1", optional = true }
-=======
-sled = { version = "0.34.7", optional = true }
->>>>>>> a5130caa
 
 futures = "0.3"
 futures-util = { version = "0.3", default-features = false }
@@ -256,23 +253,16 @@
 
 hyper = { version = "1.3", optional = true, features = ["full"] }
 http-body-util = { version = "0.1", optional = true }
-<<<<<<< HEAD
 hyper-util = { version = "0.1", features = ["full"], optional = true }
-=======
 http = { version = "1.1", optional = true }
->>>>>>> a5130caa
 
 hickory-resolver = { version = "0.24", optional = true, features = [
     "serde-config",
 ] }
 
-<<<<<<< HEAD
 trust-dns-resolver = { version = "0.23.0-alpha", optional = true, features = ["serde-config"] }
 
-idna = "0.5"
-=======
 idna = "1.0"
->>>>>>> a5130caa
 ipnet = "2.9"
 iprange = "0.6"
 regex = "1.4"
@@ -297,7 +287,7 @@
 
 serde = { version = "1.0", features = ["derive"] }
 json5 = "0.4"
-<<<<<<< HEAD
+bson = { version = "2.10.0", optional = true }
 base64 = "0.21"
 
 aes = { version = "0.7", optional = true }
@@ -307,9 +297,6 @@
 futures-timer = { version = "3.0.2", optional = true }
 quanta = { version = "0.4.1", optional = true }
 lazy_static = { version = "1", optional = true }
-=======
-bson = { version = "2.10.0", optional = true }
->>>>>>> a5130caa
 
 shadowsocks = { version = "1.19.0", path = "../shadowsocks", default-features = false }
 
