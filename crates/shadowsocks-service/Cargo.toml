--- conflicted
+++ resolved
@@ -221,20 +221,8 @@
 csv = { version = "1.1", optional = true }
 
 futures = "0.3"
-<<<<<<< HEAD
 futures-util = { version = "0.3", default-features = false }
 tokio = { version = "1.5", features = ["io-util", "macros", "net", "parking_lot", "rt", "sync", "time", "tracing"] }
-=======
-tokio = { version = "1.5", features = [
-    "io-util",
-    "macros",
-    "net",
-    "parking_lot",
-    "rt",
-    "sync",
-    "time",
-] }
->>>>>>> c0ba7f04
 tokio-native-tls = { version = "0.3", optional = true }
 native-tls = { version = "0.2.8", optional = true, features = ["alpn"] }
 tokio-rustls = { version = "0.24", optional = true }
@@ -248,17 +236,11 @@
 hyper = { version = "0.14.25", optional = true, features = ["full"] }
 tower = { version = "0.4", optional = true }
 
-<<<<<<< HEAD
 cryptographic-message-syntax = { version = "0.17.0", optional = true  }
 x509-certificate = { version = "0.14.0", optional = true  }
 zip = { version = "0.6.2", optional = true }
 
 trust-dns-resolver = { version = "0.23.0-alpha", optional = true, features = ["serde-config"] }
-=======
-trust-dns-resolver = { version = "0.23.0-alpha", optional = true, features = [
-    "serde-config",
-] }
->>>>>>> c0ba7f04
 
 idna = "0.4"
 ipnet = "2.7"
