--- conflicted
+++ resolved
@@ -159,17 +159,13 @@
 serde = { version = "1.0", features = ["derive"] }
 json5 = "0.4"
 
-<<<<<<< HEAD
 governor = { version = "0.3.2", optional = true }
 nonzero_ext = { version = "0.2", optional = true }
 futures-timer = { version = "3.0.2", optional = true }
 quanta = { version = "0.4.1", optional = true }
 lazy_static = { version = "1", optional = true }
 
-shadowsocks = { version = "1.12.2", path = "../shadowsocks" }
-=======
 shadowsocks = { version = "1.12.3", path = "../shadowsocks" }
->>>>>>> 1012067e
 
 # Just for the ioctl call macro
 [target.'cfg(any(target_os = "macos", target_os = "ios", target_os = "freebsd", target_os = "netbsd", target_os = "openbsd"))'.dependencies]
