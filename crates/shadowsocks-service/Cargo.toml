--- conflicted
+++ resolved
@@ -298,15 +298,11 @@
 
 [dev-dependencies]
 byteorder = "1.5"
-<<<<<<< HEAD
 tracing-test = { version = "*", features = ["no-env-filter"] }
 tokio-test = "*"
 tokio-util = { version = "*", features = ["io"]}
 mockall = "*"
-env_logger = "0.10"
-=======
 env_logger = "0.11"
->>>>>>> 920ebb29
 
 [package.metadata.docs.rs]
 features = [
