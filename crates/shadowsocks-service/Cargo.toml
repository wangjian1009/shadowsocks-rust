--- conflicted
+++ resolved
@@ -233,15 +233,11 @@
 
 [dev-dependencies]
 byteorder = "1.3"
-<<<<<<< HEAD
 tracing-test = "*"
 tokio-test = "*"
 tokio-util = { version = "*", features = ["io"]}
 mockall = "*"
 base64 = "*"
-=======
-env_logger = "0.10"
->>>>>>> a35bbd42
 
 [package.metadata.docs.rs]
 features = ["full", "local-http-rustls", "local-dns", "dns-over-tls", "dns-over-https"]