[package]
name = "shadowsocks-service"
version = "1.17.2"
authors = ["Shadowsocks Contributors"]
description = "shadowsocks is a fast tunnel proxy that helps you bypass firewalls."
repository = "https://github.com/shadowsocks/shadowsocks-rust"
readme = "README.md"
documentation = "https://docs.rs/shadowsocks-service"
keywords = ["shadowsocks", "proxy", "socks", "socks5", "firewall"]
license = "MIT"
edition = "2021"

[badges]
maintenance = { status = "passively-maintained" }

[features]
default = [
    "local",
    "server",
    "manager",
    "stream-cipher",
    "local-flow-stat",
    "trust-dns",
    "local-dns",
    "local-http-rustls",
    "local-redir",
    "local-tunnel",
    "local-tun",
    "local-socks4",
    "local-maintain",
    "local-signed-info",
    "local-fake-mode",
    "local-android-protect",
    "local-api",
    "server-maintain",
    "server-limit",
    "server-mock",
    "rate-limit",
    "env-crypt",
    "statistics",
    "sniffer-bittorrent",
    "sniffer-http",
    "sniffer-tls",
    "transport-ws",
    "transport-tls",
    # "transport-restls",
    "trojan",
    "vless",
    "tuic",
    "wireguard",
]

full = [
    "local",
    "server",
    "manager",
    "hickory-dns",
    "local-http",
    "local-dns",
    "local-redir",
    "local-tunnel",
    "local-tun",
    "local-socks4",
    "local-maintain",
    "server-maintain",
    "server-limit",
    "server-mock",
    "rate-limit",
    "statistics",
    "sniffer-bittorrent",
    "sniffer-http",
    "sniffer-tls",
    "transport-ws",
    "transport-tls",
    "transport-mkcp",
    "transport-skcp",
    "transport-restls",
    "trojan",
    "vless",
    "tuic",
    "wireguard",
]

# Enable local server
local = []
local-maintain = ["hyper"]
local-signed-info = ["cryptographic-message-syntax", "x509-certificate", "zip"]
local-fake-mode = []
local-android-protect = []
local-api = ["tower"]

# Enable remote server
server = []
server-maintain = ["hyper", "csv"]
server-limit = []
server-mock = ["trust-dns-resolver"]

# Enable manager server
manager = ["server"]

<<<<<<< HEAD
# Enable Rate limit
rate-limit = ["shadowsocks/rate-limit", "nonzero_ext"]

# Enable Sniffer
sniffer = []
sniffer-bittorrent = ["sniffer"]
sniffer-http = ["sniffer"]
sniffer-tls = ["sniffer"]

# env-crypt
env-crypt = ["aes", "block-modes"]

# statistics
statistics = ["metrics", "shadowsocks/statistics"]

# enable transport
transport = []
transport-ws = ["transport", "shadowsocks/transport-ws"]
transport-tls = ["transport", "shadowsocks/transport-tls"]
transport-mkcp = ["transport", "shadowsocks/transport-mkcp"]
transport-skcp = ["transport", "shadowsocks/transport-skcp"]
transport-restls = ["transport", "shadowsocks/transport-restls"]

# enable protocol
trojan = ["shadowsocks/trojan"]
vless = ["shadowsocks/vless"]
tuic = ["shadowsocks/tuic"]
wireguard = ["shadowsocks/wireguard", "tun"]

# Enables trust-dns for replacing tokio's builtin DNS resolver
trust-dns = ["trust-dns-resolver", "shadowsocks/trust-dns"]
=======
# Enables Hickory-DNS for replacing tokio's builtin DNS resolver
hickory-dns = ["hickory-resolver", "shadowsocks/trust-dns"]
# Hickory-DNS was renamed from Trust-DNS, keep compatibility.
trust-dns = ["hickory-dns"]
>>>>>>> 7f0779a8
dns-over-tls = [
    "hickory-dns",
    "hickory-resolver/dns-over-tls",
    "hickory-resolver/dns-over-rustls",
    "hickory-resolver/webpki-roots",
    "hickory-resolver/native-certs",
]
dns-over-native-tls = [
    "hickory-dns",
    "hickory-resolver/dns-over-tls",
    "hickory-resolver/dns-over-native-tls",
]
dns-over-native-tls-vendored = [
    "hickory-dns",
    "hickory-resolver/dns-over-tls",
    "hickory-resolver/dns-over-native-tls",
    "native-tls/vendored",
]
dns-over-https = [
    "hickory-dns",
    "hickory-resolver/dns-over-https",
    "hickory-resolver/dns-over-https-rustls",
    "hickory-resolver/webpki-roots",
    "hickory-resolver/native-certs",
]
dns-over-h3 = ["hickory-dns", "hickory-resolver/dns-over-h3"]

# Enable DNS-relay
local-dns = ["local", "hickory-dns"]
# Backward compatibility, DO NOT USE
local-dns-relay = ["local-dns"]
# Enable client flow statistic report
# Currently is only used in Android
local-flow-stat = ["local", "shadowsocks/flow-stat"]
# Enable HTTP protocol for sslocal
local-http = ["local", "hyper", "http-body-util"]
local-http-native-tls = ["local-http", "tokio-native-tls", "native-tls"]
local-http-native-tls-vendored = [
    "local-http-native-tls",
    "tokio-native-tls/vendored",
    "native-tls/vendored",
]
local-http-rustls = [
    "local-http",
    "tokio-rustls",
    "webpki-roots",
    "rustls-native-certs",
]
# Enable REDIR protocol for sslocal
# (transparent proxy)
local-redir = ["local"]
# Enable tunnel protocol for sslocal
local-tunnel = ["local"]
# Enable socks4 protocol for sslocal
local-socks4 = ["local"]
# Enable Tun interface protocol for sslocal
local-tun = ["local", "etherparse", "tun", "smoltcp"]

# Enable Stream Cipher Protocol
# WARN: Stream Cipher Protocol is proved to be insecure
# https://github.com/shadowsocks/shadowsocks-rust/issues/373
# Users should always avoid using these ciphers in practice
stream-cipher = ["shadowsocks/stream-cipher"]

# Enable extra AEAD ciphers
# WARN: These non-standard AEAD ciphers are not officially supported by shadowsocks community
aead-cipher-extra = ["shadowsocks/aead-cipher-extra"]

# Enable AEAD 2022
aead-cipher-2022 = ["shadowsocks/aead-cipher-2022"]
# Enable AEAD 2022 with extra ciphers
aead-cipher-2022-extra = ["shadowsocks/aead-cipher-2022-extra"]

# Enable detection against replay attack
security-replay-attack-detect = ["shadowsocks/security-replay-attack-detect"]

[dependencies]
tracing = "0.1.35"
metrics = { version = "0.20", optional = true }

cfg-if = "1"
pin-project = "1.1"
once_cell = "1.17"
thiserror = "1.0"
arc-swap = "1.6"

serde_json = "1.0"

spin = { version = "0.9", features = ["std"] }
lru_time_cache = "0.11"
bytes = "1.5"
byte_string = "1.0"
byteorder = "1.5"
rand = { version = "0.8", features = ["small_rng"] }
csv = { version = "1.1", optional = true }

futures = "0.3"
futures-util = { version = "0.3", default-features = false }
tokio = { version = "1.5", features = ["io-util", "macros", "net", "parking_lot", "rt", "sync", "time", "tracing"] }
tokio-native-tls = { version = "0.3", optional = true }
native-tls = { version = "0.2.8", optional = true, features = ["alpn"] }
tokio-rustls = { version = "0.25", optional = true }
webpki-roots = { version = "0.26", optional = true }
rustls-native-certs = { version = "0.7", optional = true }
async-trait = "0.1"

socket2 = { version = "0.5", features = ["all"] }
libc = "0.2.141"

hyper = { version = "1.1", optional = true, features = ["full"] }
http-body-util = { version = "0.1", optional = true }

<<<<<<< HEAD
cryptographic-message-syntax = { version = "0.17.0", optional = true  }
x509-certificate = { version = "0.14.0", optional = true  }
zip = { version = "0.6.2", optional = true }

trust-dns-resolver = { version = "0.23.0-alpha", optional = true, features = ["serde-config"] }
=======
hickory-resolver = { version = "0.24", optional = true, features = [
    "serde-config",
] }
>>>>>>> 7f0779a8

idna = "0.5"
ipnet = "2.9"
iprange = "0.6"
regex = "1.4"

tun = { version = "0.6", optional = true, features = ["async"] }
etherparse = { version = "0.13", optional = true }
smoltcp = { version = "0.11", optional = true, default-features = false, features = [
    "std",
    "log",
    "medium-ip",
    "proto-ipv4",
    "proto-ipv6",
    "socket-icmp",
    "socket-udp",
    "socket-tcp",
] }

serde = { version = "1.0", features = ["derive"] }
json5 = "0.4"
base64 = "0.21"

aes = { version = "0.7", optional = true }
block-modes = { version = "0.8", optional = true }

nonzero_ext = { version = "0.2", optional = true }
futures-timer = { version = "3.0.2", optional = true }
quanta = { version = "0.4.1", optional = true }
lazy_static = { version = "1", optional = true }

shadowsocks = { version = "1.17.2", path = "../shadowsocks", default-features = false }

# Just for the ioctl call macro
[target.'cfg(any(target_os = "macos", target_os = "ios", target_os = "freebsd", target_os = "netbsd", target_os = "openbsd"))'.dependencies]
nix = { version = "0.27", features = ["ioctl"] }

[target.'cfg(target_os = "android")'.dependencies]
dlopen = "0.1.8"

[target.'cfg(windows)'.dependencies]
windows-sys = { version = "0.52", features = ["Win32_Networking_WinSock"] }

[dev-dependencies]
<<<<<<< HEAD
byteorder = "1.3"
tracing-test = { version = "*", features = ["no-env-filter"] }
tokio-test = "*"
tokio-util = { version = "*", features = ["io"]}
mockall = "*"
=======
byteorder = "1.5"
env_logger = "0.10"
>>>>>>> 7f0779a8

[package.metadata.docs.rs]
features = [
    "full",
    "local-http-rustls",
    "local-dns",
    "dns-over-tls",
    "dns-over-https",
]<|MERGE_RESOLUTION|>--- conflicted
+++ resolved
@@ -83,22 +83,21 @@
 
 # Enable local server
 local = []
-local-maintain = ["hyper"]
+local-maintain = ["hyper", "http-body-util", "hyper-util"]
 local-signed-info = ["cryptographic-message-syntax", "x509-certificate", "zip"]
 local-fake-mode = []
 local-android-protect = []
-local-api = ["tower"]
+local-api = ["hyper", "http-body-util", "hyper-util"]
 
 # Enable remote server
 server = []
-server-maintain = ["hyper", "csv"]
+server-maintain = ["hyper", "http-body-util", "hyper-util", "csv"]
 server-limit = []
 server-mock = ["trust-dns-resolver"]
 
 # Enable manager server
 manager = ["server"]
 
-<<<<<<< HEAD
 # Enable Rate limit
 rate-limit = ["shadowsocks/rate-limit", "nonzero_ext"]
 
@@ -128,14 +127,10 @@
 tuic = ["shadowsocks/tuic"]
 wireguard = ["shadowsocks/wireguard", "tun"]
 
-# Enables trust-dns for replacing tokio's builtin DNS resolver
-trust-dns = ["trust-dns-resolver", "shadowsocks/trust-dns"]
-=======
 # Enables Hickory-DNS for replacing tokio's builtin DNS resolver
 hickory-dns = ["hickory-resolver", "shadowsocks/trust-dns"]
 # Hickory-DNS was renamed from Trust-DNS, keep compatibility.
 trust-dns = ["hickory-dns"]
->>>>>>> 7f0779a8
 dns-over-tls = [
     "hickory-dns",
     "hickory-resolver/dns-over-tls",
@@ -247,18 +242,16 @@
 
 hyper = { version = "1.1", optional = true, features = ["full"] }
 http-body-util = { version = "0.1", optional = true }
-
-<<<<<<< HEAD
+hyper-util = { version = "0.1", features = ["full"], optional = true }
+
 cryptographic-message-syntax = { version = "0.17.0", optional = true  }
 x509-certificate = { version = "0.14.0", optional = true  }
 zip = { version = "0.6.2", optional = true }
-
-trust-dns-resolver = { version = "0.23.0-alpha", optional = true, features = ["serde-config"] }
-=======
 hickory-resolver = { version = "0.24", optional = true, features = [
     "serde-config",
 ] }
->>>>>>> 7f0779a8
+
+trust-dns-resolver = { version = "0.23.0-alpha", optional = true, features = ["serde-config"] }
 
 idna = "0.5"
 ipnet = "2.9"
@@ -303,16 +296,12 @@
 windows-sys = { version = "0.52", features = ["Win32_Networking_WinSock"] }
 
 [dev-dependencies]
-<<<<<<< HEAD
-byteorder = "1.3"
+byteorder = "1.5"
 tracing-test = { version = "*", features = ["no-env-filter"] }
 tokio-test = "*"
 tokio-util = { version = "*", features = ["io"]}
 mockall = "*"
-=======
-byteorder = "1.5"
 env_logger = "0.10"
->>>>>>> 7f0779a8
 
 [package.metadata.docs.rs]
 features = [
