--- conflicted
+++ resolved
@@ -6,11 +6,7 @@
 use std::path::PathBuf;
 use std::{collections::HashMap, io, net::SocketAddr, sync::Arc, time::Duration};
 
-<<<<<<< HEAD
-=======
 use base64::engine::general_purpose::STANDARD;
-use log::{error, info, trace};
->>>>>>> 7ab8844e
 use shadowsocks::{
     canceler::CancelWaiter,
     config::{Mode, ServerConfig, ServerProtocol, ServerType, ServerUser, ServerUserManager, ShadowsocksConfig},
@@ -18,22 +14,12 @@
     crypto::CipherKind,
     dns_resolver::DnsResolver,
     manager::protocol::{
-        self,
-        AddRequest,
-        AddResponse,
-        ErrorResponse,
-        ListResponse,
-        ManagerRequest,
-        PingResponse,
-        RemoveRequest,
-        RemoveResponse,
-        ServerUserConfig,
-        StatRequest,
+        self, AddRequest, AddResponse, ErrorResponse, ListResponse, ManagerRequest, PingResponse, RemoveRequest,
+        RemoveResponse, ServerUserConfig, StatRequest,
     },
     net::{AcceptOpts, ConnectOpts, FlowStat},
     plugin::PluginConfig,
-    ManagerListener,
-    ServerAddr,
+    ManagerListener, ServerAddr,
 };
 use tokio::{sync::Mutex, task::JoinHandle};
 use tracing::{error, info, trace};
