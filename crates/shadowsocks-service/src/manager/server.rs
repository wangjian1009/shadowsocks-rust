--- conflicted
+++ resolved
@@ -13,23 +13,13 @@
     manager::{
         datagram::ManagerSocketAddr,
         protocol::{
-            self,
-            AddRequest,
-            AddResponse,
-            ErrorResponse,
-            ListResponse,
-            ManagerRequest,
-            PingResponse,
-            RemoveRequest,
-            RemoveResponse,
-            ServerUserConfig,
-            StatRequest,
+            self, AddRequest, AddResponse, ErrorResponse, ListResponse, ManagerRequest, PingResponse, RemoveRequest,
+            RemoveResponse, ServerUserConfig, StatRequest,
         },
     },
     net::{AcceptOpts, ConnectOpts, FlowStat},
     plugin::PluginConfig,
-    ManagerListener,
-    ServerAddr,
+    ManagerListener, ServerAddr,
 };
 use tokio::{sync::Mutex, task::JoinHandle};
 use tracing::{error, info, trace};
@@ -37,12 +27,7 @@
 use crate::{
     acl::AccessControl,
     config::{ManagerConfig, ManagerServerHost, ManagerServerMode, SecurityConfig},
-<<<<<<< HEAD
-    server::Server,
-=======
-    net::FlowStat,
     server::ServerBuilder,
->>>>>>> c2877c10
 };
 
 enum ServerInstanceMode {
@@ -279,11 +264,7 @@
         //
         // * AccessControlList
         // * DNS Resolver
-<<<<<<< HEAD
-        let mut server = Server::new(cancel_waiter, svr_cfg.clone());
-=======
-        let mut server_builder = ServerBuilder::new(svr_cfg.clone());
->>>>>>> c2877c10
+        let mut server_builder = ServerBuilder::new(svr_cfg.clone(), cancel_waiter);
 
         server_builder.set_connect_opts(self.connect_opts.clone());
         server_builder.set_accept_opts(self.accept_opts.clone());
@@ -321,11 +302,8 @@
             );
         }
 
-<<<<<<< HEAD
-        let flow_stat_tcp = server.flow_stat_tcp();
-        let flow_stat_udp = server.flow_stat_udp();
-=======
-        let flow_stat = server_builder.flow_stat();
+        let flow_stat_tcp = server_builder.flow_stat_tcp();
+        let flow_stat_udp = server_builder.flow_stat_udp();
         let server = match server_builder.build().await {
             Ok(s) => s,
             Err(err) => {
@@ -333,7 +311,6 @@
                 return;
             }
         };
->>>>>>> c2877c10
 
         let abortable = tokio::spawn(server.run());
 
