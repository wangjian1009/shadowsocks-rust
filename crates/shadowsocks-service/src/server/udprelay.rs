--- conflicted
+++ resolved
@@ -27,14 +27,7 @@
 use tokio::{sync::mpsc, task::JoinHandle, time};
 
 use crate::net::{
-<<<<<<< HEAD
-    packet_window::PacketWindowFilter, MonProxySocket, UDP_ASSOCIATION_KEEP_ALIVE_CHANNEL_SIZE,
-=======
-    packet_window::PacketWindowFilter,
-    utils::to_ipv4_mapped,
-    MonProxySocket,
-    UDP_ASSOCIATION_KEEP_ALIVE_CHANNEL_SIZE,
->>>>>>> e84e76a6
+    packet_window::PacketWindowFilter, utils::to_ipv4_mapped, MonProxySocket, UDP_ASSOCIATION_KEEP_ALIVE_CHANNEL_SIZE,
     UDP_ASSOCIATION_SEND_CHANNEL_SIZE,
 };
 
@@ -757,21 +750,17 @@
         match self.client_session {
             None => {
                 // Naive route, send data directly back to client without session
-<<<<<<< HEAD
                 if let Err(err) = match &mut self.inbound {
-                    MultiProtocolSocket::SS(socket) => socket.send_to(self.peer_addr, addr, data).await,
+                    MultiProtocolSocket::SS(socket) => socket.send_to(self.peer_addr, &addr, data).await,
                     #[cfg(feature = "trojan")]
                     MultiProtocolSocket::Trojan(udp_writer) => {
                         udp_writer
-                            .write_to_mut(data, &shadowsocks::ServerAddr::from(addr))
+                            .write_to_mut(data, &shadowsocks::ServerAddr::from(addr.clone()))
                             .await
                     }
                     #[cfg(feature = "vless")]
                     MultiProtocolSocket::Vless(writer) => writer.write_to_mut(data).await,
                 } {
-=======
-                if let Err(err) = self.inbound.send_to(self.peer_addr, &addr, data).await {
->>>>>>> e84e76a6
                     warn!(
                         "udp failed to send back {} bytes to client {}, from target {}, error: {}",
                         data.len(),
@@ -810,10 +799,9 @@
                     packet_id: self.server_packet_id,
                 };
 
-<<<<<<< HEAD
                 if let Err(err) = match &self.inbound {
                     MultiProtocolSocket::SS(socket) => {
-                        socket.send_to_with_ctrl(self.peer_addr, addr, &control, data).await
+                        socket.send_to_with_ctrl(self.peer_addr, &addr, &control, data).await
                     }
                     #[cfg(feature = "trojan")]
                     MultiProtocolSocket::Trojan(..) => {
@@ -824,13 +812,6 @@
                         unreachable!()
                     }
                 } {
-=======
-                if let Err(err) = self
-                    .inbound
-                    .send_to_with_ctrl(self.peer_addr, &addr, &control, data)
-                    .await
-                {
->>>>>>> e84e76a6
                     warn!(
                         "udp failed to send back {} bytes to client {}, from target {}, control: {:?}, error: {}",
                         data.len(),
