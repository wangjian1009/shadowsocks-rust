--- conflicted
+++ resolved
@@ -14,11 +14,8 @@
 use lru_time_cache::LruCache;
 use rand::{rngs::SmallRng, Rng, SeedableRng};
 use shadowsocks::{
-<<<<<<< HEAD
+    config::ServerUser,
     config::ShadowsocksConfig,
-=======
-    config::ServerUser,
->>>>>>> ee443011
     crypto::{CipherCategory, CipherKind},
     lookup_then,
     net::{AcceptOpts, AddrFamily, UdpSocket as OutboundUdpSocket},
