//! Shadowsocks Server instance

use std::{
    io,
    net::{Ipv4Addr, SocketAddr},
    sync::Arc,
    time::Duration,
};

use cfg_if::cfg_if;
use futures::FutureExt;
use shadowsocks::{
    canceler::CancelWaiter,
    config::{ManagerAddr, ServerConfig, ServerProtocol, ShadowsocksConfig},
    dns_resolver::DnsResolver,
    net::{AcceptOpts, ConnectOpts, FlowStat},
    plugin::{Plugin, PluginMode},
    transport::direct::TcpConnector,
    ServerAddr,
};
use tokio::{io::AsyncReadExt, time};
use tracing::{debug, debug_span, error, info, info_span, trace, Instrument};

use crate::{acl::AccessControl, config::SecurityConfig};

use super::{
    connection::ConnectionStat, context::ServiceContext, manager::ManagerClient, tcprelay::TcpServer,
    udprelay::UdpServer,
};

#[cfg(feature = "rate-limit")]
use shadowsocks::transport::BoundWidth;

cfg_if! {
    if #[cfg(any(feature = "server-mock"))] {
        use super::context::ServerMockProtocol;
    }
}

/// Shadowsocks Server Builder
pub struct ServerBuilder {
    context: Arc<ServiceContext>,
    svr_cfg: ServerConfig,
    udp_expiry_duration: Option<Duration>,
    udp_capacity: Option<usize>,
    manager_addr: Option<ManagerAddr>,
    accept_opts: AcceptOpts,
    worker_count: usize,
}

<<<<<<< HEAD
impl Server {
    /// Create a new server from configuration
    pub fn new(cancel_waiter: CancelWaiter, svr_cfg: ServerConfig) -> Server {
        Server::with_context(Arc::new(ServiceContext::new(cancel_waiter)), svr_cfg)
=======
impl ServerBuilder {
    /// Create a new server builder from configuration
    pub fn new(svr_cfg: ServerConfig) -> ServerBuilder {
        ServerBuilder::with_context(Arc::new(ServiceContext::new()), svr_cfg)
>>>>>>> c2877c10
    }

    /// Create a new server builder with context
    pub fn with_context(context: Arc<ServiceContext>, svr_cfg: ServerConfig) -> ServerBuilder {
        ServerBuilder {
            context,
            svr_cfg,
            udp_expiry_duration: None,
            udp_capacity: None,
            manager_addr: None,
            accept_opts: AcceptOpts::default(),
            worker_count: 1,
        }
    }

    pub fn get_context(&self) -> Arc<ServiceContext> {
        self.context.clone()
    }

    /// Get connection statistic
    pub fn connection_stat(&self) -> Arc<ConnectionStat> {
        self.context.connection_stat()
    }

    /// Get connection statistic reference
    pub fn connection_stat_ref(&self) -> &ConnectionStat {
        self.context.connection_stat_ref()
    }

    /// Get flow statistic
    pub fn flow_stat_tcp(&self) -> Arc<FlowStat> {
        self.context.flow_stat_tcp()
    }

    /// Get flow statistic reference
    pub fn flow_stat_tcp_ref(&self) -> &FlowStat {
        self.context.flow_stat_tcp_ref()
    }

    /// Get flow statistic
    pub fn flow_stat_udp(&self) -> Arc<FlowStat> {
        self.context.flow_stat_udp()
    }

    /// Get flow statistic reference
    pub fn flow_stat_udp_ref(&self) -> &FlowStat {
        self.context.flow_stat_udp_ref()
    }

    /// Set `ConnectOpts`
    pub fn set_connect_opts(&mut self, opts: ConnectOpts) {
        let context = Arc::get_mut(&mut self.context).expect("cannot set ConnectOpts on a shared context");
        context.set_connect_opts(opts)
    }

    /// Set Connection bound width
    #[cfg(feature = "rate-limit")]
    pub fn set_connection_bound_width(&mut self, connection_bound_width: Option<BoundWidth>) {
        let context = Arc::get_mut(&mut self.context).expect("cannot set connection_bound_width on a shared context");
        context.set_connection_bound_width(connection_bound_width);
    }

    /// Set connection limit per ip
    #[cfg(feature = "server-limit")]
    pub fn set_limit_connection_per_ip(&mut self, limit_connection_per_ip: Option<u32>) {
        let context = Arc::get_mut(&mut self.context).expect("cannot set limit_connection_per_ip on a shared context");
        context.set_limit_connection_per_ip(limit_connection_per_ip);
    }

    /// Set limited connection close delay
    #[cfg(feature = "server-limit")]
    pub fn set_limit_connection_close_delay(&mut self, duration: Option<Duration>) {
        let context =
            Arc::get_mut(&mut self.context).expect("cannot set limit_connection_close_delay on a shared context");
        context.set_limit_connection_close_delay(duration);
    }

    #[cfg(feature = "server-mock")]
    pub fn set_mock_server_protocol(&mut self, addr: ServerAddr, protocol: ServerMockProtocol) {
        let context = Arc::get_mut(&mut self.context).expect("cannot set ServerMockProtocol on a shared context");
        context.set_mock_server_protocol(addr, protocol);
    }

    /// Set UDP association's expiry duration
    pub fn set_udp_expiry_duration(&mut self, d: Duration) {
        self.udp_expiry_duration = Some(d);
    }

    /// Set total UDP associations to be kept in one server
    pub fn set_udp_capacity(&mut self, c: usize) {
        self.udp_capacity = Some(c);
    }

    /// Set manager's address to report `stat`
    pub fn set_manager_addr(&mut self, manager_addr: ManagerAddr) {
        self.manager_addr = Some(manager_addr);
    }

    /// Set runtime worker count
    ///
    /// Should be replaced with tokio's metric API when it is stablized.
    /// https://github.com/tokio-rs/tokio/issues/4073
    pub fn set_worker_count(&mut self, worker_count: usize) {
        self.worker_count = worker_count;
    }

    /// Get server's configuration
    pub fn server_config(&self) -> &ServerConfig {
        &self.svr_cfg
    }

    /// Set customized DNS resolver
    pub fn set_dns_resolver(&mut self, resolver: Arc<DnsResolver>) {
        let context = Arc::get_mut(&mut self.context).expect("cannot set DNS resolver on a shared context");
        context.set_dns_resolver(resolver)
    }

    /// Set access control list
    pub fn set_acl(&mut self, acl: Arc<AccessControl>) {
        let context = Arc::get_mut(&mut self.context).expect("cannot set ACL on a shared context");
        context.set_acl(acl);
    }

    /// Set `AcceptOpts` for accepting new connections
    pub fn set_accept_opts(&mut self, opts: AcceptOpts) {
        self.accept_opts = opts;
    }

    /// Try to connect IPv6 addresses first if hostname could be resolved to both IPv4 and IPv6
    pub fn set_ipv6_first(&mut self, ipv6_first: bool) {
        let context = Arc::get_mut(&mut self.context).expect("cannot set ipv6_first on a shared context");
        context.set_ipv6_first(ipv6_first);
    }

    /// Set security config
    pub fn set_security_config(&mut self, security: &SecurityConfig) {
        let context = Arc::get_mut(&mut self.context).expect("cannot set security on a shared context");
        context.set_security_config(security)
    }

<<<<<<< HEAD
    /// Start serving
    pub async fn run(mut self) -> io::Result<()> {
        let mut vfut = Vec::with_capacity(3);

        let connector = Arc::new(TcpConnector::new(Some(self.context.context())));

        if self.svr_cfg.if_ss(|ss_cfg| ss_cfg.mode().enable_tcp()).unwrap_or(false) {
            let mut plugin = None;

            if let Some(plugin_cfg) = self.svr_cfg.if_ss(|c| c.plugin()).unwrap_or(None) {
                plugin = Some(Plugin::start(plugin_cfg, self.svr_cfg.addr(), PluginMode::Server)?);
            };

            if let Some(plugin) = plugin {
                self.svr_cfg
                    .must_be_ss_mut(|c| c.set_plugin_addr(plugin.local_addr().into()));
                vfut.push(
                    async move {
                        match plugin.join().await {
                            Ok(status) => {
                                error!("plugin exited with status: {}", status);
                                Ok(())
                            }
                            Err(err) => {
                                error!("plugin exited with error: {}", err);
                                Err(err)
                            }
                        }
                    }
                    .boxed(),
                );
            }

            let tcp_fut = self
                .run_tcp_server(connector.clone())
                .instrument(info_span!("ss.tcp"))
                .boxed();
            vfut.push(tcp_fut);
        }

        if self.svr_cfg.if_ss(|ss_cfg| ss_cfg.mode().enable_udp()).unwrap_or(false) {
            match &self.svr_cfg.protocol() {
                ServerProtocol::SS(cfg) => {
                    let udp_fut = self.run_udp_server(cfg).instrument(info_span!("ss.udp")).boxed();
                    vfut.push(udp_fut);
                }
                #[cfg(feature = "trojan")]
                ServerProtocol::Trojan(_cfg) => {}
                #[cfg(feature = "vless")]
                ServerProtocol::Vless(_cfg) => {}
                #[cfg(feature = "tuic")]
                ServerProtocol::Tuic(_cfg) => {}
                #[cfg(feature = "wireguard")]
                ServerProtocol::WG(_cfg) => {}
            }
        }

        // 其他协议处理
        if self.svr_cfg.if_not_ss() {
            let tcp_fut = self.run_tcp_server(connector.clone()).boxed();
            vfut.push(tcp_fut);

            #[cfg(feature = "tuic")]
            if let ServerProtocol::Tuic(tuic_cfg) = self.svr_cfg.protocol() {
                if let shadowsocks::config::TuicConfig::Server((_, run_noop_tcp)) = tuic_cfg {
                    if *run_noop_tcp {
                        vfut.push(
                            self.tuic_run_shadow_tcp()
                                .instrument(info_span!("tuic.shadow").or_current())
                                .boxed(),
                        );
                    }
                }
            }
        }

        if self.manager_addr.is_some() {
            let manager_fut = self
                .run_manager_report()
                .instrument(
                    info_span!("reporter", remote = self.manager_addr.as_ref().unwrap().to_string()).or_current(),
                )
                .boxed();
            vfut.push(manager_fut);
        }

        // 上报速率测算
        #[cfg(feature = "statistics")]
        vfut.push(self.run_speed_reporter().boxed());

        loop {
            let (res, _, vfut_left) = futures::future::select_all(vfut).await;
            if let Err(err) = res {
                info!(error = ?err, "one server exited error");
                return Err(err);
            }

            if vfut_left.is_empty() {
                return Ok(());
            } else {
                vfut = vfut_left;
            }
        }
    }

    async fn run_tcp_server(&self, connector: Arc<TcpConnector>) -> io::Result<()> {
        let server = TcpServer::new(self.context.clone(), connector, self.accept_opts.clone());
        server.run(&self.svr_cfg).in_current_span().await
    }

    async fn run_udp_server(&self, cfg: &ShadowsocksConfig) -> io::Result<()> {
        let mut server = UdpServer::new(
            self.context.clone(),
            cfg.method(),
            self.udp_expiry_duration,
            self.udp_capacity,
            self.accept_opts.clone(),
        );
        server.set_worker_count(self.worker_count);

        server.run(&self.svr_cfg, cfg).await
    }

    #[cfg(feature = "statistics")]
    async fn run_speed_reporter(&self) -> io::Result<()> {
        use std::time::{SystemTime, UNIX_EPOCH};

        const SPEED_DURATION: usize = 30;
        let mut tcp_tx_slots = vec![0u64; SPEED_DURATION];
        let mut tcp_rx_slots = vec![0u64; SPEED_DURATION];
        let mut udp_tx_slots = vec![0u64; SPEED_DURATION];
        let mut udp_rx_slots = vec![0u64; SPEED_DURATION];

        let mut pre_slot: usize = 0;
        let mut pre_tcp_tx: u64 = 0;
        let mut pre_tcp_rx: u64 = 0;
        let mut pre_udp_tx: u64 = 0;
        let mut pre_udp_rx: u64 = 0;

        let bu_context = shadowsocks::statistics::BuContext::new(
            shadowsocks::statistics::ProtocolInfo::from(self.svr_cfg.protocol()),
            self.svr_cfg.acceptor_transport().map(|t| t.tpe()),
        );

        loop {
            tokio::time::sleep(Duration::from_millis(500)).await;

            let now = SystemTime::now();
            let since_the_epoch = now.duration_since(UNIX_EPOCH).expect("Time went backwards");
            let slot = since_the_epoch.as_secs() as usize % SPEED_DURATION;

            if slot != pre_slot {
                tcp_tx_slots[slot] = 0;
                tcp_rx_slots[slot] = 0;
                udp_tx_slots[slot] = 0;
                udp_rx_slots[slot] = 0;
                pre_slot = slot;
            }

            let tcp_tx = self.context.flow_stat_tcp_ref().tx();
            let tcp_rx = self.context.flow_stat_tcp_ref().rx();
            let udp_tx = self.context.flow_stat_udp_ref().tx();
            let udp_rx = self.context.flow_stat_udp_ref().rx();

            tcp_tx_slots[slot] += tcp_tx - pre_tcp_tx;
            tcp_rx_slots[slot] += tcp_rx - pre_tcp_rx;
            udp_tx_slots[slot] += udp_tx - pre_udp_tx;
            udp_rx_slots[slot] += udp_rx - pre_udp_rx;

            pre_tcp_tx = tcp_tx;
            pre_tcp_rx = tcp_rx;
            pre_udp_tx = udp_tx;
            pre_udp_rx = udp_rx;

            let total_tcp_tx: u64 = tcp_tx_slots.iter().sum();
            let total_tcp_rx: u64 = tcp_rx_slots.iter().sum();
            let total_udp_tx: u64 = udp_tx_slots.iter().sum();
            let total_udp_rx: u64 = udp_rx_slots.iter().sum();

            bu_context.count_traffic_bps(
                shadowsocks::statistics::METRIC_TRAFFIC_BU_BPS,
                total_tcp_tx as f64 / SPEED_DURATION as f64,
                shadowsocks::statistics::TrafficNet::Tcp,
                shadowsocks::statistics::TrafficWay::Send,
            );
            bu_context.count_traffic_bps(
                shadowsocks::statistics::METRIC_TRAFFIC_BU_BPS,
                total_tcp_rx as f64 / SPEED_DURATION as f64,
                shadowsocks::statistics::TrafficNet::Tcp,
                shadowsocks::statistics::TrafficWay::Recv,
            );
            bu_context.count_traffic_bps(
                shadowsocks::statistics::METRIC_TRAFFIC_BU_BPS,
                total_udp_tx as f64 / SPEED_DURATION as f64,
                shadowsocks::statistics::TrafficNet::Udp,
                shadowsocks::statistics::TrafficWay::Send,
            );
            bu_context.count_traffic_bps(
                shadowsocks::statistics::METRIC_TRAFFIC_BU_BPS,
                total_udp_rx as f64 / SPEED_DURATION as f64,
                shadowsocks::statistics::TrafficNet::Udp,
                shadowsocks::statistics::TrafficWay::Recv,
            );
        }
    }

    async fn run_manager_report(&self) -> io::Result<()> {
        let manager_addr = self.manager_addr.as_ref().unwrap();
        let cancel_waiter = self.context.cancel_waiter();

        loop {
            match ManagerClient::connect(
                self.context.context_ref(),
                manager_addr,
                self.context.connect_opts_ref(),
            )
            .await
            {
                Err(err) => error!(error = ?err, "connect failed"),
                Ok(mut client) => {
                    use super::manager::{ServerStat, StatRequest};

                    let flow_tcp = self.flow_stat_tcp_ref();
                    let flow_udp = self.flow_stat_udp_ref();
                    let connection = self.connection_stat_ref();

                    let addr = match self.svr_cfg.addr() {
                        ServerAddr::SocketAddr(ref addr) => match addr {
                            SocketAddr::V4(ref addr) => {
                                if addr.ip() == &Ipv4Addr::UNSPECIFIED {
                                    format!("{}", addr.port())
                                } else {
                                    format!("{}", addr)
                                }
                            }
                            SocketAddr::V6(ref addr) => format!("{}", addr),
                        },
                        ServerAddr::DomainName(ref path, port) => format!("{}:{}", path, port),
                    };

                    let mut req = StatRequest::new();
                    req.stats.insert(
                        addr,
                        ServerStat {
                            tx: flow_tcp.tx() + flow_udp.tx(),
                            rx: flow_tcp.rx() + flow_udp.rx(),
                            cin: connection.cin(),
                            cout: connection.count(),
                            cin_by_ip: connection.cin_by_ip().await,
                        },
                    );

                    if let Err(err) = client.stat(&req).await {
                        error!(error = ?err, request = ?req, "report error");
                    } else {
                        debug!(request = ?req, "reported");
=======
    /// Start the server
    ///
    /// 1. Starts plugin (subprocess)
    /// 2. Starts TCP server (listener)
    /// 3. Starts UDP server (listener)
    pub async fn build(mut self) -> io::Result<Server> {
        let mut plugin = None;

        if let Some(plugin_cfg) = self.svr_cfg.plugin() {
            let plugin_process = Plugin::start(plugin_cfg, self.svr_cfg.addr(), PluginMode::Server)?;
            self.svr_cfg.set_plugin_addr(plugin_process.local_addr().into());
            plugin = Some(plugin_process);
        }

        let mut tcp_server = None;
        if self.svr_cfg.mode().enable_tcp() {
            let server = TcpServer::new(self.context.clone(), self.svr_cfg.clone(), self.accept_opts.clone()).await?;
            tcp_server = Some(server);
        }

        let mut udp_server = None;
        if self.svr_cfg.mode().enable_udp() {
            let mut server = UdpServer::new(
                self.context.clone(),
                self.svr_cfg.clone(),
                self.udp_expiry_duration,
                self.udp_capacity,
                self.accept_opts.clone(),
            )
            .await?;
            server.set_worker_count(self.worker_count);
            udp_server = Some(server);
        }

        Ok(Server {
            context: self.context,
            svr_cfg: self.svr_cfg,
            tcp_server,
            udp_server,
            manager_addr: self.manager_addr,
            plugin,
        })
    }
}

/// Shadowsocks Server instance
pub struct Server {
    context: Arc<ServiceContext>,
    svr_cfg: ServerConfig,
    tcp_server: Option<TcpServer>,
    udp_server: Option<UdpServer>,
    manager_addr: Option<ManagerAddr>,
    plugin: Option<Plugin>,
}

impl Server {
    /// Get Server's configuration
    pub fn server_config(&self) -> &ServerConfig {
        &self.svr_cfg
    }

    /// Get TCP server instance
    pub fn tcp_server(&self) -> Option<&TcpServer> {
        self.tcp_server.as_ref()
    }

    /// Get UDP server instance
    pub fn udp_server(&self) -> Option<&UdpServer> {
        self.udp_server.as_ref()
    }

    /// Start serving
    pub async fn run(self) -> io::Result<()> {
        let vfut = FuturesUnordered::new();

        if let Some(plugin) = self.plugin {
            vfut.push(
                async move {
                    match plugin.join().await {
                        Ok(status) => {
                            error!("plugin exited with status: {}", status);
                            Ok(())
                        }
                        Err(err) => {
                            error!("plugin exited with error: {}", err);
                            Err(err)
                        }
                    }
                }
                .boxed(),
            );
        }

        if let Some(tcp_server) = self.tcp_server {
            vfut.push(tcp_server.run().boxed());
        }

        if let Some(udp_server) = self.udp_server {
            vfut.push(udp_server.run().boxed())
        }

        if let Some(manager_addr) = self.manager_addr {
            let manager_fut = async move {
                loop {
                    match ManagerClient::connect(
                        self.context.context_ref(),
                        &manager_addr,
                        self.context.connect_opts_ref(),
                    )
                    .await
                    {
                        Err(err) => {
                            error!("failed to connect manager {}, error: {}", manager_addr, err);
                        }
                        Ok(mut client) => {
                            use shadowsocks::manager::protocol::StatRequest;

                            let mut stat = HashMap::new();
                            let flow = self.context.flow_stat_ref();
                            stat.insert(self.svr_cfg.addr().port(), flow.tx() + flow.rx());

                            let req = StatRequest { stat };

                            if let Err(err) = client.stat(&req).await {
                                error!(
                                    "failed to send stat to manager {}, error: {}, {:?}",
                                    manager_addr, err, req
                                );
                            } else {
                                trace!("report to manager {}, {:?}", manager_addr, req);
                            }
                        }
>>>>>>> c2877c10
                    }

                    // Report every 10 seconds
                    time::sleep(Duration::from_secs(10)).await;
                }
            }
            .boxed();
            vfut.push(manager_fut);
        }

<<<<<<< HEAD
            if cancel_waiter.is_canceled() {
                return Ok(());
            }

            // Report every 10 seconds
            tokio::select! {
                _ = time::sleep(Duration::from_secs(10)) => {}
                _ = cancel_waiter.wait() => {}
            }
        }
    }

    pub async fn tuic_run_shadow_tcp(&self) -> io::Result<()> {
        use bytes::BytesMut;
        use shadowsocks::transport::{direct::TcpAcceptor, Acceptor};

        info!("tuic shadow server listening on {}", self.svr_cfg.external_addr());

        let mut listener = TcpAcceptor::bind_server_with_opts(
            self.context.context().as_ref(),
            self.svr_cfg.external_addr(),
            self.accept_opts.clone(),
        )
        .await?;

        let cancel_waiter = self.context.cancel_waiter();
        loop {
            let (mut s, peer_addr) = tokio::select! {
                r = listener.accept() => r?,
                _ = cancel_waiter.wait() => {
                    trace!("canceled");
                    return Ok(());
                }
            };

            let peer_addr = peer_addr.unwrap();

            let span = debug_span!("incoming", peer.addr = peer_addr.to_string());
            tokio::spawn(
                async move {
                    debug!("established");

                    match tokio::time::timeout(tokio::time::Duration::from_secs(1), async move {
                        let mut buffer = BytesMut::with_capacity(10);
                        loop {
                            let n = s.read_buf(&mut buffer).await?;
                            if n == 0 {
                                return io::Result::Ok(());
                            }
                            tracing::trace!("recv {} bytes", n);
                        }
                    })
                    .await
                    {
                        Ok(Ok(())) => debug!("closed by peer"),
                        Ok(Err(err)) => debug!(error = ?err, "closed for error"),
                        Err(err) => debug!(error = ?err, "closed for timeout"),
                    };

                    // read 20 bytes at a time from stream echoing back to stream
                }
                .instrument(span),
            );
=======
        let (res, _) = vfut.into_future().await;
        if let Some(Err(err)) = res {
            error!("servers exited with error: {}", err);
>>>>>>> c2877c10
        }

        let err = io::Error::new(ErrorKind::Other, "server exited unexpectedly");
        Err(err)
    }
}<|MERGE_RESOLUTION|>--- conflicted
+++ resolved
@@ -11,7 +11,7 @@
 use futures::FutureExt;
 use shadowsocks::{
     canceler::CancelWaiter,
-    config::{ManagerAddr, ServerConfig, ServerProtocol, ShadowsocksConfig},
+    config::{ManagerAddr, ServerConfig},
     dns_resolver::DnsResolver,
     net::{AcceptOpts, ConnectOpts, FlowStat},
     plugin::{Plugin, PluginMode},
@@ -48,17 +48,10 @@
     worker_count: usize,
 }
 
-<<<<<<< HEAD
-impl Server {
-    /// Create a new server from configuration
-    pub fn new(cancel_waiter: CancelWaiter, svr_cfg: ServerConfig) -> Server {
-        Server::with_context(Arc::new(ServiceContext::new(cancel_waiter)), svr_cfg)
-=======
 impl ServerBuilder {
     /// Create a new server builder from configuration
-    pub fn new(svr_cfg: ServerConfig) -> ServerBuilder {
-        ServerBuilder::with_context(Arc::new(ServiceContext::new()), svr_cfg)
->>>>>>> c2877c10
+    pub fn new(svr_cfg: ServerConfig, cancel_waiter: CancelWaiter) -> ServerBuilder {
+        ServerBuilder::with_context(Arc::new(ServiceContext::new(cancel_waiter)), svr_cfg)
     }
 
     /// Create a new server builder with context
@@ -199,264 +192,6 @@
         context.set_security_config(security)
     }
 
-<<<<<<< HEAD
-    /// Start serving
-    pub async fn run(mut self) -> io::Result<()> {
-        let mut vfut = Vec::with_capacity(3);
-
-        let connector = Arc::new(TcpConnector::new(Some(self.context.context())));
-
-        if self.svr_cfg.if_ss(|ss_cfg| ss_cfg.mode().enable_tcp()).unwrap_or(false) {
-            let mut plugin = None;
-
-            if let Some(plugin_cfg) = self.svr_cfg.if_ss(|c| c.plugin()).unwrap_or(None) {
-                plugin = Some(Plugin::start(plugin_cfg, self.svr_cfg.addr(), PluginMode::Server)?);
-            };
-
-            if let Some(plugin) = plugin {
-                self.svr_cfg
-                    .must_be_ss_mut(|c| c.set_plugin_addr(plugin.local_addr().into()));
-                vfut.push(
-                    async move {
-                        match plugin.join().await {
-                            Ok(status) => {
-                                error!("plugin exited with status: {}", status);
-                                Ok(())
-                            }
-                            Err(err) => {
-                                error!("plugin exited with error: {}", err);
-                                Err(err)
-                            }
-                        }
-                    }
-                    .boxed(),
-                );
-            }
-
-            let tcp_fut = self
-                .run_tcp_server(connector.clone())
-                .instrument(info_span!("ss.tcp"))
-                .boxed();
-            vfut.push(tcp_fut);
-        }
-
-        if self.svr_cfg.if_ss(|ss_cfg| ss_cfg.mode().enable_udp()).unwrap_or(false) {
-            match &self.svr_cfg.protocol() {
-                ServerProtocol::SS(cfg) => {
-                    let udp_fut = self.run_udp_server(cfg).instrument(info_span!("ss.udp")).boxed();
-                    vfut.push(udp_fut);
-                }
-                #[cfg(feature = "trojan")]
-                ServerProtocol::Trojan(_cfg) => {}
-                #[cfg(feature = "vless")]
-                ServerProtocol::Vless(_cfg) => {}
-                #[cfg(feature = "tuic")]
-                ServerProtocol::Tuic(_cfg) => {}
-                #[cfg(feature = "wireguard")]
-                ServerProtocol::WG(_cfg) => {}
-            }
-        }
-
-        // 其他协议处理
-        if self.svr_cfg.if_not_ss() {
-            let tcp_fut = self.run_tcp_server(connector.clone()).boxed();
-            vfut.push(tcp_fut);
-
-            #[cfg(feature = "tuic")]
-            if let ServerProtocol::Tuic(tuic_cfg) = self.svr_cfg.protocol() {
-                if let shadowsocks::config::TuicConfig::Server((_, run_noop_tcp)) = tuic_cfg {
-                    if *run_noop_tcp {
-                        vfut.push(
-                            self.tuic_run_shadow_tcp()
-                                .instrument(info_span!("tuic.shadow").or_current())
-                                .boxed(),
-                        );
-                    }
-                }
-            }
-        }
-
-        if self.manager_addr.is_some() {
-            let manager_fut = self
-                .run_manager_report()
-                .instrument(
-                    info_span!("reporter", remote = self.manager_addr.as_ref().unwrap().to_string()).or_current(),
-                )
-                .boxed();
-            vfut.push(manager_fut);
-        }
-
-        // 上报速率测算
-        #[cfg(feature = "statistics")]
-        vfut.push(self.run_speed_reporter().boxed());
-
-        loop {
-            let (res, _, vfut_left) = futures::future::select_all(vfut).await;
-            if let Err(err) = res {
-                info!(error = ?err, "one server exited error");
-                return Err(err);
-            }
-
-            if vfut_left.is_empty() {
-                return Ok(());
-            } else {
-                vfut = vfut_left;
-            }
-        }
-    }
-
-    async fn run_tcp_server(&self, connector: Arc<TcpConnector>) -> io::Result<()> {
-        let server = TcpServer::new(self.context.clone(), connector, self.accept_opts.clone());
-        server.run(&self.svr_cfg).in_current_span().await
-    }
-
-    async fn run_udp_server(&self, cfg: &ShadowsocksConfig) -> io::Result<()> {
-        let mut server = UdpServer::new(
-            self.context.clone(),
-            cfg.method(),
-            self.udp_expiry_duration,
-            self.udp_capacity,
-            self.accept_opts.clone(),
-        );
-        server.set_worker_count(self.worker_count);
-
-        server.run(&self.svr_cfg, cfg).await
-    }
-
-    #[cfg(feature = "statistics")]
-    async fn run_speed_reporter(&self) -> io::Result<()> {
-        use std::time::{SystemTime, UNIX_EPOCH};
-
-        const SPEED_DURATION: usize = 30;
-        let mut tcp_tx_slots = vec![0u64; SPEED_DURATION];
-        let mut tcp_rx_slots = vec![0u64; SPEED_DURATION];
-        let mut udp_tx_slots = vec![0u64; SPEED_DURATION];
-        let mut udp_rx_slots = vec![0u64; SPEED_DURATION];
-
-        let mut pre_slot: usize = 0;
-        let mut pre_tcp_tx: u64 = 0;
-        let mut pre_tcp_rx: u64 = 0;
-        let mut pre_udp_tx: u64 = 0;
-        let mut pre_udp_rx: u64 = 0;
-
-        let bu_context = shadowsocks::statistics::BuContext::new(
-            shadowsocks::statistics::ProtocolInfo::from(self.svr_cfg.protocol()),
-            self.svr_cfg.acceptor_transport().map(|t| t.tpe()),
-        );
-
-        loop {
-            tokio::time::sleep(Duration::from_millis(500)).await;
-
-            let now = SystemTime::now();
-            let since_the_epoch = now.duration_since(UNIX_EPOCH).expect("Time went backwards");
-            let slot = since_the_epoch.as_secs() as usize % SPEED_DURATION;
-
-            if slot != pre_slot {
-                tcp_tx_slots[slot] = 0;
-                tcp_rx_slots[slot] = 0;
-                udp_tx_slots[slot] = 0;
-                udp_rx_slots[slot] = 0;
-                pre_slot = slot;
-            }
-
-            let tcp_tx = self.context.flow_stat_tcp_ref().tx();
-            let tcp_rx = self.context.flow_stat_tcp_ref().rx();
-            let udp_tx = self.context.flow_stat_udp_ref().tx();
-            let udp_rx = self.context.flow_stat_udp_ref().rx();
-
-            tcp_tx_slots[slot] += tcp_tx - pre_tcp_tx;
-            tcp_rx_slots[slot] += tcp_rx - pre_tcp_rx;
-            udp_tx_slots[slot] += udp_tx - pre_udp_tx;
-            udp_rx_slots[slot] += udp_rx - pre_udp_rx;
-
-            pre_tcp_tx = tcp_tx;
-            pre_tcp_rx = tcp_rx;
-            pre_udp_tx = udp_tx;
-            pre_udp_rx = udp_rx;
-
-            let total_tcp_tx: u64 = tcp_tx_slots.iter().sum();
-            let total_tcp_rx: u64 = tcp_rx_slots.iter().sum();
-            let total_udp_tx: u64 = udp_tx_slots.iter().sum();
-            let total_udp_rx: u64 = udp_rx_slots.iter().sum();
-
-            bu_context.count_traffic_bps(
-                shadowsocks::statistics::METRIC_TRAFFIC_BU_BPS,
-                total_tcp_tx as f64 / SPEED_DURATION as f64,
-                shadowsocks::statistics::TrafficNet::Tcp,
-                shadowsocks::statistics::TrafficWay::Send,
-            );
-            bu_context.count_traffic_bps(
-                shadowsocks::statistics::METRIC_TRAFFIC_BU_BPS,
-                total_tcp_rx as f64 / SPEED_DURATION as f64,
-                shadowsocks::statistics::TrafficNet::Tcp,
-                shadowsocks::statistics::TrafficWay::Recv,
-            );
-            bu_context.count_traffic_bps(
-                shadowsocks::statistics::METRIC_TRAFFIC_BU_BPS,
-                total_udp_tx as f64 / SPEED_DURATION as f64,
-                shadowsocks::statistics::TrafficNet::Udp,
-                shadowsocks::statistics::TrafficWay::Send,
-            );
-            bu_context.count_traffic_bps(
-                shadowsocks::statistics::METRIC_TRAFFIC_BU_BPS,
-                total_udp_rx as f64 / SPEED_DURATION as f64,
-                shadowsocks::statistics::TrafficNet::Udp,
-                shadowsocks::statistics::TrafficWay::Recv,
-            );
-        }
-    }
-
-    async fn run_manager_report(&self) -> io::Result<()> {
-        let manager_addr = self.manager_addr.as_ref().unwrap();
-        let cancel_waiter = self.context.cancel_waiter();
-
-        loop {
-            match ManagerClient::connect(
-                self.context.context_ref(),
-                manager_addr,
-                self.context.connect_opts_ref(),
-            )
-            .await
-            {
-                Err(err) => error!(error = ?err, "connect failed"),
-                Ok(mut client) => {
-                    use super::manager::{ServerStat, StatRequest};
-
-                    let flow_tcp = self.flow_stat_tcp_ref();
-                    let flow_udp = self.flow_stat_udp_ref();
-                    let connection = self.connection_stat_ref();
-
-                    let addr = match self.svr_cfg.addr() {
-                        ServerAddr::SocketAddr(ref addr) => match addr {
-                            SocketAddr::V4(ref addr) => {
-                                if addr.ip() == &Ipv4Addr::UNSPECIFIED {
-                                    format!("{}", addr.port())
-                                } else {
-                                    format!("{}", addr)
-                                }
-                            }
-                            SocketAddr::V6(ref addr) => format!("{}", addr),
-                        },
-                        ServerAddr::DomainName(ref path, port) => format!("{}:{}", path, port),
-                    };
-
-                    let mut req = StatRequest::new();
-                    req.stats.insert(
-                        addr,
-                        ServerStat {
-                            tx: flow_tcp.tx() + flow_udp.tx(),
-                            rx: flow_tcp.rx() + flow_udp.rx(),
-                            cin: connection.cin(),
-                            cout: connection.count(),
-                            cin_by_ip: connection.cin_by_ip().await,
-                        },
-                    );
-
-                    if let Err(err) = client.stat(&req).await {
-                        error!(error = ?err, request = ?req, "report error");
-                    } else {
-                        debug!(request = ?req, "reported");
-=======
     /// Start the server
     ///
     /// 1. Starts plugin (subprocess)
@@ -465,20 +200,29 @@
     pub async fn build(mut self) -> io::Result<Server> {
         let mut plugin = None;
 
-        if let Some(plugin_cfg) = self.svr_cfg.plugin() {
-            let plugin_process = Plugin::start(plugin_cfg, self.svr_cfg.addr(), PluginMode::Server)?;
-            self.svr_cfg.set_plugin_addr(plugin_process.local_addr().into());
-            plugin = Some(plugin_process);
+        if let Some(plugin_cfg) = self.svr_cfg.if_ss(|c| c.plugin()).unwrap_or(None) {
+            plugin = Some(Plugin::start(plugin_cfg, self.svr_cfg.addr(), PluginMode::Server)?);
+        };
+
+        if let Some(plugin) = &plugin {
+            self.svr_cfg
+                .must_be_ss_mut(|c| c.set_plugin_addr(plugin.local_addr().into()));
         }
 
         let mut tcp_server = None;
-        if self.svr_cfg.mode().enable_tcp() {
-            let server = TcpServer::new(self.context.clone(), self.svr_cfg.clone(), self.accept_opts.clone()).await?;
+        if self.svr_cfg.if_ss(|c| c.mode().enable_tcp()).unwrap_or(true) {
+            let server = TcpServer::new(
+                self.context.clone(),
+                Arc::new(TcpConnector::new(Some(self.context.context()))),
+                self.svr_cfg.clone(),
+                self.accept_opts.clone(),
+            )
+            .await?;
             tcp_server = Some(server);
         }
 
         let mut udp_server = None;
-        if self.svr_cfg.mode().enable_udp() {
+        if self.svr_cfg.if_ss(|c| c.mode().enable_udp()).unwrap_or(false) {
             let mut server = UdpServer::new(
                 self.context.clone(),
                 self.svr_cfg.clone(),
@@ -496,6 +240,7 @@
             svr_cfg: self.svr_cfg,
             tcp_server,
             udp_server,
+            accept_opts: self.accept_opts,
             manager_addr: self.manager_addr,
             plugin,
         })
@@ -509,10 +254,15 @@
     tcp_server: Option<TcpServer>,
     udp_server: Option<UdpServer>,
     manager_addr: Option<ManagerAddr>,
+    accept_opts: AcceptOpts,
     plugin: Option<Plugin>,
 }
 
 impl Server {
+    pub fn context(&self) -> Arc<ServiceContext> {
+        self.context.clone()
+    }
+
     /// Get Server's configuration
     pub fn server_config(&self) -> &ServerConfig {
         &self.svr_cfg
@@ -530,7 +280,7 @@
 
     /// Start serving
     pub async fn run(self) -> io::Result<()> {
-        let vfut = FuturesUnordered::new();
+        let mut vfut = Vec::with_capacity(3);
 
         if let Some(plugin) = self.plugin {
             vfut.push(
@@ -551,56 +301,178 @@
         }
 
         if let Some(tcp_server) = self.tcp_server {
-            vfut.push(tcp_server.run().boxed());
+            vfut.push(tcp_server.run().instrument(info_span!("ss.tcp")).boxed());
         }
 
         if let Some(udp_server) = self.udp_server {
-            vfut.push(udp_server.run().boxed())
+            vfut.push(udp_server.run().instrument(info_span!("ss.udp")).boxed())
         }
 
         if let Some(manager_addr) = self.manager_addr {
-            let manager_fut = async move {
-                loop {
-                    match ManagerClient::connect(
-                        self.context.context_ref(),
-                        &manager_addr,
-                        self.context.connect_opts_ref(),
-                    )
-                    .await
-                    {
-                        Err(err) => {
-                            error!("failed to connect manager {}, error: {}", manager_addr, err);
-                        }
-                        Ok(mut client) => {
-                            use shadowsocks::manager::protocol::StatRequest;
-
-                            let mut stat = HashMap::new();
-                            let flow = self.context.flow_stat_ref();
-                            stat.insert(self.svr_cfg.addr().port(), flow.tx() + flow.rx());
-
-                            let req = StatRequest { stat };
-
-                            if let Err(err) = client.stat(&req).await {
-                                error!(
-                                    "failed to send stat to manager {}, error: {}, {:?}",
-                                    manager_addr, err, req
-                                );
-                            } else {
-                                trace!("report to manager {}, {:?}", manager_addr, req);
+            vfut.push(
+                Self::run_manager_report(self.context.clone(), manager_addr, self.svr_cfg.addr().clone())
+                    .instrument(info_span!("maintain"))
+                    .boxed(),
+            );
+        }
+
+        // 上报速率测算
+        #[cfg(feature = "statistics")]
+        vfut.push(
+            Self::run_speed_reporter(self.context.clone(), &self.svr_cfg)
+                .instrument(info_span!("speed_reporter"))
+                .boxed(),
+        );
+
+        loop {
+            let (res, _, vfut_left) = futures::future::select_all(vfut).await;
+            if let Err(err) = res {
+                info!(error = ?err, "one server exited error");
+                return Err(err);
+            }
+
+            if vfut_left.is_empty() {
+                return Ok(());
+            } else {
+                vfut = vfut_left;
+            }
+        }
+    }
+
+    #[cfg(feature = "statistics")]
+    async fn run_speed_reporter(context: Arc<ServiceContext>, svr_cfg: &ServerConfig) -> io::Result<()> {
+        use std::time::{SystemTime, UNIX_EPOCH};
+
+        const SPEED_DURATION: usize = 30;
+        let mut tcp_tx_slots = vec![0u64; SPEED_DURATION];
+        let mut tcp_rx_slots = vec![0u64; SPEED_DURATION];
+        let mut udp_tx_slots = vec![0u64; SPEED_DURATION];
+        let mut udp_rx_slots = vec![0u64; SPEED_DURATION];
+
+        let mut pre_slot: usize = 0;
+        let mut pre_tcp_tx: u64 = 0;
+        let mut pre_tcp_rx: u64 = 0;
+        let mut pre_udp_tx: u64 = 0;
+        let mut pre_udp_rx: u64 = 0;
+
+        let bu_context = shadowsocks::statistics::BuContext::new(
+            shadowsocks::statistics::ProtocolInfo::from(svr_cfg.protocol()),
+            svr_cfg.acceptor_transport().map(|t| t.tpe()),
+        );
+
+        loop {
+            tokio::time::sleep(Duration::from_millis(500)).await;
+
+            let now = SystemTime::now();
+            let since_the_epoch = now.duration_since(UNIX_EPOCH).expect("Time went backwards");
+            let slot = since_the_epoch.as_secs() as usize % SPEED_DURATION;
+
+            if slot != pre_slot {
+                tcp_tx_slots[slot] = 0;
+                tcp_rx_slots[slot] = 0;
+                udp_tx_slots[slot] = 0;
+                udp_rx_slots[slot] = 0;
+                pre_slot = slot;
+            }
+
+            let tcp_tx = context.flow_stat_tcp_ref().tx();
+            let tcp_rx = context.flow_stat_tcp_ref().rx();
+            let udp_tx = context.flow_stat_udp_ref().tx();
+            let udp_rx = context.flow_stat_udp_ref().rx();
+
+            tcp_tx_slots[slot] += tcp_tx - pre_tcp_tx;
+            tcp_rx_slots[slot] += tcp_rx - pre_tcp_rx;
+            udp_tx_slots[slot] += udp_tx - pre_udp_tx;
+            udp_rx_slots[slot] += udp_rx - pre_udp_rx;
+
+            pre_tcp_tx = tcp_tx;
+            pre_tcp_rx = tcp_rx;
+            pre_udp_tx = udp_tx;
+            pre_udp_rx = udp_rx;
+
+            let total_tcp_tx: u64 = tcp_tx_slots.iter().sum();
+            let total_tcp_rx: u64 = tcp_rx_slots.iter().sum();
+            let total_udp_tx: u64 = udp_tx_slots.iter().sum();
+            let total_udp_rx: u64 = udp_rx_slots.iter().sum();
+
+            bu_context.count_traffic_bps(
+                shadowsocks::statistics::METRIC_TRAFFIC_BU_BPS,
+                total_tcp_tx as f64 / SPEED_DURATION as f64,
+                shadowsocks::statistics::TrafficNet::Tcp,
+                shadowsocks::statistics::TrafficWay::Send,
+            );
+            bu_context.count_traffic_bps(
+                shadowsocks::statistics::METRIC_TRAFFIC_BU_BPS,
+                total_tcp_rx as f64 / SPEED_DURATION as f64,
+                shadowsocks::statistics::TrafficNet::Tcp,
+                shadowsocks::statistics::TrafficWay::Recv,
+            );
+            bu_context.count_traffic_bps(
+                shadowsocks::statistics::METRIC_TRAFFIC_BU_BPS,
+                total_udp_tx as f64 / SPEED_DURATION as f64,
+                shadowsocks::statistics::TrafficNet::Udp,
+                shadowsocks::statistics::TrafficWay::Send,
+            );
+            bu_context.count_traffic_bps(
+                shadowsocks::statistics::METRIC_TRAFFIC_BU_BPS,
+                total_udp_rx as f64 / SPEED_DURATION as f64,
+                shadowsocks::statistics::TrafficNet::Udp,
+                shadowsocks::statistics::TrafficWay::Recv,
+            );
+        }
+    }
+
+    async fn run_manager_report(
+        context: Arc<ServiceContext>,
+        manager_addr: ManagerAddr,
+        svr_addr: ServerAddr,
+    ) -> io::Result<()> {
+        let cancel_waiter = context.cancel_waiter();
+
+        loop {
+            match ManagerClient::connect(context.context_ref(), &manager_addr, context.connect_opts_ref()).await {
+                Err(err) => error!(error = ?err, "connect failed"),
+                Ok(mut client) => {
+                    use super::manager::{ServerStat, StatRequest};
+
+                    let flow_tcp = context.flow_stat_tcp_ref();
+                    let flow_udp = context.flow_stat_udp_ref();
+                    let connection = context.connection_stat_ref();
+
+                    let addr = match svr_addr {
+                        ServerAddr::SocketAddr(ref addr) => match addr {
+                            SocketAddr::V4(ref addr) => {
+                                if addr.ip() == &Ipv4Addr::UNSPECIFIED {
+                                    format!("{}", addr.port())
+                                } else {
+                                    format!("{}", addr)
+                                }
                             }
-                        }
->>>>>>> c2877c10
+                            SocketAddr::V6(ref addr) => format!("{}", addr),
+                        },
+                        ServerAddr::DomainName(ref path, port) => format!("{}:{}", path, port),
+                    };
+
+                    let mut req = StatRequest::new();
+                    req.stats.insert(
+                        addr,
+                        ServerStat {
+                            tx: flow_tcp.tx() + flow_udp.tx(),
+                            rx: flow_tcp.rx() + flow_udp.rx(),
+                            cin: connection.cin(),
+                            cout: connection.count(),
+                            cin_by_ip: connection.cin_by_ip().await,
+                        },
+                    );
+
+                    if let Err(err) = client.stat(&req).await {
+                        error!(error = ?err, request = ?req, "report error");
+                    } else {
+                        debug!(request = ?req, "reported");
                     }
-
-                    // Report every 10 seconds
-                    time::sleep(Duration::from_secs(10)).await;
                 }
             }
-            .boxed();
-            vfut.push(manager_fut);
-        }
-
-<<<<<<< HEAD
+
             if cancel_waiter.is_canceled() {
                 return Ok(());
             }
@@ -617,11 +489,11 @@
         use bytes::BytesMut;
         use shadowsocks::transport::{direct::TcpAcceptor, Acceptor};
 
-        info!("tuic shadow server listening on {}", self.svr_cfg.external_addr());
+        info!("tuic shadow server listening on {}", self.svr_cfg.tcp_external_addr());
 
         let mut listener = TcpAcceptor::bind_server_with_opts(
             self.context.context().as_ref(),
-            self.svr_cfg.external_addr(),
+            self.svr_cfg.tcp_external_addr(),
             self.accept_opts.clone(),
         )
         .await?;
@@ -664,14 +536,6 @@
                 }
                 .instrument(span),
             );
-=======
-        let (res, _) = vfut.into_future().await;
-        if let Some(Err(err)) = res {
-            error!("servers exited with error: {}", err);
->>>>>>> c2877c10
-        }
-
-        let err = io::Error::new(ErrorKind::Other, "server exited unexpectedly");
-        Err(err)
+        }
     }
 }