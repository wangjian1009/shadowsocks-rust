//! Shadowsocks server

use std::{
    future::Future,
    io::{self, ErrorKind},
    pin::Pin,
    sync::Arc,
    task::{Context, Poll},
    time::Duration,
};

use cfg_if::cfg_if;
use futures::{future, ready};
use shadowsocks::{
    canceler::CancelWaiter,
    net::{AcceptOpts, ConnectOpts},
};
use tokio::task::JoinHandle;
use tracing::{info, info_span, Instrument};

use crate::{
    config::{Config, ConfigType},
    dns::build_dns_resolver,
};

pub use self::server::Server;

mod connection;
pub mod context;
#[cfg(feature = "server-maintain")]
mod maintain;
mod manager;
pub mod policy;
#[allow(clippy::module_inception)]
pub mod server;
mod tcprelay;
mod udprelay;

cfg_if! {
    if #[cfg(feature = "server-mock")] {
        pub mod dns;
        use context::ServerMockProtocol;
    }
}

/// Default TCP Keep Alive timeout
///
/// This is borrowed from Go's `net` library's default setting
pub(crate) const SERVER_DEFAULT_KEEPALIVE_TIMEOUT: Duration = Duration::from_secs(15);

/// Starts a shadowsocks server
pub async fn run(cancel_waiter: CancelWaiter, config: Config) -> io::Result<()> {
    assert_eq!(config.config_type, ConfigType::Server);
    assert!(!config.server.is_empty());

    // Warning for Stream Ciphers
    #[cfg(feature = "stream-cipher")]
<<<<<<< HEAD
    for server in config.server.iter() {
        match server.protocol() {
            shadowsocks::config::ServerProtocol::SS(cfg) => {
                if cfg.method().is_stream() {
                    tracing::warn!("stream cipher {} for server {} have inherent weaknesses (see discussion in https://github.com/shadowsocks/shadowsocks-org/issues/36). \
                    DO NOT USE. It will be removed in the future.", cfg.method(), server.addr());
                }
            }
            #[cfg(feature = "trojan")]
            shadowsocks::config::ServerProtocol::Trojan(_cfg) => {}
            #[cfg(feature = "vless")]
            shadowsocks::config::ServerProtocol::Vless(_cfg) => {}
            #[cfg(feature = "tuic")]
            shadowsocks::config::ServerProtocol::Tuic(_cfg) => {}
=======
    for inst in config.server.iter() {
        let server = &inst.config;

        if server.method().is_stream() {
            log::warn!("stream cipher {} for server {} have inherent weaknesses (see discussion in https://github.com/shadowsocks/shadowsocks-org/issues/36). \
                    DO NOT USE. It will be removed in the future.", server.method(), server.addr());
>>>>>>> a35bbd42
        }
    }

    #[cfg(all(unix, not(target_os = "android")))]
    if let Some(nofile) = config.nofile {
        use crate::sys::set_nofile;
        if let Err(err) = set_nofile(nofile) {
            tracing::warn!("set_nofile {} failed, error: {}", nofile, err);
        }
    }

    let mut servers = Vec::new();

    let mut connect_opts = ConnectOpts {
        #[cfg(any(target_os = "linux", target_os = "android"))]
        fwmark: config.outbound_fwmark,

        #[cfg(target_os = "android")]
        vpn_protect_path: config.outbound_vpn_protect_path,

        bind_local_addr: config.outbound_bind_addr,
        bind_interface: config.outbound_bind_interface,

        ..Default::default()
    };

    connect_opts.tcp.send_buffer_size = config.outbound_send_buffer_size;
    connect_opts.tcp.recv_buffer_size = config.outbound_recv_buffer_size;
    connect_opts.tcp.nodelay = config.no_delay;
    connect_opts.tcp.fastopen = config.fast_open;
    connect_opts.tcp.keepalive = config.keep_alive.or(Some(SERVER_DEFAULT_KEEPALIVE_TIMEOUT));

    let mut accept_opts = AcceptOpts {
        ipv6_only: config.ipv6_only,
        ..Default::default()
    };
    accept_opts.tcp.send_buffer_size = config.inbound_send_buffer_size;
    accept_opts.tcp.recv_buffer_size = config.inbound_recv_buffer_size;
    accept_opts.tcp.nodelay = config.no_delay;
    accept_opts.tcp.fastopen = config.fast_open;
    accept_opts.tcp.keepalive = config.keep_alive.or(Some(SERVER_DEFAULT_KEEPALIVE_TIMEOUT));

    let resolver = build_dns_resolver(config.dns, config.ipv6_first, &connect_opts)
        .await
        .map(Arc::new);

    let acl = config.acl.map(Arc::new);

<<<<<<< HEAD
    for svr_cfg in config.server {
        let mut server = Server::new(cancel_waiter.clone(), svr_cfg);
=======
    for inst in config.server {
        let svr_cfg = inst.config;
        let mut server = Server::new(svr_cfg);
>>>>>>> a35bbd42

        if let Some(ref r) = resolver {
            server.set_dns_resolver(r.clone());
        }

        server.set_connect_opts(connect_opts.clone());
        server.set_accept_opts(accept_opts.clone());

        #[cfg(feature = "rate-limit")]
        server.set_connection_bound_width(config.rate_limit.clone());

        #[cfg(feature = "server-limit")]
        server.set_limit_connection_per_ip(config.limit_connection_per_ip.clone());

        #[cfg(feature = "server-limit")]
        server.set_limit_connection_close_delay(config.limit_connection_close_delay.clone());

        #[cfg(feature = "server-mock")]
        for mock_dns in &config.mock_dns {
            server.set_mock_server_protocol(mock_dns.clone(), ServerMockProtocol::DNS);
        }

        if let Some(c) = config.udp_max_associations {
            server.set_udp_capacity(c);
        }
        if let Some(d) = config.udp_timeout {
            server.set_udp_expiry_duration(d);
        }
        if let Some(ref m) = config.manager {
            server.set_manager_addr(m.addr.clone());
        }

        match inst.acl {
            Some(acl) => server.set_acl(Arc::new(acl)),
            None => {
                if let Some(ref acl) = acl {
                    server.set_acl(acl.clone());
                }
            }
        }

        if config.ipv6_first {
            server.set_ipv6_first(config.ipv6_first);
        }

        if config.worker_count >= 1 {
            server.set_worker_count(config.worker_count);
        }

        server.set_security_config(&config.security);

        servers.push(server);
    }

    #[cfg(feature = "server-maintain")]
    let mut maintain_svr = None;

    #[cfg(feature = "server-maintain")]
    if config.maintain_addr.is_some() {
        let mut server_infos = Vec::new();
        for ref server in &servers {
            server_infos.push(maintain::ServerInfo {
                addr: server.config().addr().clone(),
                context: server.get_context(),
            });
        }
        maintain_svr = Some(maintain::MaintainServer::new(server_infos));
    }

    #[cfg(feature = "server-maintain")]
    if maintain_svr.is_none() && servers.len() == 1 {
        let server = servers.pop().unwrap();
        let span = info_span!("svr", port = server.config().addr().port());
        return server.run().instrument(span.or_current()).await;
    }

    #[cfg(not(feature = "server-maintain"))]
    if servers.len() == 1 {
        let server = servers.pop().unwrap();
        let span = info_span!("svr", port = server.config().addr().port());
        return server.run().instrument(span.or_current()).await;
    }

    let mut vfut = Vec::with_capacity(servers.len());

    for server in servers {
        let span = info_span!("svr", port = server.config().addr().port());
        vfut.push(ServerHandle(tokio::spawn(server.run().instrument(span.or_current()))));
    }

    #[cfg(feature = "server-maintain")]
    if let Some(maintain_svr) = maintain_svr {
        let span = info_span!("maintain");
        vfut.push(ServerHandle(tokio::spawn(
            maintain_svr
                .run(cancel_waiter.clone(), config.maintain_addr.unwrap())
                .instrument(span.or_current()),
        )));
    }

    loop {
        let (res, _, vfut_left) = future::select_all(vfut).await;
        let _ = res?;

        if vfut_left.is_empty() {
            return Ok(());
        } else {
            info!("one server exited success, left {}", vfut_left.len());
            vfut = vfut_left;
        }
    }
}

struct ServerHandle(JoinHandle<io::Result<()>>);

impl Drop for ServerHandle {
    #[inline]
    fn drop(&mut self) {
        self.0.abort();
    }
}

impl Future for ServerHandle {
    type Output = io::Result<()>;

    #[inline]
    fn poll(mut self: Pin<&mut Self>, cx: &mut Context<'_>) -> Poll<Self::Output> {
        match ready!(Pin::new(&mut self.0).poll(cx)) {
            Ok(res) => res.into(),
            Err(err) => Err(io::Error::new(ErrorKind::Other, err)).into(),
        }
    }
}<|MERGE_RESOLUTION|>--- conflicted
+++ resolved
@@ -55,8 +55,9 @@
 
     // Warning for Stream Ciphers
     #[cfg(feature = "stream-cipher")]
-<<<<<<< HEAD
-    for server in config.server.iter() {
+    for inst in config.server.iter() {
+        let server = &inst.config;
+
         match server.protocol() {
             shadowsocks::config::ServerProtocol::SS(cfg) => {
                 if cfg.method().is_stream() {
@@ -70,14 +71,6 @@
             shadowsocks::config::ServerProtocol::Vless(_cfg) => {}
             #[cfg(feature = "tuic")]
             shadowsocks::config::ServerProtocol::Tuic(_cfg) => {}
-=======
-    for inst in config.server.iter() {
-        let server = &inst.config;
-
-        if server.method().is_stream() {
-            log::warn!("stream cipher {} for server {} have inherent weaknesses (see discussion in https://github.com/shadowsocks/shadowsocks-org/issues/36). \
-                    DO NOT USE. It will be removed in the future.", server.method(), server.addr());
->>>>>>> a35bbd42
         }
     }
 
@@ -126,14 +119,9 @@
 
     let acl = config.acl.map(Arc::new);
 
-<<<<<<< HEAD
-    for svr_cfg in config.server {
-        let mut server = Server::new(cancel_waiter.clone(), svr_cfg);
-=======
     for inst in config.server {
         let svr_cfg = inst.config;
-        let mut server = Server::new(svr_cfg);
->>>>>>> a35bbd42
+        let mut server = Server::new(cancel_waiter.clone(), svr_cfg);
 
         if let Some(ref r) = resolver {
             server.set_dns_resolver(r.clone());
