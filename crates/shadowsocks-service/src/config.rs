--- conflicted
+++ resolved
@@ -58,13 +58,9 @@
 };
 
 use cfg_if::cfg_if;
-<<<<<<< HEAD
-#[cfg(any(feature = "local-tun", feature = "wireguard"))]
-=======
 #[cfg(feature = "hickory-dns")]
 use hickory_resolver::config::{NameServerConfig, Protocol, ResolverConfig};
-#[cfg(feature = "local-tun")]
->>>>>>> 7f0779a8
+#[cfg(any(feature = "local-tun", feature = "wireguard"))]
 use ipnet::IpNet;
 use serde::{Deserialize, Serialize};
 use shadowsocks::{
@@ -75,12 +71,6 @@
     crypto::CipherKind,
     plugin::PluginConfig,
 };
-<<<<<<< HEAD
-use tracing::warn;
-#[cfg(feature = "trust-dns")]
-use trust_dns_resolver::config::{NameServerConfig, Protocol, ResolverConfig};
-=======
->>>>>>> 7f0779a8
 
 use crate::acl::AccessControl;
 #[cfg(feature = "local-dns")]
@@ -892,16 +882,12 @@
     ///
     /// Sending DNS query through proxy to this address
     #[cfg(feature = "local-dns")]
-<<<<<<< HEAD
     pub remote_dns_addr: Option<ServerAddr>,
-=======
-    pub remote_dns_addr: Option<Address>,
     // client cache size
     // if a lot of `create connection` observed in log,
     // increase the size
     #[cfg(feature = "local-dns")]
     pub client_cache_size: Option<usize>,
->>>>>>> 7f0779a8
 
     /// Tun interface's name
     ///
@@ -2719,13 +2705,9 @@
                                 ServerAddr::DomainName(.., port) => Some(*port),
                             },
                         },
-<<<<<<< HEAD
-                        #[cfg(any(feature = "local-tun", feature = "wireguard"))]
-=======
                         #[cfg(feature = "local-dns")]
                         client_cache_size: local.client_cache_size,
-                        #[cfg(feature = "local-tun")]
->>>>>>> 7f0779a8
+                        #[cfg(any(feature = "local-tun", feature = "wireguard"))]
                         tun_interface_name: local.tun_interface_name.clone(),
                         #[cfg(any(feature = "local-tun", feature = "wireguard"))]
                         tun_interface_address: local.tun_interface_address.as_ref().map(ToString::to_string),
@@ -3057,9 +3039,10 @@
             match env::var(var_name) {
                 Ok(value) => return value.into(),
                 Err(err) => {
-                    warn!(
+                    tracing::warn!(
                         "couldn't read password from environemnt variable {}, error: {}",
-                        var_name, err
+                        var_name,
+                        err
                     );
                 }
             }
