--- conflicted
+++ resolved
@@ -60,11 +60,7 @@
 use cfg_if::cfg_if;
 #[cfg(feature = "local-tun")]
 use ipnet::IpNet;
-<<<<<<< HEAD
-
-=======
 use log::warn;
->>>>>>> d5c54af9
 use serde::{Deserialize, Serialize};
 #[cfg(any(feature = "local-tunnel", feature = "local-dns"))]
 use shadowsocks::relay::socks5::Address;
@@ -167,13 +163,9 @@
     no_delay: Option<bool>,
     #[serde(skip_serializing_if = "Option::is_none")]
     keep_alive: Option<u64>,
-<<<<<<< HEAD
     #[cfg(feature = "rate-limit")]
     #[serde(skip_serializing_if = "Option::is_none")]
     connection_speed_limit: Option<BoundWidth>,
-=======
-
->>>>>>> d5c54af9
     #[cfg(all(unix, not(target_os = "android")))]
     #[serde(skip_serializing_if = "Option::is_none")]
     nofile: Option<u64>,
