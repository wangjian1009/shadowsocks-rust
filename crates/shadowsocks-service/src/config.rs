//! This is a mod for storing and parsing configuration
//!
//! According to shadowsocks' official documentation, the standard configuration
//! file should be in JSON format:
//!
//! ```ignore
//! {
//!     "server": "127.0.0.1",
//!     "server_port": 1080,
//!     "local_port": 8388,
//!     "password": "the-password",
//!     "timeout": 300,
//!     "method": "aes-256-cfb",
//!     "local_address": "127.0.0.1"
//! }
//! ```
//!
//! But this configuration is not for using multiple shadowsocks server, so we
//! introduce an extended configuration file format:
//!
//! ```ignore
//! {
//!     "servers": [
//!         {
//!             "server": "127.0.0.1",
//!             "server_port": 1080,
//!             "password": "hellofuck",
//!             "method": "bf-cfb"
//!         },
//!         {
//!             "server": "127.0.0.1",
//!             "server_port": 1081,
//!             "password": "hellofuck",
//!             "method": "aes-128-cfb"
//!         }
//!     ],
//!     "local_port": 8388,
//!     "local_address": "127.0.0.1"
//! }
//! ```
//!
//! These defined server will be used with a load balancing algorithm.

use base64::Engine as _;
use std::{
    borrow::Cow,
    convert::{From, Infallible},
    default::Default,
    env,
    fmt::{self, Debug, Display, Formatter},
    fs::OpenOptions,
    io::Read,
    net::{IpAddr, Ipv4Addr, Ipv6Addr, SocketAddr, SocketAddrV4, SocketAddrV6},
    option::Option,
    path::{Path, PathBuf},
    str::FromStr,
    string::ToString,
    time::Duration,
};

use cfg_if::cfg_if;
#[cfg(feature = "local-tun")]
use ipnet::IpNet;
use serde::{Deserialize, Serialize};
use shadowsocks::{
    config::{
<<<<<<< HEAD
        ManagerAddr, Mode, ReplayAttackPolicy, ServerAddr, ServerConfig, ServerProtocol, ServerUser, ServerUserManager,
        ServerWeight, ShadowsocksConfig,
=======
        ManagerAddr,
        Mode,
        ReplayAttackPolicy,
        ServerAddr,
        ServerConfig,
        ServerUser,
        ServerUserManager,
        ServerWeight,
>>>>>>> 7ab8844e
    },
    crypto::CipherKind,
    plugin::PluginConfig,
};
use tracing::warn;
#[cfg(feature = "trust-dns")]
use trust_dns_resolver::config::{NameServerConfig, Protocol, ResolverConfig};

use crate::acl::AccessControl;
#[cfg(feature = "local-dns")]
use crate::local::dns::NameServerAddr;
#[cfg(feature = "local")]
use crate::local::socks::config::Socks5AuthConfig;

#[cfg(feature = "rate-limit")]
use shadowsocks::transport::BoundWidth;

#[derive(Serialize, Deserialize, Debug)]
#[serde(untagged)]
enum SSDnsConfig {
    Simple(String),
    #[cfg(feature = "trust-dns")]
    TrustDns(ResolverConfig),
}

#[derive(Serialize, Deserialize, Debug, Default)]
struct SSSecurityConfig {
    #[serde(skip_serializing_if = "Option::is_none")]
    replay_attack: Option<SSSecurityReplayAttackConfig>,
}

#[derive(Serialize, Deserialize, Debug, Default)]
struct SSSecurityReplayAttackConfig {
    #[serde(skip_serializing_if = "Option::is_none")]
    policy: Option<String>,
}

#[derive(Serialize, Deserialize, Debug, Default)]
struct SSBalancerConfig {
    #[serde(skip_serializing_if = "Option::is_none")]
    max_server_rtt: Option<u64>,
    #[serde(skip_serializing_if = "Option::is_none")]
    check_interval: Option<u64>,
    #[serde(skip_serializing_if = "Option::is_none")]
    check_best_interval: Option<u64>,
}

#[derive(Serialize, Deserialize, Debug, Default)]
struct SSConfig {
    #[serde(skip_serializing_if = "Option::is_none")]
    server: Option<String>,
    #[serde(skip_serializing_if = "Option::is_none")]
    server_port: Option<u16>,

    #[serde(skip_serializing_if = "Option::is_none")]
    local_address: Option<String>,
    #[serde(skip_serializing_if = "Option::is_none")]
    local_port: Option<u16>,

    #[serde(skip_serializing_if = "Option::is_none")]
    protocol: Option<String>,

    #[serde(skip_serializing_if = "Option::is_none")]
    manager_address: Option<String>,
    #[serde(skip_serializing_if = "Option::is_none")]
    manager_port: Option<u16>,

    #[serde(skip_serializing_if = "Option::is_none")]
    password: Option<String>,
    #[serde(skip_serializing_if = "Option::is_none")]
    method: Option<String>,

    #[serde(skip_serializing_if = "Option::is_none")]
    plugin: Option<String>,
    #[serde(skip_serializing_if = "Option::is_none")]
    plugin_opts: Option<String>,
    #[serde(skip_serializing_if = "Option::is_none")]
    plugin_args: Option<Vec<String>>,

    #[serde(skip_serializing_if = "Option::is_none")]
    network: Option<String>,

    #[serde(skip_serializing_if = "Option::is_none")]
    timeout: Option<u64>,

    #[serde(skip_serializing_if = "Option::is_none")]
    udp_timeout: Option<u64>,
    #[serde(skip_serializing_if = "Option::is_none")]
    udp_max_associations: Option<usize>,

    #[serde(skip_serializing_if = "Option::is_none", alias = "shadowsocks")]
    servers: Option<Vec<SSServerExtConfig>>,

    #[serde(skip_serializing_if = "Option::is_none")]
    locals: Option<Vec<SSLocalExtConfig>>,

    #[serde(skip_serializing_if = "Option::is_none")]
    dns: Option<SSDnsConfig>,

    #[serde(skip_serializing_if = "Option::is_none")]
    mode: Option<String>,

    #[serde(skip_serializing_if = "Option::is_none")]
    no_delay: Option<bool>,
    #[serde(skip_serializing_if = "Option::is_none")]
    keep_alive: Option<u64>,
    #[cfg(feature = "rate-limit")]
    #[serde(skip_serializing_if = "Option::is_none")]
    #[serde(rename = "rate-limit")]
    rate_limit: Option<BoundWidth>,
    #[cfg(feature = "sniffer-bittorrent")]
    #[serde(rename = "reject-bittorrent")]
    #[serde(skip_serializing_if = "Option::is_none")]
    reject_bittorrent: Option<bool>,
    #[cfg(all(unix, not(target_os = "android")))]
    #[serde(skip_serializing_if = "Option::is_none")]
    nofile: Option<u64>,

    #[serde(skip_serializing_if = "Option::is_none")]
    ipv6_first: Option<bool>,
    #[serde(skip_serializing_if = "Option::is_none")]
    ipv6_only: Option<bool>,

    #[serde(skip_serializing_if = "Option::is_none")]
    fast_open: Option<bool>,

    #[serde(skip_serializing_if = "Option::is_none")]
    #[cfg(any(target_os = "linux", target_os = "android"))]
    outbound_fwmark: Option<u32>,

    #[serde(skip_serializing_if = "Option::is_none")]
    #[cfg(target_os = "freebsd")]
    outbound_user_cookie: Option<u32>,

    #[serde(skip_serializing_if = "Option::is_none")]
    outbound_bind_addr: Option<String>,

    #[serde(skip_serializing_if = "Option::is_none")]
    outbound_bind_interface: Option<String>,

    #[serde(skip_serializing_if = "Option::is_none")]
    security: Option<SSSecurityConfig>,

    #[serde(skip_serializing_if = "Option::is_none")]
    balancer: Option<SSBalancerConfig>,

    #[serde(skip_serializing_if = "Option::is_none")]
    acl: Option<String>,
}

#[derive(Serialize, Deserialize, Debug, Default)]
struct SSLocalExtConfig {
    #[serde(skip_serializing_if = "Option::is_none")]
    local_address: Option<String>,
    #[serde(skip_serializing_if = "Option::is_none")]
    local_port: Option<u16>,

    #[serde(skip_serializing_if = "Option::is_none")]
    disabled: Option<bool>,

    #[serde(skip_serializing_if = "Option::is_none")]
    mode: Option<String>,

    #[serde(skip_serializing_if = "Option::is_none")]
    local_udp_address: Option<String>,
    #[serde(skip_serializing_if = "Option::is_none")]
    local_udp_port: Option<u16>,

    #[serde(skip_serializing_if = "Option::is_none")]
    protocol: Option<String>,

    /// TCP Transparent Proxy type
    #[cfg(feature = "local-redir")]
    #[serde(skip_serializing_if = "Option::is_none")]
    tcp_redir: Option<String>,
    /// UDP Transparent Proxy type
    #[cfg(feature = "local-redir")]
    #[serde(skip_serializing_if = "Option::is_none")]
    udp_redir: Option<String>,

    /// Local DNS's address
    ///
    /// Sending DNS query directly to this address
    #[cfg(feature = "local-dns")]
    #[serde(skip_serializing_if = "Option::is_none")]
    local_dns_address: Option<String>,
    #[cfg(feature = "local-dns")]
    #[serde(skip_serializing_if = "Option::is_none")]
    local_dns_port: Option<u16>,
    /// Remote DNS's address
    ///
    /// Sending DNS query through proxy to this address
    #[cfg(feature = "local-dns")]
    #[serde(skip_serializing_if = "Option::is_none")]
    remote_dns_address: Option<String>,
    #[cfg(feature = "local-dns")]
    #[serde(skip_serializing_if = "Option::is_none")]
    remote_dns_port: Option<u16>,

    /// Tunnel
    #[cfg(feature = "local-tunnel")]
    #[serde(skip_serializing_if = "Option::is_none")]
    forward_address: Option<String>,
    #[cfg(feature = "local-tunnel")]
    #[serde(skip_serializing_if = "Option::is_none")]
    forward_port: Option<u16>,

    /// Tun
    #[cfg(feature = "local-tun")]
    #[serde(skip_serializing_if = "Option::is_none")]
    tun_interface_name: Option<String>,
    #[cfg(feature = "local-tun")]
    #[serde(skip_serializing_if = "Option::is_none")]
    tun_interface_address: Option<String>,
    #[cfg(feature = "local-tun")]
    #[serde(skip_serializing_if = "Option::is_none")]
    tun_interface_destination: Option<String>,
    #[cfg(all(feature = "local-tun", unix))]
    #[serde(skip_serializing_if = "Option::is_none")]
    tun_device_fd_from_path: Option<String>,

    /// SOCKS5
    #[cfg(feature = "local")]
    #[serde(skip_serializing_if = "Option::is_none")]
    socks5_auth_config_path: Option<String>,

    #[serde(skip_serializing_if = "Option::is_none")]
    acl: Option<String>,
}

#[derive(Serialize, Deserialize, Debug)]
struct SSServerUserConfig {
    name: String,
    password: String,
}

#[derive(Serialize, Deserialize, Debug)]
struct SSServerExtConfig {
    // SIP008 https://github.com/shadowsocks/shadowsocks-org/issues/89
    //
    // `address` and `port` are non-standard field name only for shadowsocks-rust
    #[serde(alias = "address")]
    server: String,
    #[serde(alias = "port")]
    server_port: u16,

    #[serde(skip_serializing_if = "Option::is_none")]
    password: Option<String>,
    method: String,

    #[serde(skip_serializing_if = "Option::is_none")]
    users: Option<Vec<SSServerUserConfig>>,

    #[serde(skip_serializing_if = "Option::is_none")]
    disabled: Option<bool>,

    #[serde(skip_serializing_if = "Option::is_none")]
    plugin: Option<String>,
    #[serde(skip_serializing_if = "Option::is_none")]
    plugin_opts: Option<String>,
    #[serde(skip_serializing_if = "Option::is_none")]
    plugin_args: Option<Vec<String>>,

    #[serde(skip_serializing_if = "Option::is_none")]
    timeout: Option<u64>,

    #[serde(skip_serializing_if = "Option::is_none", alias = "name")]
    remarks: Option<String>,
    #[serde(skip_serializing_if = "Option::is_none")]
    id: Option<String>,

    #[serde(skip_serializing_if = "Option::is_none")]
    mode: Option<String>,

    #[serde(skip_serializing_if = "Option::is_none")]
    tcp_weight: Option<f32>,
    #[serde(skip_serializing_if = "Option::is_none")]
    udp_weight: Option<f32>,

    #[serde(skip_serializing_if = "Option::is_none")]
    acl: Option<String>,
}

/// Server config type
#[derive(Clone, Copy, Debug, Eq, PartialEq)]
pub enum ConfigType {
    /// Config for local
    Local,

    /// Config for server
    Server,

    /// Config for Manager server
    Manager,
}

impl ConfigType {
    /// Check if it is local server type
    pub fn is_local(self) -> bool {
        self == ConfigType::Local
    }

    /// Check if it is remote server type
    pub fn is_server(self) -> bool {
        self == ConfigType::Server
    }

    /// Check if it is manager server type
    pub fn is_manager(self) -> bool {
        self == ConfigType::Manager
    }
}

cfg_if! {
    if #[cfg(feature = "local-redir")] {
        /// Transparent Proxy type
        #[derive(Clone, Copy, Debug, Eq, PartialEq)]
        pub enum RedirType {
            /// For not supported platforms
            NotSupported,

            /// For Linux-like systems' Netfilter `REDIRECT`. Only for TCP connections.
            ///
            /// This is supported from Linux 2.4 Kernel. Document: <https://www.netfilter.org/documentation/index.html#documentation-howto>
            ///
            /// NOTE: Filter rule `REDIRECT` can only be applied to TCP connections.
            #[cfg(any(target_os = "linux", target_os = "android"))]
            Redirect,

            /// For Linux-like systems' Netfilter TPROXY rule.
            ///
            /// NOTE: Filter rule `TPROXY` can be applied to TCP and UDP connections.
            #[cfg(any(target_os = "linux", target_os = "android"))]
            TProxy,

            /// Packet Filter (pf)
            ///
            /// Supported by OpenBSD 3.0+, FreeBSD 5.3+, NetBSD 3.0+, Solaris 11.3+, macOS 10.7+, iOS, QNX
            ///
            /// Document: <https://www.freebsd.org/doc/handbook/firewalls-pf.html>
            #[cfg(any(
                target_os = "openbsd",
                target_os = "freebsd",
                target_os = "netbsd",
                target_os = "solaris",
                target_os = "macos",
                target_os = "ios"
            ))]
            PacketFilter,

            /// IPFW
            ///
            /// Supported by FreeBSD, macOS 10.6- (Have been removed completely on macOS 10.10)
            ///
            /// Document: https://www.freebsd.org/doc/handbook/firewalls-ipfw.html
            #[cfg(any(target_os = "freebsd", target_os = "macos", target_os = "ios"))]
            IpFirewall,
        }

        impl RedirType {
            cfg_if! {
                if #[cfg(any(target_os = "linux", target_os = "android"))] {
                    /// Default TCP transparent proxy solution on this platform
                    pub const fn tcp_default() -> RedirType {
                        RedirType::Redirect
                    }

                    /// Available TCP transparent proxy types
                    #[doc(hidden)]
                    pub fn tcp_available_types() -> &'static [&'static str] {
                        const AVAILABLE_TYPES: &[&str] = &[RedirType::Redirect.name(), RedirType::TProxy.name()];
                        AVAILABLE_TYPES
                    }

                    /// Default UDP transparent proxy solution on this platform
                    pub const fn udp_default() -> RedirType {
                        RedirType::TProxy
                    }

                    /// Available UDP transparent proxy types
                    #[doc(hidden)]
                    pub fn udp_available_types() -> &'static [&'static str] {
                        const AVAILABLE_TYPES: &[&str] = &[RedirType::TProxy.name()];
                        AVAILABLE_TYPES
                    }
                } else if #[cfg(any(target_os = "openbsd", target_os = "freebsd"))] {
                    /// Default TCP transparent proxy solution on this platform
                    pub fn tcp_default() -> RedirType {
                        RedirType::PacketFilter
                    }

                    /// Available TCP transparent proxy types
                    #[doc(hidden)]
                    pub fn tcp_available_types() -> &'static [&'static str] {
                        const AVAILABLE_TYPES: &[&str] = &[RedirType::PacketFilter.name(), RedirType::IpFirewall.name()];
                        AVAILABLE_TYPES
                    }

                    /// Default UDP transparent proxy solution on this platform
                    pub fn udp_default() -> RedirType {
                        RedirType::PacketFilter
                    }

                    /// Available UDP transparent proxy types
                    #[doc(hidden)]
                    pub const fn udp_available_types() -> &'static [&'static str] {
                        const AVAILABLE_TYPES: &[&str] = &[RedirType::PacketFilter.name(), RedirType::IpFirewall.name()];
                        AVAILABLE_TYPES
                    }
                } else if #[cfg(any(target_os = "netbsd", target_os = "solaris", target_os = "macos", target_os = "ios"))] {
                    /// Default TCP transparent proxy solution on this platform
                    pub fn tcp_default() -> RedirType {
                        RedirType::PacketFilter
                    }

                    /// Available TCP transparent proxy types
                    #[doc(hidden)]
                    pub const fn tcp_available_types() -> &'static [&'static str] {
                        const AVAILABLE_TYPES: &[&str] = &[RedirType::PacketFilter.name(), RedirType::IpFirewall.name()];
                        AVAILABLE_TYPES
                    }

                    /// Default UDP transparent proxy solution on this platform
                    pub fn udp_default() -> RedirType {
                        RedirType::NotSupported
                    }

                    /// Available UDP transparent proxy types
                    #[doc(hidden)]
                    pub const fn udp_available_types() -> &'static [&'static str] {
                        const AVAILABLE_TYPES: &[&str] = &[];
                        AVAILABLE_TYPES
                    }
                } else {
                    /// Default TCP transparent proxy solution on this platform
                    pub fn tcp_default() -> RedirType {
                        RedirType::NotSupported
                    }

                    /// Available TCP transparent proxy types
                    #[doc(hidden)]
                    pub const fn tcp_available_types() -> &'static [&'static str] {
                        const AVAILABLE_TYPES: &[&str] = &[];
                        AVAILABLE_TYPES
                    }

                    /// Default UDP transparent proxy solution on this platform
                    pub fn udp_default() -> RedirType {
                        RedirType::NotSupported
                    }

                    /// Available UDP transparent proxy types
                    #[doc(hidden)]
                    pub const fn udp_available_types() -> &'static [&'static str] {
                        const AVAILABLE_TYPES: &[&str] = &[];
                        AVAILABLE_TYPES
                    }
                }
            }

            /// Check if transparent proxy is supported on this platform
            pub fn is_supported(self) -> bool {
                self != RedirType::NotSupported
            }

            /// Name of redirect type (transparent proxy type)
            pub const fn name(self) -> &'static str {
                match self {
                    // Dummy, shouldn't be used in any useful situations
                    RedirType::NotSupported => "not_supported",

                    #[cfg(any(target_os = "linux", target_os = "android"))]
                    RedirType::Redirect => "redirect",

                    #[cfg(any(target_os = "linux", target_os = "android"))]
                    RedirType::TProxy => "tproxy",

                    #[cfg(any(
                        target_os = "openbsd",
                        target_os = "freebsd",
                        target_os = "netbsd",
                        target_os = "solaris",
                        target_os = "macos",
                        target_os = "ios"
                    ))]
                    RedirType::PacketFilter => "pf",

                    #[cfg(any(target_os = "freebsd", target_os = "macos", target_os = "ios"))]
                    RedirType::IpFirewall => "ipfw",
                }
            }
        }

        impl Display for RedirType {
            fn fmt(&self, f: &mut Formatter) -> fmt::Result {
                f.write_str(self.name())
            }
        }

        /// Error type for `RedirType`'s `FromStr::Err`
        #[derive(Debug)]
        pub struct InvalidRedirType;

        impl Display for InvalidRedirType {
            fn fmt(&self, f: &mut fmt::Formatter) -> fmt::Result {
                f.write_str("invalid RedirType")
            }
        }

        impl FromStr for RedirType {
            type Err = InvalidRedirType;

            fn from_str(s: &str) -> Result<RedirType, InvalidRedirType> {
                match s {
                    #[cfg(any(target_os = "linux", target_os = "android"))]
                    "redirect" => Ok(RedirType::Redirect),

                    #[cfg(any(target_os = "linux", target_os = "android"))]
                    "tproxy" => Ok(RedirType::TProxy),

                    #[cfg(any(
                        target_os = "openbsd",
                        target_os = "freebsd",
                        target_os = "netbsd",
                        target_os = "solaris",
                        target_os = "macos",
                        target_os = "ios",
                    ))]
                    "pf" => Ok(RedirType::PacketFilter),

                    #[cfg(any(
                        target_os = "freebsd",
                        target_os = "macos",
                        target_os = "ios",
                        target_os = "dragonfly"
                    ))]
                    "ipfw" => Ok(RedirType::IpFirewall),

                    _ => Err(InvalidRedirType),
                }
            }
        }
    }
}

/// Host for servers to bind
///
/// Servers will bind to a port of this host
#[derive(Clone, Debug)]
pub enum ManagerServerHost {
    /// Domain name
    Domain(String),
    /// IP address
    Ip(IpAddr),
}

impl Default for ManagerServerHost {
    fn default() -> ManagerServerHost {
        ManagerServerHost::Ip(Ipv4Addr::UNSPECIFIED.into())
    }
}

impl FromStr for ManagerServerHost {
    type Err = Infallible;

    fn from_str(s: &str) -> Result<Self, Self::Err> {
        match s.parse::<IpAddr>() {
            Ok(s) => Ok(ManagerServerHost::Ip(s)),
            Err(..) => Ok(ManagerServerHost::Domain(s.to_owned())),
        }
    }
}

/// Mode of Manager's server
#[derive(Debug, Clone, Copy, Eq, PartialEq)]
pub enum ManagerServerMode {
    /// Run shadowsocks server in the same process of manager
    Builtin,

    /// Run shadowsocks server in standalone (process) mode
    #[cfg(unix)]
    Standalone,
}

impl Default for ManagerServerMode {
    fn default() -> ManagerServerMode {
        ManagerServerMode::Builtin
    }
}

/// Parsing ManagerServerMode error
#[derive(Debug, Clone, Copy)]
pub struct ManagerServerModeError;

impl Display for ManagerServerModeError {
    fn fmt(&self, f: &mut Formatter<'_>) -> fmt::Result {
        f.write_str("invalid ManagerServerMode")
    }
}

impl FromStr for ManagerServerMode {
    type Err = ManagerServerModeError;

    fn from_str(s: &str) -> Result<ManagerServerMode, Self::Err> {
        match s {
            "builtin" => Ok(ManagerServerMode::Builtin),
            #[cfg(unix)]
            "standalone" => Ok(ManagerServerMode::Standalone),
            _ => Err(ManagerServerModeError),
        }
    }
}

impl Display for ManagerServerMode {
    fn fmt(&self, f: &mut fmt::Formatter) -> fmt::Result {
        match *self {
            ManagerServerMode::Builtin => f.write_str("builtin"),
            #[cfg(unix)]
            ManagerServerMode::Standalone => f.write_str("standalone"),
        }
    }
}

/// Configuration for Manager
#[derive(Clone, Debug)]
pub struct ManagerConfig {
    /// Address of `ss-manager`. Send servers' statistic data to the manager server
    pub addr: ManagerAddr,
    /// Manager's default method
    pub method: Option<CipherKind>,
    /// Manager's default plugin
    pub plugin: Option<PluginConfig>,
    /// Timeout for TCP connections, setting to manager's created servers
    pub timeout: Option<Duration>,
    /// IP/Host for servers to bind (inbound)
    ///
    /// Note: Outbound address is defined in Config.local_addr
    pub server_host: ManagerServerHost,
    /// Server's mode
    pub mode: Mode,
    /// Server's running mode
    pub server_mode: ManagerServerMode,
    /// Server's command if running in Standalone mode
    #[cfg(unix)]
    pub server_program: String,
    /// Server's working directory if running in Standalone mode
    #[cfg(unix)]
    pub server_working_directory: PathBuf,
}

impl ManagerConfig {
    /// Create a ManagerConfig with default options
    pub fn new(addr: ManagerAddr) -> ManagerConfig {
        ManagerConfig {
            addr,
            method: None,
            plugin: None,
            timeout: None,
            server_host: ManagerServerHost::default(),
            mode: Mode::TcpOnly,
            server_mode: ManagerServerMode::Builtin,
            #[cfg(unix)]
            server_program: "ssserver".to_owned(),
            #[cfg(unix)]
            server_working_directory: match std::env::current_dir() {
                Ok(d) => d,
                Err(..) => "/tmp/shadowsocks-manager".into(),
            },
        }
    }
}

/// Protocol of local server
#[derive(Debug, Clone, Copy, Eq, PartialEq)]
pub enum ProtocolType {
    Socks,
    #[cfg(feature = "local-http")]
    Http,
    #[cfg(feature = "local-tunnel")]
    Tunnel,
    #[cfg(feature = "local-redir")]
    Redir,
    #[cfg(feature = "local-dns")]
    Dns,
    #[cfg(feature = "local-tun")]
    Tun,
}

impl Default for ProtocolType {
    fn default() -> ProtocolType {
        ProtocolType::Socks
    }
}

impl ProtocolType {
    /// As string representation
    pub fn as_str(&self) -> &'static str {
        match *self {
            ProtocolType::Socks => "socks",
            #[cfg(feature = "local-http")]
            ProtocolType::Http => "http",
            #[cfg(feature = "local-tunnel")]
            ProtocolType::Tunnel => "tunnel",
            #[cfg(feature = "local-redir")]
            ProtocolType::Redir => "redir",
            #[cfg(feature = "local-dns")]
            ProtocolType::Dns => "dns",
            #[cfg(feature = "local-tun")]
            ProtocolType::Tun => "tun",
        }
    }

    /// Get all available protocols
    pub fn available_protocols() -> &'static [&'static str] {
        &[
            "socks",
            #[cfg(feature = "local-http")]
            "http",
            #[cfg(feature = "local-tunnel")]
            "tunnel",
            #[cfg(feature = "local-redir")]
            "redir",
            #[cfg(feature = "local-dns")]
            "dns",
            #[cfg(feature = "local-tun")]
            "tun",
        ]
    }
}

/// Error while parsing `ProtocolType` from string
#[derive(Debug)]
pub struct ProtocolTypeError;

impl Display for ProtocolTypeError {
    fn fmt(&self, f: &mut Formatter<'_>) -> fmt::Result {
        f.write_str("invalid ProtocolType")
    }
}

impl FromStr for ProtocolType {
    type Err = ProtocolTypeError;

    fn from_str(s: &str) -> Result<Self, Self::Err> {
        match s {
            "socks" => Ok(ProtocolType::Socks),
            #[cfg(feature = "local-http")]
            "http" => Ok(ProtocolType::Http),
            #[cfg(feature = "local-tunnel")]
            "tunnel" => Ok(ProtocolType::Tunnel),
            #[cfg(feature = "local-redir")]
            "redir" => Ok(ProtocolType::Redir),
            #[cfg(feature = "local-dns")]
            "dns" => Ok(ProtocolType::Dns),
            #[cfg(feature = "local-tun")]
            "tun" => Ok(ProtocolType::Tun),
            _ => Err(ProtocolTypeError),
        }
    }
}

/// Local server configuration
#[derive(Clone, Debug)]
pub struct LocalConfig {
    /// Listen address for local servers
    pub addr: Option<ServerAddr>,

    pub protocol: ProtocolType,

    /// Mode
    /// Uses global `mode` if not specified
    pub mode: Mode,

    /// UDP server bind address. Uses `addr` if not specified
    ///
    /// Resolving Android's issue: [shadowsocks/shadowsocks-android#2571](https://github.com/shadowsocks/shadowsocks-android/issues/2571)
    pub udp_addr: Option<ServerAddr>,

    /// Destination address for tunnel
    #[cfg(feature = "local-tunnel")]
    pub forward_addr: Option<ServerAddr>,

    /// TCP Transparent Proxy type
    #[cfg(feature = "local-redir")]
    pub tcp_redir: RedirType,
    /// UDP Transparent Proxy type
    #[cfg(feature = "local-redir")]
    pub udp_redir: RedirType,

    /// Local DNS's address
    ///
    /// Sending DNS query directly to this address
    #[cfg(feature = "local-dns")]
    pub local_dns_addr: Option<NameServerAddr>,
    /// Remote DNS's address
    ///
    /// Sending DNS query through proxy to this address
    #[cfg(feature = "local-dns")]
    pub remote_dns_addr: Option<ServerAddr>,

    /// Tun interface's name
    ///
    /// Linux: eth0, eth1, ...
    /// macOS: utun0, utun1, ...
    #[cfg(feature = "local-tun")]
    pub tun_interface_name: Option<String>,
    /// Tun interface's address and netmask
    #[cfg(feature = "local-tun")]
    pub tun_interface_address: Option<IpNet>,
    /// Tun interface's destination address and netmask
    #[cfg(feature = "local-tun")]
    pub tun_interface_destination: Option<IpNet>,
    /// Tun interface's file descriptor
    #[cfg(all(feature = "local-tun", unix))]
    pub tun_device_fd: Option<std::os::unix::io::RawFd>,
    /// Tun interface's file descriptor read from this Unix Domain Socket
    #[cfg(all(feature = "local-tun", unix))]
    pub tun_device_fd_from_path: Option<PathBuf>,

    /// Set `IPV6_V6ONLY` for listener socket
    pub ipv6_only: bool,

    /// SOCKS5 Authentication configuration
    #[cfg(feature = "local")]
    pub socks5_auth: Socks5AuthConfig,
}

impl LocalConfig {
    /// Create a new `LocalConfig`
    pub fn new(protocol: ProtocolType) -> LocalConfig {
        LocalConfig {
            addr: None,

            protocol,

            mode: Mode::TcpOnly,
            udp_addr: None,

            #[cfg(feature = "local-tunnel")]
            forward_addr: None,

            #[cfg(feature = "local-redir")]
            tcp_redir: RedirType::tcp_default(),
            #[cfg(feature = "local-redir")]
            udp_redir: RedirType::udp_default(),

            #[cfg(feature = "local-dns")]
            local_dns_addr: None,
            #[cfg(feature = "local-dns")]
            remote_dns_addr: None,

            #[cfg(feature = "local-tun")]
            tun_interface_name: None,
            #[cfg(feature = "local-tun")]
            tun_interface_address: None,
            #[cfg(feature = "local-tun")]
            tun_interface_destination: None,
            #[cfg(all(feature = "local-tun", unix))]
            tun_device_fd: None,
            #[cfg(all(feature = "local-tun", unix))]
            tun_device_fd_from_path: None,

            ipv6_only: false,

            #[cfg(feature = "local")]
            socks5_auth: Socks5AuthConfig::default(),
        }
    }

    /// Create a new `LocalConfig` with listen address
    pub fn new_with_addr(addr: ServerAddr, protocol: ProtocolType) -> LocalConfig {
        let mut config = LocalConfig::new(protocol);
        config.addr = Some(addr);
        config
    }

    fn check_integrity(&self) -> Result<(), Error> {
        match self.protocol {
            #[cfg(feature = "local-tun")]
            ProtocolType::Tun => {}

            _ => {
                if self.addr.is_none() {
                    let err = Error::new(ErrorKind::MissingField, "missing `addr` in configuration", None);
                    return Err(err);
                }
            }
        }

        match self.protocol {
            #[cfg(feature = "local-dns")]
            ProtocolType::Dns => {
                if self.local_dns_addr.is_none() || self.remote_dns_addr.is_none() {
                    let err = Error::new(
                        ErrorKind::MissingField,
                        "missing `local_dns_addr` or `remote_dns_addr` in configuration",
                        None,
                    );
                    return Err(err);
                }
            }
            #[cfg(feature = "local-tunnel")]
            ProtocolType::Tunnel => {
                if self.forward_addr.is_none() {
                    let err = Error::new(ErrorKind::MissingField, "missing `forward_addr` in configuration", None);
                    return Err(err);
                }
            }

            #[cfg(feature = "local-http")]
            ProtocolType::Http => {
                if !self.mode.enable_tcp() {
                    let err = Error::new(ErrorKind::Invalid, "TCP mode have to be enabled for http", None);
                    return Err(err);
                }
            }

            _ => {}
        }

        Ok(())
    }

    // Check if it is a basic format of local
    pub fn is_basic(&self) -> bool {
        if self.protocol != ProtocolType::Socks || self.udp_addr.is_some() {
            return false;
        }

        #[cfg(feature = "local-tunnel")]
        if self.forward_addr.is_some() {
            return false;
        }

        #[cfg(feature = "local-redir")]
        if self.tcp_redir != RedirType::tcp_default() || self.udp_redir != RedirType::udp_default() {
            return false;
        }

        #[cfg(feature = "local-dns")]
        if self.local_dns_addr.is_some() || self.remote_dns_addr.is_some() {
            return false;
        }

        true
    }
}

#[derive(Clone, Debug)]
pub enum DnsConfig {
    System,
    #[cfg(feature = "trust-dns")]
    TrustDns(ResolverConfig),
    #[cfg(feature = "local-dns")]
    LocalDns(NameServerAddr),
}

impl Default for DnsConfig {
    fn default() -> DnsConfig {
        DnsConfig::System
    }
}

/// Security Config
#[derive(Clone, Debug, Default)]
pub struct SecurityConfig {
    pub replay_attack: SecurityReplayAttackConfig,
}

#[derive(Clone, Debug, Default)]
pub struct SecurityReplayAttackConfig {
    pub policy: ReplayAttackPolicy,
}

/// Balancer Config
#[derive(Clone, Debug, Default)]
pub struct BalancerConfig {
    /// MAX rtt of servers, which is the timeout duration of each check requests
    pub max_server_rtt: Option<Duration>,
    /// Interval between each checking
    pub check_interval: Option<Duration>,
    /// Interval for checking the best server
    pub check_best_interval: Option<Duration>,
}

/// Address for local to report flow statistic data
#[cfg(feature = "local-flow-stat")]
#[derive(Debug, Clone)]
pub enum LocalFlowStatAddress {
    /// UNIX Domain Socket address
    #[cfg(unix)]
    UnixStreamPath(PathBuf),
    /// TCP Stream Address
    TcpStreamAddr(SocketAddr),
}

/// Server instance config
#[derive(Debug, Clone)]
pub struct ServerInstanceConfig {
    /// Server's config
    pub config: ServerConfig,
    /// Server's private ACL, set to `None` will use the global `AccessControl`
    pub acl: Option<AccessControl>,
}

impl ServerInstanceConfig {
    /// Create with `ServerConfig`
    pub fn with_server_config(config: ServerConfig) -> ServerInstanceConfig {
        ServerInstanceConfig { config, acl: None }
    }
}

/// Local instance config
#[derive(Debug, Clone)]
pub struct LocalInstanceConfig {
    /// Local server's config
    pub config: LocalConfig,
    /// Server's private ACL, set to `None` will use the global `AccessControl`
    pub acl: Option<AccessControl>,
}

impl LocalInstanceConfig {
    /// Create with `LocalConfig`
    pub fn with_local_config(config: LocalConfig) -> LocalInstanceConfig {
        LocalInstanceConfig { config, acl: None }
    }
}

/// Configuration
#[derive(Clone, Debug)]
pub struct Config {
    /// Remote ShadowSocks server configurations
    pub server: Vec<ServerInstanceConfig>,
    /// Local server configuration
    pub local: Vec<LocalInstanceConfig>,

    /// DNS configuration, uses system-wide DNS configuration by default
    ///
    /// Value could be a `IpAddr`, uses UDP DNS protocol with port `53`. For example: `8.8.8.8`
    ///
    /// Also Value could be some pre-defined DNS server names:
    ///
    /// - `google`
    /// - `cloudflare`, `cloudflare_tls`, `cloudflare_https`
    /// - `quad9`, `quad9_tls`
    pub dns: DnsConfig,
    /// Uses IPv6 addresses first
    ///
    /// Set to `true` if you want to query IPv6 addresses before IPv4
    pub ipv6_first: bool,
    /// Set `IPV6_V6ONLY` for listener sockets
    pub ipv6_only: bool,

    /// Set `TCP_NODELAY` socket option
    pub no_delay: bool,
    /// Set `TCP_FASTOPEN` socket option
    pub fast_open: bool,
    /// Set TCP Keep-Alive duration, will set both `TCP_KEEPIDLE` and `TCP_KEEPINTVL`
    ///
    /// <https://github.com/shadowsocks/shadowsocks-rust/issues/546>
    ///
    /// If this is not set, sockets will be set with a default timeout
    pub keep_alive: Option<Duration>,

    /// Speed limit
    #[cfg(feature = "rate-limit")]
    pub rate_limit: Option<BoundWidth>,

    /// connection limit per ip
    #[cfg(feature = "server-limit")]
    pub limit_connection_per_ip: Option<u32>,

    /// limited connection close delay
    #[cfg(feature = "server-limit")]
    pub limit_connection_close_delay: Option<Duration>,

    #[cfg(feature = "server-mock")]
    pub mock_dns: Vec<ServerAddr>,

    #[cfg(feature = "sniffer-bittorrent")]
    pub reject_bittorrent: Option<bool>,

    /// `RLIMIT_NOFILE` option for *nix systems
    #[cfg(all(unix, not(target_os = "android")))]
    pub nofile: Option<u64>,

    /// Set `SO_MARK` socket option for outbound sockets
    #[cfg(any(target_os = "linux", target_os = "android"))]
    pub outbound_fwmark: Option<u32>,
    /// Set `SO_USER_COOKIE` socket option for outbound sockets
    #[cfg(target_os = "freebsd")]
    pub outbound_user_cookie: Option<u32>,
    /// Set `SO_BINDTODEVICE` (Linux), `IP_BOUND_IF` (BSD), `IP_UNICAST_IF` (Windows) socket option for outbound sockets
    pub outbound_bind_interface: Option<String>,
    /// Outbound sockets will `bind` to this address
    pub outbound_bind_addr: Option<IpAddr>,
    /// Path to protect callback unix address, only for Android
    #[cfg(target_os = "android")]
    pub outbound_vpn_protect_path: Option<PathBuf>,

    /// Set `SO_SNDBUF` for inbound sockets
    pub inbound_send_buffer_size: Option<u32>,
    /// Set `SO_RCVBUF` for inbound sockets
    pub inbound_recv_buffer_size: Option<u32>,
    /// Set `SO_SNDBUF` for outbound sockets
    pub outbound_send_buffer_size: Option<u32>,
    /// Set `SO_RCVBUF` for outbound sockets
    pub outbound_recv_buffer_size: Option<u32>,

    /// Manager's configuration
    pub manager: Option<ManagerConfig>,

    /// Maintain's configuration
    #[cfg(any(feature = "server-maintain", feature = "local-maintain"))]
    pub maintain_addr: Option<SocketAddr>,

    /// Config is for Client or Server
    pub config_type: ConfigType,

    /// Timeout for UDP Associations, default is 5 minutes
    pub udp_timeout: Option<Duration>,
    /// Maximum number of UDP Associations, default is unconfigured
    pub udp_max_associations: Option<usize>,

    /// ACL configuration (Global)
    ///
    /// Could be overwritten by servers/locals' private `acl`
    pub acl: Option<AccessControl>,

    /// Flow statistic report Unix socket path (only for Android)
    #[cfg(feature = "local-flow-stat")]
    pub local_stat_addr: Option<LocalFlowStatAddress>,

    /// Replay attack policy
    pub security: SecurityConfig,

    /// Balancer config of local server
    pub balancer: BalancerConfig,

    /// Configuration file path, the actual path of the configuration.
    /// This is normally for auto-reloading if implementation supports.
    pub config_path: Option<PathBuf>,

    #[doc(hidden)]
    /// Workers in runtime
    /// It should be replaced with metrics APIs: https://github.com/tokio-rs/tokio/issues/4073
    pub worker_count: usize,
}

/// Configuration parsing error kind
#[derive(Copy, Clone, Debug)]
pub enum ErrorKind {
    /// Missing required fields in JSON configuration
    MissingField,
    /// Missing some keys that must be provided together
    Malformed,
    /// Invalid value of some configuration keys
    Invalid,
    /// Invalid JSON
    JsonParsingError,
    /// `std::io::Error`
    IoError,
    /// 密码解密失败
    #[cfg(feature = "env-crypt")]
    CryptError,
}

/// Configuration parsing error
pub struct Error {
    pub kind: ErrorKind,
    pub desc: &'static str,
    pub detail: Option<String>,
}

impl Error {
    pub fn new(kind: ErrorKind, desc: &'static str, detail: Option<String>) -> Error {
        Error { kind, desc, detail }
    }
}

macro_rules! impl_from {
    ($error:ty, $kind:expr, $desc:expr) => {
        impl From<$error> for Error {
            fn from(err: $error) -> Self {
                Error::new($kind, $desc, Some(format!("{:?}", err)))
            }
        }
    };
}

impl_from!(::std::io::Error, ErrorKind::IoError, "error while reading file");
impl_from!(json5::Error, ErrorKind::JsonParsingError, "json parse error");

impl Debug for Error {
    fn fmt(&self, f: &mut Formatter) -> fmt::Result {
        match self.detail {
            None => write!(f, "{}", self.desc),
            Some(ref det) => write!(f, "{} {}", self.desc, det),
        }
    }
}

impl Display for Error {
    fn fmt(&self, f: &mut Formatter) -> fmt::Result {
        match self.detail {
            None => f.write_str(self.desc),
            Some(ref d) => write!(f, "{}, {}", self.desc, d),
        }
    }
}

impl Config {
    /// Creates an empty configuration
    pub fn new(config_type: ConfigType) -> Config {
        Config {
            server: Vec::new(),
            local: Vec::new(),

            dns: DnsConfig::default(),
            ipv6_first: false,
            ipv6_only: false,

            no_delay: false,
            fast_open: false,
            keep_alive: None,

            #[cfg(feature = "rate-limit")]
            rate_limit: None,

            #[cfg(feature = "server-limit")]
            limit_connection_per_ip: None,
            #[cfg(feature = "server-limit")]
            limit_connection_close_delay: None,

            #[cfg(feature = "server-mock")]
            mock_dns: Vec::new(),

            #[cfg(feature = "sniffer-bittorrent")]
            reject_bittorrent: None,

            #[cfg(all(unix, not(target_os = "android")))]
            nofile: None,

            #[cfg(any(target_os = "linux", target_os = "android"))]
            outbound_fwmark: None,
            #[cfg(target_os = "freebsd")]
            outbound_user_cookie: None,
            outbound_bind_interface: None,
            outbound_bind_addr: None,
            #[cfg(target_os = "android")]
            outbound_vpn_protect_path: None,

            inbound_send_buffer_size: None,
            inbound_recv_buffer_size: None,
            outbound_send_buffer_size: None,
            outbound_recv_buffer_size: None,

            manager: None,

            config_type,

            udp_timeout: None,
            udp_max_associations: None,

            acl: None,

            #[cfg(any(feature = "server-maintain", feature = "local-maintain"))]
            maintain_addr: None,

            #[cfg(feature = "local-flow-stat")]
            local_stat_addr: None,

            security: SecurityConfig::default(),

            balancer: BalancerConfig::default(),

            config_path: None,

            worker_count: 1,
        }
    }

    fn load_from_ssconfig(config: SSConfig, config_type: ConfigType) -> Result<Config, Error> {
        let mut nconfig = Config::new(config_type);

        // Client
        //
        // local_address is allowed to be NULL, which means to bind to ::1 or 127.0.0.1
        //
        // https://shadowsocks.org/en/config/quick-guide.html
        #[inline]
        fn get_local_address(local_address: Option<String>, local_port: u16, ipv6_first: bool) -> ServerAddr {
            match local_address {
                Some(addr) => {
                    match addr.parse::<IpAddr>() {
                        Ok(ip) => ServerAddr::from(SocketAddr::new(ip, local_port)),
                        Err(..) => {
                            // treated as domain
                            ServerAddr::from((addr, local_port))
                        }
                    }
                }
                None => {
                    // Implementation note: This is not implemented like libev which will choose IPv6 or IPv6 LoopBack address
                    // by checking all its remote servers if all of them supports IPv6.
                    let ip = if ipv6_first {
                        Ipv6Addr::LOCALHOST.into()
                    } else {
                        Ipv4Addr::LOCALHOST.into()
                    };

                    ServerAddr::from(SocketAddr::new(ip, local_port))
                }
            }
        }

        // Mode
        let mut global_mode = Mode::TcpAndUdp;
        if let Some(m) = config.mode {
            match m.parse::<Mode>() {
                Ok(xm) => global_mode = xm,
                Err(..) => {
                    let e = Error::new(
                        ErrorKind::Malformed,
                        "malformed `mode`, must be one of `tcp_only`, `udp_only` and `tcp_and_udp`",
                        None,
                    );
                    return Err(e);
                }
            }
        }

        match config_type {
            ConfigType::Local => {
                // Standard config
                if config.local_address.is_some() && config.local_port.unwrap_or(0) == 0 {
                    let err = Error::new(ErrorKind::MissingField, "missing `local_port`", None);
                    return Err(err);
                }

                if let Some(local_port) = config.local_port {
                    // local_port won't be 0, it was checked above
                    assert_ne!(local_port, 0);

                    let local_addr =
                        get_local_address(config.local_address, local_port, config.ipv6_first.unwrap_or(false));

                    // shadowsocks uses SOCKS5 by default
                    let mut local_config = LocalConfig::new(ProtocolType::Socks);
                    local_config.addr = Some(local_addr);
                    local_config.mode = global_mode;
                    local_config.protocol = match config.protocol {
                        None => ProtocolType::Socks,
                        Some(p) => match p.parse::<ProtocolType>() {
                            Ok(p) => p,
                            Err(..) => {
                                let err = Error::new(
                                    ErrorKind::Malformed,
                                    "`protocol` invalid",
                                    Some(format!("unrecognized protocol {p}")),
                                );
                                return Err(err);
                            }
                        },
                    };

                    let local_instance = LocalInstanceConfig {
                        config: local_config,
                        acl: None,
                    };

                    nconfig.local.push(local_instance);
                }

                // Ext locals
                // `locals` are only effective in local server
                if let Some(locals) = config.locals {
                    for local in locals {
                        if local.disabled.unwrap_or(false) {
                            continue;
                        }

                        let protocol = match local.protocol {
                            None => ProtocolType::Socks,
                            Some(p) => match p.parse::<ProtocolType>() {
                                Ok(p) => p,
                                Err(..) => {
                                    let err = Error::new(
                                        ErrorKind::Malformed,
                                        "`protocol` invalid",
                                        Some(format!("unrecognized protocol {p}")),
                                    );
                                    return Err(err);
                                }
                            },
                        };

                        let mut local_config = LocalConfig::new(protocol);

                        if let Some(local_port) = local.local_port {
                            if local_port == 0 {
                                let err = Error::new(ErrorKind::Malformed, "`local_port` cannot be 0", None);
                                return Err(err);
                            }

                            let local_addr =
                                get_local_address(local.local_address, local_port, config.ipv6_first.unwrap_or(false));
                            local_config.addr = Some(local_addr);
                        } else if local.local_address.is_some() {
                            let err = Error::new(ErrorKind::Malformed, "missing `local_port`", None);
                            return Err(err);
                        }

                        if let Some(local_udp_port) = local.local_udp_port {
                            if local_udp_port == 0 {
                                let err = Error::new(ErrorKind::Malformed, "`local_udp_port` cannot be 0", None);
                                return Err(err);
                            }

                            let local_udp_addr = get_local_address(
                                local.local_udp_address,
                                local_udp_port,
                                config.ipv6_first.unwrap_or(false),
                            );

                            local_config.udp_addr = Some(local_udp_addr);
                        }

                        match local.mode {
                            Some(mode) => match mode.parse::<Mode>() {
                                Ok(mode) => local_config.mode = mode,
                                Err(..) => {
                                    let err = Error::new(ErrorKind::Malformed, "invalid `mode`", None);
                                    return Err(err);
                                }
                            },
                            None => {
                                local_config.mode = global_mode;
                            }
                        }

                        #[cfg(feature = "local-tunnel")]
                        if let Some(forward_address) = local.forward_address {
                            let forward_port = match local.forward_port {
                                None | Some(0) => {
                                    let err =
                                        Error::new(ErrorKind::Malformed, "`forward_port` cannot be missing or 0", None);
                                    return Err(err);
                                }
                                Some(p) => p,
                            };

                            local_config.forward_addr = Some(match forward_address.parse::<IpAddr>() {
                                Ok(ip) => ServerAddr::from(SocketAddr::new(ip, forward_port)),
                                Err(..) => ServerAddr::from((forward_address, forward_port)),
                            });
                        }

                        #[cfg(feature = "local-redir")]
                        if let Some(tcp_redir) = local.tcp_redir {
                            match tcp_redir.parse::<RedirType>() {
                                Ok(r) => local_config.tcp_redir = r,
                                Err(..) => {
                                    let err = Error::new(ErrorKind::Malformed, "`tcp_redir` invalid", None);
                                    return Err(err);
                                }
                            }
                        }

                        #[cfg(feature = "local-redir")]
                        if let Some(udp_redir) = local.udp_redir {
                            match udp_redir.parse::<RedirType>() {
                                Ok(r) => local_config.udp_redir = r,
                                Err(..) => {
                                    let err = Error::new(ErrorKind::Malformed, "`udp_redir` invalid", None);
                                    return Err(err);
                                }
                            }
                        }

                        #[cfg(feature = "local-dns")]
                        if let Some(local_dns_address) = local.local_dns_address {
                            match local_dns_address.parse::<IpAddr>() {
                                Ok(ip) => {
                                    local_config.local_dns_addr = Some(NameServerAddr::SocketAddr(SocketAddr::new(
                                        ip,
                                        local.local_dns_port.unwrap_or(53),
                                    )));
                                }
                                #[cfg(unix)]
                                Err(..) => {
                                    local_config.local_dns_addr =
                                        Some(NameServerAddr::UnixSocketAddr(PathBuf::from(local_dns_address)));
                                }
                                #[cfg(not(unix))]
                                Err(..) => {
                                    let err = Error::new(ErrorKind::Malformed, "`local_dns_address` invalid", None);
                                    return Err(err);
                                }
                            }
                        }

                        #[cfg(feature = "local-dns")]
                        if let Some(remote_dns_address) = local.remote_dns_address {
                            let remote_dns_port = local.remote_dns_port.unwrap_or(53);
                            local_config.remote_dns_addr = Some(match remote_dns_address.parse::<IpAddr>() {
                                Ok(ip) => ServerAddr::from(SocketAddr::new(ip, remote_dns_port)),
                                Err(..) => ServerAddr::from((remote_dns_address, remote_dns_port)),
                            });
                        }

                        #[cfg(feature = "local-tun")]
                        if let Some(tun_interface_address) = local.tun_interface_address {
                            match tun_interface_address.parse::<IpNet>() {
                                Ok(addr) => local_config.tun_interface_address = Some(addr),
                                Err(..) => {
                                    let err = Error::new(ErrorKind::Malformed, "`tun_interface_address` invalid", None);
                                    return Err(err);
                                }
                            }
                        }

                        #[cfg(feature = "local-tun")]
                        if let Some(tun_interface_name) = local.tun_interface_name {
                            local_config.tun_interface_name = Some(tun_interface_name);
                        }

                        #[cfg(all(feature = "local-tun", unix))]
                        if let Some(tun_device_fd_from_path) = local.tun_device_fd_from_path {
                            local_config.tun_device_fd_from_path = Some(From::from(tun_device_fd_from_path));
                        }

                        #[cfg(feature = "local")]
                        if let Some(socks5_auth_config_path) = local.socks5_auth_config_path {
                            local_config.socks5_auth = Socks5AuthConfig::load_from_file(&socks5_auth_config_path)?;
                        }

                        let mut local_instance = LocalInstanceConfig {
                            config: local_config,
                            acl: None,
                        };

                        if let Some(acl_path) = local.acl {
                            let acl = match AccessControl::load_from_file(&acl_path) {
                                Ok(acl) => acl,
                                Err(err) => {
                                    let err = Error::new(
                                        ErrorKind::Invalid,
                                        "acl loading failed",
                                        Some(format!("file {acl_path}, error: {err}")),
                                    );
                                    return Err(err);
                                }
                            };
                            local_instance.acl = Some(acl);
                        }

                        nconfig.local.push(local_instance);
                    }
                }
            }
            ConfigType::Server | ConfigType::Manager => {
                // NOTE: IGNORED.
                // servers only uses `local_address` for binding outbound interfaces
                //
                // This behavior causes lots of confusion. use outbound_bind_addr instead
            }
        }

        if let Some(network) = config.network {
            let mut nsvr = ServerConfig::from_str(network.as_str()).map_err(|e| {
                Error::new(
                    ErrorKind::Invalid,
                    "network parse error",
                    Some(format!("network={}, error={}", network, e)),
                )
            })?;

            nsvr.if_ss_mut(|c| c.set_mode(global_mode));

            if let Some(timeout) = config.timeout.map(Duration::from_secs) {
                nsvr.set_timeout(timeout);
            }

            let mut server_instance = ServerInstanceConfig {
                config: nsvr,
                acl: None,
            };

            if let Some(acl_path) = config.acl.as_ref() {
                let acl = match AccessControl::load_from_file(acl_path) {
                    Ok(acl) => acl,
                    Err(err) => {
                        let err = Error::new(
                            ErrorKind::Invalid,
                            "acl loading failed",
                            Some(format!("file {}, error: {}", acl_path, err)),
                        );
                        return Err(err);
                    }
                };
                server_instance.acl = Some(acl);
            }

            nconfig.server.push(server_instance);
        }

        // Standard config
        // Server
        match (config.server, config.server_port, config.password, &config.method) {
            (Some(address), Some(port), pwd_opt, Some(m)) => {
                let addr = match address.parse::<Ipv4Addr>() {
                    Ok(v4) => ServerAddr::SocketAddr(SocketAddr::V4(SocketAddrV4::new(v4, port))),
                    Err(..) => match address.parse::<Ipv6Addr>() {
                        Ok(v6) => ServerAddr::SocketAddr(SocketAddr::V6(SocketAddrV6::new(v6, port, 0, 0))),
                        Err(..) => ServerAddr::DomainName(address, port),
                    },
                };

                let method = match m.parse::<CipherKind>() {
                    Ok(m) => m,
                    Err(..) => {
                        let err = Error::new(
                            ErrorKind::Invalid,
                            "unsupported method",
                            Some(format!("`{m}` is not a supported method")),
                        );
                        return Err(err);
                    }
                };

                // Only "password" support getting from environment variable.
                let password = match pwd_opt {
                    Some(ref pwd) => read_variable_field_value(pwd),
                    None => {
                        if method.is_none() {
                            String::new().into()
                        } else {
                            let err = Error::new(
                                ErrorKind::MissingField,
                                "`password` is required",
                                Some(format!("`password` is required for method {method}")),
                            );
                            return Err(err);
                        }
                    }
                };

                let mut nsvr = ServerConfig::new(addr, ServerProtocol::SS(ShadowsocksConfig::new(password, method)));
                nsvr.must_be_ss_mut(|c| c.set_mode(global_mode));

                if let Some(ref p) = config.plugin {
                    // SIP008 allows "plugin" to be an empty string
                    // Empty string implies "no plugin"
                    if !p.is_empty() {
                        let plugin = PluginConfig {
                            plugin: p.clone(),
                            plugin_opts: config.plugin_opts.clone(),
                            plugin_args: config.plugin_args.clone().unwrap_or_default(),
                        };
                        nsvr.must_be_ss_mut(|cfg| cfg.set_plugin(plugin));
                    }
                }

                if let Some(timeout) = config.timeout.map(Duration::from_secs) {
                    nsvr.set_timeout(timeout);
                }

                let server_instance = ServerInstanceConfig {
                    config: nsvr,
                    acl: None,
                };

                nconfig.server.push(server_instance);
            }
            (None, None, None, Some(_)) if config_type.is_manager() => {
                // Set the default method for manager
            }
            (None, None, None, None) => (),
            _ => {
                let err = Error::new(
                    ErrorKind::Malformed,
                    "`server`, `server_port`, `method`, `password` must be provided together",
                    None,
                );
                return Err(err);
            }
        }

        // Ext servers
        if let Some(servers) = config.servers {
            for svr in servers {
                // Skip if server is disabled
                if svr.disabled.unwrap_or(false) {
                    continue;
                }

                let address = svr.server;
                let port = svr.server_port;

                let addr = match address.parse::<Ipv4Addr>() {
                    Ok(v4) => ServerAddr::SocketAddr(SocketAddr::V4(SocketAddrV4::new(v4, port))),
                    Err(..) => match address.parse::<Ipv6Addr>() {
                        Ok(v6) => ServerAddr::SocketAddr(SocketAddr::V6(SocketAddrV6::new(v6, port, 0, 0))),
                        Err(..) => ServerAddr::DomainName(address, port),
                    },
                };

                let method = match svr.method.parse::<CipherKind>() {
                    Ok(m) => m,
                    Err(..) => {
                        let err = Error::new(
                            ErrorKind::Invalid,
                            "unsupported method",
                            Some(format!("`{}` is not a supported method", svr.method)),
                        );
                        return Err(err);
                    }
                };

                // Only "password" support getting from environment variable.
                let password = match svr.password {
                    Some(ref pwd) => read_variable_field_value(pwd),
                    None => {
                        if method.is_none() {
                            String::new().into()
                        } else {
                            let err = Error::new(
                                ErrorKind::MissingField,
                                "`password` is required",
                                Some(format!("`password` is required for method {method}")),
                            );
                            return Err(err);
                        }
                    }
                };

                let mut nsvr = ServerConfig::new(addr, ServerProtocol::SS(ShadowsocksConfig::new(password, method)));

                // Extensible Identity Header, Users
                if let Some(users) = svr.users {
                    let mut user_manager = ServerUserManager::new();

                    for user in users {
                        let key = match base64::engine::general_purpose::STANDARD.decode(&user.password) {
                            Ok(k) => k,
                            Err(..) => {
                                let err = Error::new(
                                    ErrorKind::Malformed,
                                    "`users[].password` should be base64 encoded",
                                    None,
                                );
                                return Err(err);
                            }
                        };

                        user_manager.add_user(ServerUser::new(user.name, key));
                    }

                    nsvr.must_be_ss_mut(|c| c.set_user_manager(user_manager));
                }

                match svr.mode {
                    Some(mode) => match mode.parse::<Mode>() {
                        Ok(mode) => nsvr.must_be_ss_mut(|c| c.set_mode(mode)),
                        Err(..) => {
                            let err = Error::new(ErrorKind::Invalid, "invalid `mode`", None);
                            return Err(err);
                        }
                    },
                    None => {
                        // Server will derive mode from the global scope
                        if matches!(config_type, ConfigType::Server | ConfigType::Manager) {
                            nsvr.must_be_ss_mut(|c| c.set_mode(global_mode));
                        }
                    }
                }

                if let Some(p) = svr.plugin {
                    // SIP008 allows "plugin" to be an empty string
                    // Empty string implies "no plugin"
                    if !p.is_empty() {
                        let plugin = PluginConfig {
                            plugin: p,
                            plugin_opts: svr.plugin_opts,
                            plugin_args: svr.plugin_args.unwrap_or_default(),
                        };
                        nsvr.must_be_ss_mut(|c| c.set_plugin(plugin));
                    }
                }

                if let Some(timeout) = config.timeout.map(Duration::from_secs) {
                    nsvr.set_timeout(timeout);
                }

                if let Some(remarks) = svr.remarks {
                    nsvr.set_remarks(remarks);
                }

                if let Some(id) = svr.id {
                    nsvr.must_be_ss_mut(|c| c.set_id(id));
                }

                if svr.tcp_weight.is_some() || svr.udp_weight.is_some() {
                    let tcp_weight = svr.tcp_weight.unwrap_or(1.0);
                    if !(0.0..=1.0).contains(&tcp_weight) {
                        let err = Error::new(ErrorKind::Invalid, "invalid `tcp_weight`, must be in [0, 1]", None);
                        return Err(err);
                    }
                    let udp_weight = svr.udp_weight.unwrap_or(1.0);
                    if !(0.0..=1.0).contains(&udp_weight) {
                        let err = Error::new(ErrorKind::Invalid, "invalid `udp_weight`, must be in [0, 1]", None);
                        return Err(err);
                    }
                    let mut weight = ServerWeight::new();
                    weight.set_tcp_weight(tcp_weight);
                    weight.set_udp_weight(udp_weight);
                    nsvr.set_weight(weight);
                }

                let mut server_instance = ServerInstanceConfig {
                    config: nsvr,
                    acl: None,
                };

                if let Some(acl_path) = svr.acl {
                    let acl = match AccessControl::load_from_file(&acl_path) {
                        Ok(acl) => acl,
                        Err(err) => {
                            let err = Error::new(
                                ErrorKind::Invalid,
                                "acl loading failed",
                                Some(format!("file {acl_path}, error: {err}")),
                            );
                            return Err(err);
                        }
                    };
                    server_instance.acl = Some(acl);
                }

                nconfig.server.push(server_instance);
            }
        }

        // Set timeout globally
        if let Some(timeout) = config.timeout {
            let timeout = Duration::from_secs(timeout);
            // Set as a default timeout
            for inst in &mut nconfig.server {
                let svr = &mut inst.config;
                svr.set_timeout(timeout);
            }
        }

        // Manager Address
        if let Some(ma) = config.manager_address {
            let manager = match config.manager_port {
                Some(port) => {
                    match ma.parse::<IpAddr>() {
                        Ok(ip) => ManagerAddr::from(SocketAddr::new(ip, port)),
                        Err(..) => {
                            // treated as domain
                            ManagerAddr::from((ma, port))
                        }
                    }
                }
                #[cfg(unix)]
                None => ManagerAddr::from(PathBuf::from(ma)),
                #[cfg(not(unix))]
                None => {
                    let e = Error::new(ErrorKind::MissingField, "missing `manager_port`", None);
                    return Err(e);
                }
            };

            let mut manager_config = ManagerConfig::new(manager);
            manager_config.mode = global_mode;

            if let Some(ref m) = config.method {
                match m.parse::<CipherKind>() {
                    Ok(method) => manager_config.method = Some(method),
                    Err(..) => {
                        let err = Error::new(
                            ErrorKind::Invalid,
                            "unsupported method",
                            Some(format!("`{m}` is not a supported method")),
                        );
                        return Err(err);
                    }
                }
            }

            if let Some(p) = config.plugin {
                // SIP008 allows "plugin" to be an empty string
                // Empty string implies "no plugin"
                if !p.is_empty() {
                    manager_config.plugin = Some(PluginConfig {
                        plugin: p,
                        plugin_opts: config.plugin_opts,
                        plugin_args: config.plugin_args.unwrap_or_default(),
                    });
                }
            }

            nconfig.manager = Some(manager_config);
        }

        // DNS
        {
            match config.dns {
                Some(SSDnsConfig::Simple(ds)) => nconfig.set_dns_formatted(&ds)?,
                #[cfg(feature = "trust-dns")]
                Some(SSDnsConfig::TrustDns(c)) => nconfig.dns = DnsConfig::TrustDns(c),
                None => nconfig.dns = DnsConfig::System,
            }
        }

        // TCP nodelay
        if let Some(b) = config.no_delay {
            nconfig.no_delay = b;
        }

        // TCP fast open
        if let Some(b) = config.fast_open {
            nconfig.fast_open = b;
        }

        // TCP Keep-Alive
        if let Some(d) = config.keep_alive {
            nconfig.keep_alive = Some(Duration::from_secs(d));
        }

        // Speed limit
        #[cfg(feature = "rate-limit")]
        if let Some(d) = config.rate_limit {
            nconfig.rate_limit = Some(d)
        }

        // Sniffer Bittorrent
        #[cfg(feature = "sniffer-bittorrent")]
        if let Some(d) = config.reject_bittorrent {
            nconfig.reject_bittorrent = Some(d)
        }

        // UDP
        nconfig.udp_timeout = config.udp_timeout.map(Duration::from_secs);

        // Maximum associations to be kept simultaneously
        nconfig.udp_max_associations = config.udp_max_associations;

        // RLIMIT_NOFILE
        #[cfg(all(unix, not(target_os = "android")))]
        {
            nconfig.nofile = config.nofile;
        }

        // Uses IPv6 first
        if let Some(f) = config.ipv6_first {
            nconfig.ipv6_first = f;
        }

        // IPV6_V6ONLY
        if let Some(o) = config.ipv6_only {
            nconfig.ipv6_only = o;
        }

        // SO_MARK
        #[cfg(any(target_os = "linux", target_os = "android"))]
        if let Some(fwmark) = config.outbound_fwmark {
            nconfig.outbound_fwmark = Some(fwmark);
        }

        // SO_USER_COOKIE
        #[cfg(target_os = "freebsd")]
        if let Some(user_cookie) = config.outbound_user_cookie {
            nconfig.outbound_user_cookie = Some(user_cookie);
        }

        // Outbound bind() address
        if let Some(bind_addr) = config.outbound_bind_addr {
            match bind_addr.parse::<IpAddr>() {
                Ok(b) => nconfig.outbound_bind_addr = Some(b),
                Err(..) => {
                    let err = Error::new(ErrorKind::Invalid, "invalid outbound_bind_addr", None);
                    return Err(err);
                }
            }
        }

        // Bind device / interface
        nconfig.outbound_bind_interface = config.outbound_bind_interface;

        // Security
        if let Some(sec) = config.security {
            if let Some(replay_attack) = sec.replay_attack {
                if let Some(policy) = replay_attack.policy {
                    match policy.parse::<ReplayAttackPolicy>() {
                        Ok(p) => nconfig.security.replay_attack.policy = p,
                        Err(..) => {
                            let err = Error::new(ErrorKind::Invalid, "invalid replay attack policy", None);
                            return Err(err);
                        }
                    }
                }
            }
        }

        if let Some(balancer) = config.balancer {
            nconfig.balancer = BalancerConfig {
                max_server_rtt: balancer.max_server_rtt.map(Duration::from_secs),
                check_interval: balancer.check_interval.map(Duration::from_secs),
                check_best_interval: balancer.check_best_interval.map(Duration::from_secs),
            };
        }

        if let Some(acl_path) = config.acl.as_ref() {
            let acl = match AccessControl::load_from_file(acl_path) {
                Ok(acl) => acl,
                Err(err) => {
                    let err = Error::new(
                        ErrorKind::Invalid,
                        "acl loading failed",
                        Some(format!("file {acl_path}, error: {err}")),
                    );
                    return Err(err);
                }
            };
            nconfig.acl = Some(acl);
        }

        Ok(nconfig)
    }

    /// Set DNS configuration in string format
    ///
    /// 1. `[(unix|tcp|udp)://]host[:port][,host[:port]]...`
    /// 2. Pre-defined. Like `google`, `cloudflare`
    pub fn set_dns_formatted(&mut self, dns: &str) -> Result<(), Error> {
        self.dns = match dns {
            "system" => DnsConfig::System,

            #[cfg(feature = "trust-dns")]
            "google" => DnsConfig::TrustDns(ResolverConfig::google()),

            #[cfg(feature = "trust-dns")]
            "cloudflare" => DnsConfig::TrustDns(ResolverConfig::cloudflare()),
            #[cfg(all(feature = "trust-dns", feature = "dns-over-tls"))]
            "cloudflare_tls" => DnsConfig::TrustDns(ResolverConfig::cloudflare_tls()),
            #[cfg(all(feature = "trust-dns", feature = "dns-over-https"))]
            "cloudflare_https" => DnsConfig::TrustDns(ResolverConfig::cloudflare_https()),

            #[cfg(feature = "trust-dns")]
            "quad9" => DnsConfig::TrustDns(ResolverConfig::quad9()),
            #[cfg(all(feature = "trust-dns", feature = "dns-over-tls"))]
            "quad9_tls" => DnsConfig::TrustDns(ResolverConfig::quad9_tls()),
            #[cfg(all(feature = "trust-dns", feature = "dns-over-https"))]
            "quad9_https" => DnsConfig::TrustDns(ResolverConfig::quad9_https()),

            nameservers => self.parse_dns_nameservers(nameservers)?,
        };

        Ok(())
    }

    #[cfg(any(feature = "trust-dns", feature = "local-dns"))]
    fn parse_dns_nameservers(&mut self, nameservers: &str) -> Result<DnsConfig, Error> {
        #[cfg(all(unix, feature = "local-dns"))]
        if let Some(nameservers) = nameservers.strip_prefix("unix://") {
            // A special DNS server only for shadowsocks-android
            // It serves like a TCP DNS server but using unix domain sockets

            return Ok(DnsConfig::LocalDns(NameServerAddr::UnixSocketAddr(PathBuf::from(
                nameservers,
            ))));
        }

        enum DnsProtocol {
            Tcp,
            Udp,
            Both,
        }

        impl DnsProtocol {
            fn enable_tcp(&self) -> bool {
                matches!(*self, DnsProtocol::Tcp | DnsProtocol::Both)
            }

            fn enable_udp(&self) -> bool {
                matches!(*self, DnsProtocol::Udp | DnsProtocol::Both)
            }
        }

        let mut protocol = DnsProtocol::Both;

        let mut nameservers = nameservers;
        if nameservers.starts_with("tcp://") {
            protocol = DnsProtocol::Tcp;
            nameservers = &nameservers[6..];
        } else if nameservers.starts_with("udp://") {
            protocol = DnsProtocol::Udp;
            nameservers = &nameservers[6..];
        }

        // If enables Trust-DNS, then it supports multiple nameservers
        //
        // Set ips directly
        // Similar to shadowsocks-libev's `ares_set_servers_ports_csv`
        //
        // ```
        // host[:port][,host[:port]]...
        // ```
        //
        // For example:
        //     `192.168.1.100,192.168.1.101,3.4.5.6`
        let mut c = ResolverConfig::new();
        for part in nameservers.split(',') {
            let socket_addr = if let Ok(socket_addr) = part.parse::<SocketAddr>() {
                socket_addr
            } else if let Ok(ipaddr) = part.parse::<IpAddr>() {
                SocketAddr::new(ipaddr, 53)
            } else {
                let e = Error::new(
                    ErrorKind::Invalid,
                    "invalid `dns` value, can only be [(tcp|udp)://]host[:port][,host[:port]]..., or unix:///path/to/dns, or predefined keys like \"google\", \"cloudflare\"",
                    None,
                );
                return Err(e);
            };

            if protocol.enable_udp() {
                c.add_name_server(NameServerConfig {
                    socket_addr,
                    protocol: Protocol::Udp,
                    tls_dns_name: None,
                    trust_nx_responses: false,
                    #[cfg(any(feature = "dns-over-tls", feature = "dns-over-https"))]
                    tls_config: None,
                    bind_addr: None,
                });
            }
            if protocol.enable_tcp() {
                c.add_name_server(NameServerConfig {
                    socket_addr,
                    protocol: Protocol::Tcp,
                    tls_dns_name: None,
                    trust_nx_responses: false,
                    #[cfg(any(feature = "dns-over-tls", feature = "dns-over-https"))]
                    tls_config: None,
                    bind_addr: None,
                });
            }
        }

        Ok(if c.name_servers().is_empty() {
            DnsConfig::System
        } else {
            DnsConfig::TrustDns(c)
        })
    }

    #[cfg(not(any(feature = "trust-dns", feature = "local-dns")))]
    fn parse_dns_nameservers(&mut self, _nameservers: &str) -> Result<DnsConfig, Error> {
        Ok(DnsConfig::System)
    }

    /// Load Config from a `str`
    pub fn load_from_str(s: &str, config_type: ConfigType) -> Result<Config, Error> {
        #[allow(unused_mut)]
        let mut c = json5::from_str::<SSConfig>(s)?;

        #[cfg(feature = "env-crypt")]
        {
            if c.network.is_some() && !c.network.as_ref().unwrap().contains("://") {
                c.network = match crate::decrypt(c.network.as_ref().unwrap().as_str()) {
                    Ok(v) => {
                        // tracing::info!("env-crypt: network {} => {}", c.network.as_ref().unwrap(), v);
                        Some(v)
                    }
                    Err(e) => return Err(Error::new(ErrorKind::CryptError, "decrypt network error", Some(e))),
                };
            }

            if c.password.is_some() {
                match crate::decrypt(c.password.as_ref().unwrap().as_str()) {
                    Ok(v) => {
                        // tracing::info!("env-crypt: password {} => {}", c.password.as_ref().unwrap(), v);
                        c.password = Some(v)
                    }
                    Err(e) => {
                        tracing::warn!("env-crypt: ignore decrypt password, error={}", e);
                        // return Err(Error::new(ErrorKind::CryptError, "decrypt password error", Some(e)))
                    }
                };
            }
        }

        Config::load_from_ssconfig(c, config_type)
    }

    /// Load Config from a File
    pub fn load_from_file<P: AsRef<Path>>(filename: P, config_type: ConfigType) -> Result<Config, Error> {
        let filename = filename.as_ref();

        let mut reader = OpenOptions::new().read(true).open(filename)?;
        let mut content = String::new();
        reader.read_to_string(&mut content)?;

        let mut config = Config::load_from_str(&content[..], config_type)?;

        // Record the path of the configuration for auto-reloading
        config.config_path = Some(filename.to_owned());

        Ok(config)
    }

    /// Check if there are any plugin are enabled with servers
    pub fn has_server_plugins(&self) -> bool {
        for inst in &self.server {
            let server = &inst.config;

            if server.if_ss(|c| c.plugin().is_some()).unwrap_or(false) {
                return true;
            }
        }
        false
    }

    /// Check if all required fields are already set
    pub fn check_integrity(&self) -> Result<(), Error> {
        if self.config_type.is_local() {
            if self.local.is_empty() {
                let err = Error::new(
                    ErrorKind::MissingField,
                    "missing `locals` for client configuration",
                    None,
                );
                return Err(err);
            }

            for local_config in &self.local {
                local_config.config.check_integrity()?;
            }

            // Balancer related checks
            if let Some(rtt) = self.balancer.max_server_rtt {
                if rtt.as_secs() == 0 {
                    let err = Error::new(ErrorKind::Invalid, "balancer.max_server_rtt must be > 0", None);
                    return Err(err);
                }
            }

            if let Some(intv) = self.balancer.check_interval {
                if intv.as_secs() == 0 {
                    let err = Error::new(ErrorKind::Invalid, "balancer.check_interval must be > 0", None);
                    return Err(err);
                }
            }
        }

        if self.config_type.is_server() && self.server.is_empty() {
            let err = Error::new(
                ErrorKind::MissingField,
                "missing any valid servers in configuration",
                None,
            );
            return Err(err);
        }

        if self.config_type.is_manager() && self.manager.is_none() {
            let err = Error::new(
                ErrorKind::MissingField,
                "missing `manager_addr` and `manager_port` in configuration",
                None,
            );
            return Err(err);
        }

        for inst in &self.server {
            let server = &inst.config;

            // Plugin shouldn't be an empty string
            if let Some(plugin) = server.if_ss(|c| c.plugin()).unwrap_or(None) {
                if plugin.plugin.trim().is_empty() {
                    let err = Error::new(ErrorKind::Malformed, "`plugin` shouldn't be an empty string", None);
                    return Err(err);
                }
            }

            // Server's domain name shouldn't be an empty string
            match server.addr() {
                ServerAddr::SocketAddr(sa) => {
                    if sa.port() == 0 {
                        let err = Error::new(ErrorKind::Malformed, "`server_port` shouldn't be 0", None);
                        return Err(err);
                    }

                    if self.config_type.is_local() {
                        // Only server could bind to INADDR_ANY
                        let ip = sa.ip();
                        if ip.is_unspecified() {
                            let err = Error::new(
                                ErrorKind::Malformed,
                                "`server` shouldn't be an unspecified address (INADDR_ANY)",
                                None,
                            );
                            return Err(err);
                        }
                    }
                }
                ServerAddr::DomainName(dn, port) => {
                    if dn.is_empty() || *port == 0 {
                        let err = Error::new(
                            ErrorKind::Malformed,
                            "`server` shouldn't be an empty string, `server_port` shouldn't be 0",
                            None,
                        );
                        return Err(err);
                    }
                }
            }

            // Users' key must match key length
            if let Some(user_manager) = server.if_ss(|c| c.user_manager()).unwrap_or(None) {
                let key_len = server.if_ss(|c| c.method().key_len()).unwrap();
                for user in user_manager.users_iter() {
                    if user.key().len() != key_len {
                        let err = Error::new(
                            ErrorKind::Malformed,
                            "`users[].password` length must be exactly the same as method's key length",
                            None,
                        );
                        return Err(err);
                    }
                }
            }
        }

        Ok(())
    }
}

impl fmt::Display for Config {
    fn fmt(&self, f: &mut fmt::Formatter) -> fmt::Result {
        // Convert to json

        let mut jconf = SSConfig::default();

        // Locals
        if !self.local.is_empty() {
            if self.local.len() == 1 && self.local[0].config.is_basic() {
                let local_instance = &self.local[0];
                let local = &local_instance.config;
                if let Some(ref a) = local.addr {
                    jconf.local_address = Some(match a {
                        ServerAddr::SocketAddr(ref sa) => sa.ip().to_string(),
                        ServerAddr::DomainName(ref dm, ..) => dm.to_string(),
                    });
                    jconf.local_port = Some(match a {
                        ServerAddr::SocketAddr(ref sa) => sa.port(),
                        ServerAddr::DomainName(.., port) => *port,
                    });
                }

                if local.protocol != ProtocolType::Socks {
                    jconf.protocol = Some(local.protocol.as_str().to_owned());
                }

                // ACL
                if let Some(ref acl) = local_instance.acl {
                    jconf.acl = Some(acl.file_path().to_str().unwrap().to_owned());
                }
            } else {
                let mut jlocals = Vec::with_capacity(self.local.len());
                for local_instance in &self.local {
                    let local = &local_instance.config;

                    let jlocal = SSLocalExtConfig {
                        local_address: local.addr.as_ref().map(|a| match a {
                            ServerAddr::SocketAddr(ref sa) => sa.ip().to_string(),
                            ServerAddr::DomainName(ref dm, ..) => dm.to_string(),
                        }),
                        local_port: local.addr.as_ref().map(|a| match a {
                            ServerAddr::SocketAddr(ref sa) => sa.port(),
                            ServerAddr::DomainName(.., port) => *port,
                        }),
                        disabled: None,
                        local_udp_address: local.udp_addr.as_ref().map(|udp_addr| match udp_addr {
                            ServerAddr::SocketAddr(sa) => sa.ip().to_string(),
                            ServerAddr::DomainName(dm, ..) => dm.to_string(),
                        }),
                        local_udp_port: local.udp_addr.as_ref().map(|udp_addr| match udp_addr {
                            ServerAddr::SocketAddr(sa) => sa.port(),
                            ServerAddr::DomainName(.., port) => *port,
                        }),
                        mode: Some(local.mode.to_string()),
                        protocol: match local.protocol {
                            ProtocolType::Socks => None,
                            #[allow(unreachable_patterns)]
                            p => Some(p.as_str().to_owned()),
                        },
                        #[cfg(feature = "local-redir")]
                        tcp_redir: if local.tcp_redir != RedirType::tcp_default() {
                            Some(local.tcp_redir.to_string())
                        } else {
                            None
                        },
                        #[cfg(feature = "local-redir")]
                        udp_redir: if local.udp_redir != RedirType::udp_default() {
                            Some(local.udp_redir.to_string())
                        } else {
                            None
                        },
                        #[cfg(feature = "local-tunnel")]
                        forward_address: match local.forward_addr {
                            None => None,
                            Some(ref forward_addr) => match forward_addr {
                                ServerAddr::SocketAddr(ref sa) => Some(sa.ip().to_string()),
                                ServerAddr::DomainName(ref dm, ..) => Some(dm.to_string()),
                            },
                        },
                        #[cfg(feature = "local-tunnel")]
                        forward_port: match local.forward_addr {
                            None => None,
                            Some(ref forward_addr) => match forward_addr {
                                ServerAddr::SocketAddr(ref sa) => Some(sa.port()),
                                ServerAddr::DomainName(.., port) => Some(*port),
                            },
                        },
                        #[cfg(feature = "local-dns")]
                        local_dns_address: match local.local_dns_addr {
                            None => None,
                            Some(ref local_dns_addr) => match local_dns_addr {
                                NameServerAddr::SocketAddr(ref sa) => Some(sa.ip().to_string()),
                                #[cfg(unix)]
                                NameServerAddr::UnixSocketAddr(ref path) => {
                                    Some(path.to_str().expect("path is not utf-8").to_owned())
                                }
                            },
                        },
                        #[cfg(feature = "local-dns")]
                        local_dns_port: match local.local_dns_addr {
                            None => None,
                            Some(ref local_dns_addr) => match local_dns_addr {
                                NameServerAddr::SocketAddr(ref sa) => Some(sa.port()),
                                #[cfg(unix)]
                                NameServerAddr::UnixSocketAddr(..) => None,
                            },
                        },
                        #[cfg(feature = "local-dns")]
                        remote_dns_address: match local.remote_dns_addr {
                            None => None,
                            Some(ref remote_dns_addr) => match remote_dns_addr {
                                ServerAddr::SocketAddr(ref sa) => Some(sa.ip().to_string()),
                                ServerAddr::DomainName(ref dm, ..) => Some(dm.to_string()),
                            },
                        },
                        #[cfg(feature = "local-dns")]
                        remote_dns_port: match local.remote_dns_addr {
                            None => None,
                            Some(ref remote_dns_addr) => match remote_dns_addr {
                                ServerAddr::SocketAddr(ref sa) => Some(sa.port()),
                                ServerAddr::DomainName(.., port) => Some(*port),
                            },
                        },
                        #[cfg(feature = "local-tun")]
                        tun_interface_name: local.tun_interface_name.clone(),
                        #[cfg(feature = "local-tun")]
                        tun_interface_address: local.tun_interface_address.as_ref().map(ToString::to_string),
                        #[cfg(feature = "local-tun")]
                        tun_interface_destination: local.tun_interface_destination.as_ref().map(ToString::to_string),
                        #[cfg(all(feature = "local-tun", unix))]
                        tun_device_fd_from_path: local
                            .tun_device_fd_from_path
                            .as_ref()
                            .map(|p| p.to_str().expect("tun_device_fd_from_path is not utf-8").to_owned()),

                        #[cfg(feature = "local")]
                        socks5_auth_config_path: None,

                        acl: local_instance
                            .acl
                            .as_ref()
                            .and_then(|a| a.file_path().to_str().map(ToOwned::to_owned)),
                    };
                    jlocals.push(jlocal);
                }
                jconf.locals = Some(jlocals);
            }
        }

        // Servers
        match self.server.len() {
            0 => {}
            // For 1 server, uses standard configure format
            1 if self.server[0].config.is_basic() => {
                let inst = &self.server[0];
                let svr = &inst.config;

                jconf.server = Some(match *svr.addr() {
                    ServerAddr::SocketAddr(ref sa) => sa.ip().to_string(),
                    ServerAddr::DomainName(ref dm, ..) => dm.to_string(),
                });
                jconf.server_port = Some(match *svr.addr() {
                    ServerAddr::SocketAddr(ref sa) => sa.port(),
                    ServerAddr::DomainName(.., port) => port,
                });

                match svr.protocol() {
                    ServerProtocol::SS(cfg) => {
                        jconf.method = Some(cfg.method().to_string());
                        jconf.password = if cfg.method().is_none() {
                            None
                        } else {
                            Some(cfg.password().to_string())
                        };
                    }
                    #[cfg(feature = "trojan")]
                    ServerProtocol::Trojan(_cfg) => {}
                    #[cfg(feature = "vless")]
                    ServerProtocol::Vless(_cfg) => {}
                    #[cfg(feature = "tuic")]
                    ServerProtocol::Tuic(_cfg) => {}
                }

                svr.if_ss(|svr| {
                    jconf.plugin = svr.plugin().map(|p| p.plugin.to_string());
                    jconf.plugin_opts = svr.plugin().and_then(|p| p.plugin_opts.clone());
                    jconf.plugin_args = svr.plugin().and_then(|p| {
                        if p.plugin_args.is_empty() {
                            None
                        } else {
                            Some(p.plugin_args.clone())
                        }
                    });
                });
                jconf.timeout = Some(svr.timeout().as_secs());
                jconf.mode = Some(svr.if_ss(|c| c.mode()).unwrap_or(Mode::TcpAndUdp).to_string());

                if let Some(ref acl) = inst.acl {
                    jconf.acl = Some(acl.file_path().to_str().unwrap().to_owned());
                }
            }
            // For >1 servers, uses extended multiple server format
            _ => {
                let mut vsvr = Vec::new();

                for inst in &self.server {
                    let svr = &inst.config;

                    vsvr.push(SSServerExtConfig {
                        server: match *svr.addr() {
                            ServerAddr::SocketAddr(ref sa) => sa.ip().to_string(),
                            ServerAddr::DomainName(ref dm, ..) => dm.to_string(),
                        },
                        server_port: match *svr.addr() {
                            ServerAddr::SocketAddr(ref sa) => sa.port(),
                            ServerAddr::DomainName(.., port) => port,
                        },
<<<<<<< HEAD
                        users: svr
                            .if_ss(|c| {
                                c.user_manager().map(|m| {
                                    let mut vu = Vec::new();
                                    for u in m.users_iter() {
                                        vu.push(SSServerUserConfig {
                                            name: u.name().to_owned(),
                                            password: base64::encode(u.key()),
                                        });
                                    }
                                    vu
                                })
                            })
                            .unwrap_or(None),
                        password: svr
                            .if_ss(|c| {
                                if c.method().is_none() {
                                    None
                                } else {
                                    Some(c.password().to_string())
                                }
                            })
                            .unwrap_or(None),
                        method: svr.if_ss(|c| c.method().to_string()).unwrap_or_else(|| "".to_owned()),
=======
                        password: if svr.method().is_none() {
                            None
                        } else {
                            Some(svr.password().to_string())
                        },
                        method: svr.method().to_string(),
                        users: svr.user_manager().map(|m| {
                            let mut vu = Vec::new();
                            for u in m.users_iter() {
                                vu.push(SSServerUserConfig {
                                    name: u.name().to_owned(),
                                    password: base64::engine::general_purpose::STANDARD.encode(u.key()),
                                });
                            }
                            vu
                        }),
>>>>>>> 7ab8844e
                        disabled: None,
                        plugin: svr.if_ss(|c| c.plugin().map(|p| p.plugin.to_string())).unwrap_or(None),
                        plugin_opts: svr
                            .if_ss(|c| c.plugin().and_then(|p| p.plugin_opts.clone()))
                            .unwrap_or(None),
                        plugin_args: svr
                            .if_ss(|c| {
                                c.plugin().and_then(|p| {
                                    if p.plugin_args.is_empty() {
                                        None
                                    } else {
                                        Some(p.plugin_args.clone())
                                    }
                                })
                            })
                            .unwrap_or(None),
                        timeout: Some(svr.timeout().as_secs()),
                        remarks: svr.remarks().map(ToOwned::to_owned),
                        id: svr.if_ss(|c| c.id().map(ToOwned::to_owned)).unwrap_or(None),
                        mode: Some(svr.if_ss(|c| c.mode()).unwrap_or(Mode::TcpAndUdp).to_string()),
                        tcp_weight: if (svr.weight().tcp_weight() - 1.0).abs() > f32::EPSILON {
                            Some(svr.weight().tcp_weight())
                        } else {
                            None
                        },
                        udp_weight: if (svr.weight().udp_weight() - 1.0).abs() > f32::EPSILON {
                            Some(svr.weight().udp_weight())
                        } else {
                            None
                        },
                        acl: inst
                            .acl
                            .as_ref()
                            .and_then(|a| a.file_path().to_str().map(ToOwned::to_owned)),
                    });
                }

                jconf.servers = Some(vsvr);
            }
        }

        if let Some(ref m) = self.manager {
            jconf.manager_address = Some(match m.addr {
                ManagerAddr::SocketAddr(ref saddr) => saddr.ip().to_string(),
                ManagerAddr::DomainName(ref dname, ..) => dname.clone(),
                #[cfg(unix)]
                ManagerAddr::UnixSocketAddr(ref path) => path.display().to_string(),
            });

            jconf.manager_port = match m.addr {
                ManagerAddr::SocketAddr(ref saddr) => Some(saddr.port()),
                ManagerAddr::DomainName(.., port) => Some(port),
                #[cfg(unix)]
                ManagerAddr::UnixSocketAddr(..) => None,
            };

            if jconf.mode.is_none() {
                jconf.mode = Some(m.mode.to_string());
            }

            if jconf.method.is_none() {
                if let Some(ref m) = m.method {
                    jconf.method = Some(m.to_string());
                }
            }

            if jconf.plugin.is_none() {
                if let Some(ref p) = m.plugin {
                    jconf.plugin = Some(p.plugin.clone());
                    if let Some(ref o) = p.plugin_opts {
                        jconf.plugin_opts = Some(o.clone());
                    }
                    if !p.plugin_args.is_empty() {
                        jconf.plugin_args = Some(p.plugin_args.clone());
                    }
                }
            }
        }

        if self.no_delay {
            jconf.no_delay = Some(self.no_delay);
        }

        if self.fast_open {
            jconf.fast_open = Some(self.fast_open);
        }

        if let Some(keepalive) = self.keep_alive {
            jconf.keep_alive = Some(keepalive.as_secs());
        }

        #[cfg(feature = "rate-limit")]
        if let Some(d) = self.rate_limit.as_ref() {
            jconf.rate_limit = Some(d.clone());
        }

        #[cfg(feature = "sniffer-bittorrent")]
        if let Some(v) = self.reject_bittorrent {
            jconf.reject_bittorrent = Some(v);
        }

        match self.dns {
            DnsConfig::System => {}
            #[cfg(feature = "trust-dns")]
            DnsConfig::TrustDns(ref dns) => {
                jconf.dns = Some(SSDnsConfig::TrustDns(dns.clone()));
            }
            #[cfg(feature = "local-dns")]
            DnsConfig::LocalDns(ref ns) => {
                jconf.dns = Some(SSDnsConfig::Simple(ns.to_string()));
            }
        }

        jconf.udp_timeout = self.udp_timeout.map(|t| t.as_secs());

        jconf.udp_max_associations = self.udp_max_associations;

        #[cfg(all(unix, not(target_os = "android")))]
        {
            jconf.nofile = self.nofile;
        }

        if self.ipv6_first {
            jconf.ipv6_first = Some(self.ipv6_first);
        }

        if self.ipv6_only {
            jconf.ipv6_only = Some(self.ipv6_only);
        }

        #[cfg(any(target_os = "linux", target_os = "android"))]
        {
            jconf.outbound_fwmark = self.outbound_fwmark;
        }

        #[cfg(target_os = "freebsd")]
        {
            jconf.outbound_user_cookie = self.outbound_user_cookie;
        }

        jconf.outbound_bind_addr = self.outbound_bind_addr.map(|i| i.to_string());
        jconf.outbound_bind_interface = self.outbound_bind_interface.clone();

        // Security
        if self.security.replay_attack.policy != ReplayAttackPolicy::default() {
            jconf.security = Some(SSSecurityConfig {
                replay_attack: Some(SSSecurityReplayAttackConfig {
                    policy: Some(self.security.replay_attack.policy.to_string()),
                }),
            });
        }

        // Balancer
        if self.balancer.max_server_rtt.is_some() || self.balancer.check_interval.is_some() {
            jconf.balancer = Some(SSBalancerConfig {
                max_server_rtt: self.balancer.max_server_rtt.as_ref().map(Duration::as_secs),
                check_interval: self.balancer.check_interval.as_ref().map(Duration::as_secs),
                check_best_interval: self.balancer.check_best_interval.as_ref().map(Duration::as_secs),
            });
        }

        // ACL
        if let Some(ref acl) = self.acl {
            jconf.acl = Some(acl.file_path().to_str().unwrap().to_owned());
        }

        write!(f, "{}", json5::to_string(&jconf).unwrap())
    }
}

/// Parse variable value if it is an environment variable
///
/// If value is in format `${VAR_NAME}` then it will try to read from `VAR_NAME` environment variable.
/// It will return the original value if fails to read `${VAR_NAME}`.
pub fn read_variable_field_value(value: &str) -> Cow<'_, str> {
    if let Some(left_over) = value.strip_prefix("${") {
        if let Some(var_name) = left_over.strip_suffix('}') {
            match env::var(var_name) {
                Ok(value) => return value.into(),
                Err(err) => {
                    warn!(
                        "couldn't read password from environemnt variable {}, error: {}",
                        var_name, err
                    );
                }
            }
        }
    }

    value.into()
}<|MERGE_RESOLUTION|>--- conflicted
+++ resolved
@@ -64,19 +64,8 @@
 use serde::{Deserialize, Serialize};
 use shadowsocks::{
     config::{
-<<<<<<< HEAD
         ManagerAddr, Mode, ReplayAttackPolicy, ServerAddr, ServerConfig, ServerProtocol, ServerUser, ServerUserManager,
         ServerWeight, ShadowsocksConfig,
-=======
-        ManagerAddr,
-        Mode,
-        ReplayAttackPolicy,
-        ServerAddr,
-        ServerConfig,
-        ServerUser,
-        ServerUserManager,
-        ServerWeight,
->>>>>>> 7ab8844e
     },
     crypto::CipherKind,
     plugin::PluginConfig,
@@ -2635,7 +2624,6 @@
                             ServerAddr::SocketAddr(ref sa) => sa.port(),
                             ServerAddr::DomainName(.., port) => port,
                         },
-<<<<<<< HEAD
                         users: svr
                             .if_ss(|c| {
                                 c.user_manager().map(|m| {
@@ -2643,7 +2631,7 @@
                                     for u in m.users_iter() {
                                         vu.push(SSServerUserConfig {
                                             name: u.name().to_owned(),
-                                            password: base64::encode(u.key()),
+                                            password: base64::engine::general_purpose::STANDARD.encode(u.key()),
                                         });
                                     }
                                     vu
@@ -2660,24 +2648,6 @@
                             })
                             .unwrap_or(None),
                         method: svr.if_ss(|c| c.method().to_string()).unwrap_or_else(|| "".to_owned()),
-=======
-                        password: if svr.method().is_none() {
-                            None
-                        } else {
-                            Some(svr.password().to_string())
-                        },
-                        method: svr.method().to_string(),
-                        users: svr.user_manager().map(|m| {
-                            let mut vu = Vec::new();
-                            for u in m.users_iter() {
-                                vu.push(SSServerUserConfig {
-                                    name: u.name().to_owned(),
-                                    password: base64::engine::general_purpose::STANDARD.encode(u.key()),
-                                });
-                            }
-                            vu
-                        }),
->>>>>>> 7ab8844e
                         disabled: None,
                         plugin: svr.if_ss(|c| c.plugin().map(|p| p.plugin.to_string())).unwrap_or(None),
                         plugin_opts: svr
