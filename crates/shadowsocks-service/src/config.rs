//! This is a mod for storing and parsing configuration
//!
//! According to shadowsocks' official documentation, the standard configuration
//! file should be in JSON format:
//!
//! ```ignore
//! {
//!     "server": "127.0.0.1",
//!     "server_port": 1080,
//!     "local_port": 8388,
//!     "password": "the-password",
//!     "timeout": 300,
//!     "method": "aes-256-cfb",
//!     "local_address": "127.0.0.1"
//! }
//! ```
//!
//! But this configuration is not for using multiple shadowsocks server, so we
//! introduce an extended configuration file format:
//!
//! ```ignore
//! {
//!     "servers": [
//!         {
//!             "server": "127.0.0.1",
//!             "server_port": 1080,
//!             "password": "hellofuck",
//!             "method": "bf-cfb"
//!         },
//!         {
//!             "server": "127.0.0.1",
//!             "server_port": 1081,
//!             "password": "hellofuck",
//!             "method": "aes-128-cfb"
//!         }
//!     ],
//!     "local_port": 8388,
//!     "local_address": "127.0.0.1"
//! }
//! ```
//!
//! These defined server will be used with a load balancing algorithm.

use std::{
    borrow::Cow,
    convert::{From, Infallible},
    default::Default,
    env,
    fmt::{self, Debug, Display, Formatter},
    fs::OpenOptions,
    io::Read,
    net::{IpAddr, Ipv4Addr, Ipv6Addr, SocketAddr, SocketAddrV4, SocketAddrV6},
    option::Option,
    path::{Path, PathBuf},
    str::FromStr,
    string::ToString,
    time::Duration,
};

use cfg_if::cfg_if;
#[cfg(any(feature = "local-tun", feature = "wireguard"))]
use ipnet::IpNet;
use serde::{Deserialize, Serialize};
use shadowsocks::{
    config::{
        ManagerAddr, Mode, ReplayAttackPolicy, ServerAddr, ServerConfig, ServerProtocol, ServerUser, ServerUserManager,
        ServerWeight, ShadowsocksConfig,
    },
    crypto::CipherKind,
    plugin::PluginConfig,
};
use tracing::warn;
#[cfg(feature = "trust-dns")]
use trust_dns_resolver::config::{NameServerConfig, Protocol, ResolverConfig};

use crate::acl::AccessControl;
#[cfg(feature = "local-dns")]
use crate::local::dns::NameServerAddr;
#[cfg(feature = "local")]
use crate::local::socks::config::Socks5AuthConfig;

#[cfg(feature = "rate-limit")]
use shadowsocks::transport::BoundWidth;

#[derive(Serialize, Deserialize, Debug)]
#[serde(untagged)]
enum SSDnsConfig {
    Simple(String),
    #[cfg(feature = "trust-dns")]
    TrustDns(ResolverConfig),
}

#[derive(Serialize, Deserialize, Debug, Default)]
struct SSSecurityConfig {
    #[serde(skip_serializing_if = "Option::is_none")]
    replay_attack: Option<SSSecurityReplayAttackConfig>,
}

#[derive(Serialize, Deserialize, Debug, Default)]
struct SSSecurityReplayAttackConfig {
    #[serde(skip_serializing_if = "Option::is_none")]
    policy: Option<String>,
}

#[derive(Serialize, Deserialize, Debug, Default)]
struct SSBalancerConfig {
    #[serde(skip_serializing_if = "Option::is_none")]
    max_server_rtt: Option<u64>,
    #[serde(skip_serializing_if = "Option::is_none")]
    check_interval: Option<u64>,
    #[serde(skip_serializing_if = "Option::is_none")]
    check_best_interval: Option<u64>,
}

#[derive(Serialize, Deserialize, Debug, Default)]
struct SSConfig {
    #[serde(skip_serializing_if = "Option::is_none")]
    server: Option<String>,
    #[serde(skip_serializing_if = "Option::is_none")]
    server_port: Option<u16>,

    #[serde(skip_serializing_if = "Option::is_none")]
    local_address: Option<String>,
    #[serde(skip_serializing_if = "Option::is_none")]
    local_port: Option<u16>,

    #[serde(skip_serializing_if = "Option::is_none")]
    protocol: Option<String>,

    #[serde(skip_serializing_if = "Option::is_none")]
    manager_address: Option<String>,
    #[serde(skip_serializing_if = "Option::is_none")]
    manager_port: Option<u16>,

    #[serde(skip_serializing_if = "Option::is_none")]
    password: Option<String>,
    #[serde(skip_serializing_if = "Option::is_none")]
    method: Option<String>,

    #[serde(skip_serializing_if = "Option::is_none")]
    plugin: Option<String>,
    #[serde(skip_serializing_if = "Option::is_none")]
    plugin_opts: Option<String>,
    #[serde(skip_serializing_if = "Option::is_none")]
    plugin_args: Option<Vec<String>>,
    #[serde(skip_serializing_if = "Option::is_none")]
    plugin_mode: Option<String>,

    #[serde(skip_serializing_if = "Option::is_none")]
    network: Option<String>,

    #[serde(skip_serializing_if = "Option::is_none")]
    timeout: Option<u64>,

    #[serde(skip_serializing_if = "Option::is_none")]
    udp_timeout: Option<u64>,
    #[serde(skip_serializing_if = "Option::is_none")]
    udp_max_associations: Option<usize>,

    #[serde(skip_serializing_if = "Option::is_none", alias = "shadowsocks")]
    servers: Option<Vec<SSServerExtConfig>>,

    #[serde(skip_serializing_if = "Option::is_none")]
    locals: Option<Vec<SSLocalExtConfig>>,

    #[serde(skip_serializing_if = "Option::is_none")]
    dns: Option<SSDnsConfig>,

    #[serde(skip_serializing_if = "Option::is_none")]
    mode: Option<String>,

    #[serde(skip_serializing_if = "Option::is_none")]
    no_delay: Option<bool>,

    #[serde(skip_serializing_if = "Option::is_none")]
    keep_alive: Option<u64>,
    #[cfg(feature = "rate-limit")]
    #[serde(skip_serializing_if = "Option::is_none")]
    #[serde(rename = "rate-limit")]
    rate_limit: Option<BoundWidth>,
    #[cfg(feature = "sniffer-bittorrent")]
    #[serde(rename = "reject-bittorrent")]
    #[serde(skip_serializing_if = "Option::is_none")]
    reject_bittorrent: Option<bool>,
    #[cfg(all(unix, not(target_os = "android")))]
    #[serde(skip_serializing_if = "Option::is_none")]
    nofile: Option<u64>,

    #[serde(skip_serializing_if = "Option::is_none")]
    ipv6_first: Option<bool>,
    #[serde(skip_serializing_if = "Option::is_none")]
    ipv6_only: Option<bool>,

    #[serde(skip_serializing_if = "Option::is_none")]
    fast_open: Option<bool>,

    #[serde(skip_serializing_if = "Option::is_none")]
    mptcp: Option<bool>,

    #[serde(skip_serializing_if = "Option::is_none")]
    #[cfg(any(target_os = "linux", target_os = "android"))]
    outbound_fwmark: Option<u32>,

    #[serde(skip_serializing_if = "Option::is_none")]
    #[cfg(target_os = "freebsd")]
    outbound_user_cookie: Option<u32>,

    #[serde(skip_serializing_if = "Option::is_none")]
    outbound_bind_addr: Option<String>,

    #[serde(skip_serializing_if = "Option::is_none")]
    outbound_bind_interface: Option<String>,

    #[serde(skip_serializing_if = "Option::is_none")]
    security: Option<SSSecurityConfig>,

    #[serde(skip_serializing_if = "Option::is_none")]
    balancer: Option<SSBalancerConfig>,

    #[serde(skip_serializing_if = "Option::is_none")]
    acl: Option<String>,
}

#[derive(Serialize, Deserialize, Debug, Default)]
struct SSLocalExtConfig {
    #[serde(skip_serializing_if = "Option::is_none")]
    local_address: Option<String>,
    #[serde(skip_serializing_if = "Option::is_none")]
    local_port: Option<u16>,

    #[serde(skip_serializing_if = "Option::is_none")]
    disabled: Option<bool>,

    #[serde(skip_serializing_if = "Option::is_none")]
    mode: Option<String>,

    #[serde(skip_serializing_if = "Option::is_none")]
    local_udp_address: Option<String>,
    #[serde(skip_serializing_if = "Option::is_none")]
    local_udp_port: Option<u16>,

    #[serde(skip_serializing_if = "Option::is_none")]
    protocol: Option<String>,

    /// TCP Transparent Proxy type
    #[cfg(feature = "local-redir")]
    #[serde(skip_serializing_if = "Option::is_none")]
    tcp_redir: Option<String>,
    /// UDP Transparent Proxy type
    #[cfg(feature = "local-redir")]
    #[serde(skip_serializing_if = "Option::is_none")]
    udp_redir: Option<String>,

    /// Local DNS's address
    ///
    /// Sending DNS query directly to this address
    #[cfg(feature = "local-dns")]
    #[serde(skip_serializing_if = "Option::is_none")]
    local_dns_address: Option<String>,
    #[cfg(feature = "local-dns")]
    #[serde(skip_serializing_if = "Option::is_none")]
    local_dns_port: Option<u16>,
    /// Remote DNS's address
    ///
    /// Sending DNS query through proxy to this address
    #[cfg(feature = "local-dns")]
    #[serde(skip_serializing_if = "Option::is_none")]
    remote_dns_address: Option<String>,
    #[cfg(feature = "local-dns")]
    #[serde(skip_serializing_if = "Option::is_none")]
    remote_dns_port: Option<u16>,

    /// Tunnel
    #[cfg(feature = "local-tunnel")]
    #[serde(skip_serializing_if = "Option::is_none")]
    forward_address: Option<String>,
    #[cfg(feature = "local-tunnel")]
    #[serde(skip_serializing_if = "Option::is_none")]
    forward_port: Option<u16>,

    /// Tun
    #[cfg(any(feature = "local-tun", feature = "wireguard"))]
    #[serde(skip_serializing_if = "Option::is_none")]
    tun_interface_name: Option<String>,
    #[cfg(any(feature = "local-tun", feature = "wireguard"))]
    #[serde(skip_serializing_if = "Option::is_none")]
    tun_interface_address: Option<String>,
    #[cfg(any(feature = "local-tun", feature = "wireguard"))]
    #[serde(skip_serializing_if = "Option::is_none")]
    tun_interface_destination: Option<String>,
    #[cfg(all(any(feature = "local-tun", feature = "wireguard"), any(unix, target_os = "android")))]
    #[serde(skip_serializing_if = "Option::is_none")]
    tun_device_fd: Option<i32>,
    #[cfg(all(any(feature = "local-tun", feature = "wireguard"), any(unix, target_os = "android")))]
    #[serde(skip_serializing_if = "Option::is_none")]
    tun_device_fd_from_path: Option<String>,

    /// SOCKS5
    #[cfg(feature = "local")]
    #[serde(skip_serializing_if = "Option::is_none")]
    socks5_auth_config_path: Option<String>,

    #[serde(skip_serializing_if = "Option::is_none")]
    acl: Option<String>,
}

#[derive(Serialize, Deserialize, Debug)]
struct SSServerUserConfig {
    name: String,
    password: String,
}

#[derive(Serialize, Deserialize, Debug)]
struct SSServerExtConfig {
    // SIP008 https://github.com/shadowsocks/shadowsocks-org/issues/89
    //
    // `address` and `port` are non-standard field name only for shadowsocks-rust
    #[serde(alias = "address")]
    server: String,
    #[serde(alias = "port")]
    server_port: u16,

    #[serde(skip_serializing_if = "Option::is_none")]
    password: Option<String>,
    method: String,

    #[serde(skip_serializing_if = "Option::is_none")]
    users: Option<Vec<SSServerUserConfig>>,

    #[serde(skip_serializing_if = "Option::is_none")]
    disabled: Option<bool>,

    #[serde(skip_serializing_if = "Option::is_none")]
    plugin: Option<String>,
    #[serde(skip_serializing_if = "Option::is_none")]
    plugin_opts: Option<String>,
    #[serde(skip_serializing_if = "Option::is_none")]
    plugin_args: Option<Vec<String>>,
    #[serde(skip_serializing_if = "Option::is_none")]
    plugin_mode: Option<String>,

    #[serde(skip_serializing_if = "Option::is_none")]
    timeout: Option<u64>,

    #[serde(skip_serializing_if = "Option::is_none", alias = "name")]
    remarks: Option<String>,
    #[serde(skip_serializing_if = "Option::is_none")]
    id: Option<String>,

    #[serde(skip_serializing_if = "Option::is_none")]
    mode: Option<String>,

    #[serde(skip_serializing_if = "Option::is_none")]
    tcp_weight: Option<f32>,
    #[serde(skip_serializing_if = "Option::is_none")]
    udp_weight: Option<f32>,

    #[serde(skip_serializing_if = "Option::is_none")]
    acl: Option<String>,
}

/// Server config type
#[derive(Clone, Copy, Debug, Eq, PartialEq)]
pub enum ConfigType {
    /// Config for local
    Local,

    /// Config for server
    Server,

    /// Config for Manager server
    Manager,
}

impl ConfigType {
    /// Check if it is local server type
    pub fn is_local(self) -> bool {
        self == ConfigType::Local
    }

    /// Check if it is remote server type
    pub fn is_server(self) -> bool {
        self == ConfigType::Server
    }

    /// Check if it is manager server type
    pub fn is_manager(self) -> bool {
        self == ConfigType::Manager
    }
}

cfg_if! {
    if #[cfg(feature = "local-redir")] {
        /// Transparent Proxy type
        #[derive(Clone, Copy, Debug, Eq, PartialEq)]
        pub enum RedirType {
            /// For not supported platforms
            NotSupported,

            /// For Linux-like systems' Netfilter `REDIRECT`. Only for TCP connections.
            ///
            /// This is supported from Linux 2.4 Kernel. Document: <https://www.netfilter.org/documentation/index.html#documentation-howto>
            ///
            /// NOTE: Filter rule `REDIRECT` can only be applied to TCP connections.
            #[cfg(any(target_os = "linux", target_os = "android"))]
            Redirect,

            /// For Linux-like systems' Netfilter TPROXY rule.
            ///
            /// NOTE: Filter rule `TPROXY` can be applied to TCP and UDP connections.
            #[cfg(any(target_os = "linux", target_os = "android"))]
            TProxy,

            /// Packet Filter (pf)
            ///
            /// Supported by OpenBSD 3.0+, FreeBSD 5.3+, NetBSD 3.0+, Solaris 11.3+, macOS 10.7+, iOS, QNX
            ///
            /// Document: <https://www.freebsd.org/doc/handbook/firewalls-pf.html>
            #[cfg(any(
                target_os = "openbsd",
                target_os = "freebsd",
                target_os = "netbsd",
                target_os = "solaris",
                target_os = "macos",
                target_os = "ios"
            ))]
            PacketFilter,

            /// IPFW
            ///
            /// Supported by FreeBSD, macOS 10.6- (Have been removed completely on macOS 10.10)
            ///
            /// Document: https://www.freebsd.org/doc/handbook/firewalls-ipfw.html
            #[cfg(any(target_os = "freebsd", target_os = "macos", target_os = "ios"))]
            IpFirewall,
        }

        impl RedirType {
            cfg_if! {
                if #[cfg(any(target_os = "linux", target_os = "android"))] {
                    /// Default TCP transparent proxy solution on this platform
                    pub const fn tcp_default() -> RedirType {
                        RedirType::Redirect
                    }

                    /// Available TCP transparent proxy types
                    #[doc(hidden)]
                    pub fn tcp_available_types() -> &'static [&'static str] {
                        const AVAILABLE_TYPES: &[&str] = &[RedirType::Redirect.name(), RedirType::TProxy.name()];
                        AVAILABLE_TYPES
                    }

                    /// Default UDP transparent proxy solution on this platform
                    pub const fn udp_default() -> RedirType {
                        RedirType::TProxy
                    }

                    /// Available UDP transparent proxy types
                    #[doc(hidden)]
                    pub fn udp_available_types() -> &'static [&'static str] {
                        const AVAILABLE_TYPES: &[&str] = &[RedirType::TProxy.name()];
                        AVAILABLE_TYPES
                    }
                } else if #[cfg(any(target_os = "openbsd", target_os = "freebsd"))] {
                    /// Default TCP transparent proxy solution on this platform
                    pub fn tcp_default() -> RedirType {
                        RedirType::PacketFilter
                    }

                    /// Available TCP transparent proxy types
                    #[doc(hidden)]
                    pub fn tcp_available_types() -> &'static [&'static str] {
                        const AVAILABLE_TYPES: &[&str] = &[RedirType::PacketFilter.name(), RedirType::IpFirewall.name()];
                        AVAILABLE_TYPES
                    }

                    /// Default UDP transparent proxy solution on this platform
                    pub fn udp_default() -> RedirType {
                        RedirType::PacketFilter
                    }

                    /// Available UDP transparent proxy types
                    #[doc(hidden)]
                    pub const fn udp_available_types() -> &'static [&'static str] {
                        const AVAILABLE_TYPES: &[&str] = &[RedirType::PacketFilter.name(), RedirType::IpFirewall.name()];
                        AVAILABLE_TYPES
                    }
                } else if #[cfg(any(target_os = "netbsd", target_os = "solaris", target_os = "macos", target_os = "ios"))] {
                    /// Default TCP transparent proxy solution on this platform
                    pub fn tcp_default() -> RedirType {
                        RedirType::PacketFilter
                    }

                    /// Available TCP transparent proxy types
                    #[doc(hidden)]
                    pub const fn tcp_available_types() -> &'static [&'static str] {
                        const AVAILABLE_TYPES: &[&str] = &[RedirType::PacketFilter.name(), RedirType::IpFirewall.name()];
                        AVAILABLE_TYPES
                    }

                    /// Default UDP transparent proxy solution on this platform
                    pub fn udp_default() -> RedirType {
                        RedirType::NotSupported
                    }

                    /// Available UDP transparent proxy types
                    #[doc(hidden)]
                    pub const fn udp_available_types() -> &'static [&'static str] {
                        const AVAILABLE_TYPES: &[&str] = &[];
                        AVAILABLE_TYPES
                    }
                } else {
                    /// Default TCP transparent proxy solution on this platform
                    pub fn tcp_default() -> RedirType {
                        RedirType::NotSupported
                    }

                    /// Available TCP transparent proxy types
                    #[doc(hidden)]
                    pub const fn tcp_available_types() -> &'static [&'static str] {
                        const AVAILABLE_TYPES: &[&str] = &[];
                        AVAILABLE_TYPES
                    }

                    /// Default UDP transparent proxy solution on this platform
                    pub fn udp_default() -> RedirType {
                        RedirType::NotSupported
                    }

                    /// Available UDP transparent proxy types
                    #[doc(hidden)]
                    pub const fn udp_available_types() -> &'static [&'static str] {
                        const AVAILABLE_TYPES: &[&str] = &[];
                        AVAILABLE_TYPES
                    }
                }
            }

            /// Check if transparent proxy is supported on this platform
            pub fn is_supported(self) -> bool {
                self != RedirType::NotSupported
            }

            /// Name of redirect type (transparent proxy type)
            pub const fn name(self) -> &'static str {
                match self {
                    // Dummy, shouldn't be used in any useful situations
                    RedirType::NotSupported => "not_supported",

                    #[cfg(any(target_os = "linux", target_os = "android"))]
                    RedirType::Redirect => "redirect",

                    #[cfg(any(target_os = "linux", target_os = "android"))]
                    RedirType::TProxy => "tproxy",

                    #[cfg(any(
                        target_os = "openbsd",
                        target_os = "freebsd",
                        target_os = "netbsd",
                        target_os = "solaris",
                        target_os = "macos",
                        target_os = "ios"
                    ))]
                    RedirType::PacketFilter => "pf",

                    #[cfg(any(target_os = "freebsd", target_os = "macos", target_os = "ios"))]
                    RedirType::IpFirewall => "ipfw",
                }
            }
        }

        impl Display for RedirType {
            fn fmt(&self, f: &mut Formatter) -> fmt::Result {
                f.write_str(self.name())
            }
        }

        /// Error type for `RedirType`'s `FromStr::Err`
        #[derive(Debug)]
        pub struct InvalidRedirType;

        impl Display for InvalidRedirType {
            fn fmt(&self, f: &mut fmt::Formatter) -> fmt::Result {
                f.write_str("invalid RedirType")
            }
        }

        impl FromStr for RedirType {
            type Err = InvalidRedirType;

            fn from_str(s: &str) -> Result<RedirType, InvalidRedirType> {
                match s {
                    #[cfg(any(target_os = "linux", target_os = "android"))]
                    "redirect" => Ok(RedirType::Redirect),

                    #[cfg(any(target_os = "linux", target_os = "android"))]
                    "tproxy" => Ok(RedirType::TProxy),

                    #[cfg(any(
                        target_os = "openbsd",
                        target_os = "freebsd",
                        target_os = "netbsd",
                        target_os = "solaris",
                        target_os = "macos",
                        target_os = "ios",
                    ))]
                    "pf" => Ok(RedirType::PacketFilter),

                    #[cfg(any(
                        target_os = "freebsd",
                        target_os = "macos",
                        target_os = "ios",
                        target_os = "dragonfly"
                    ))]
                    "ipfw" => Ok(RedirType::IpFirewall),

                    _ => Err(InvalidRedirType),
                }
            }
        }
    }
}

/// Host for servers to bind
///
/// Servers will bind to a port of this host
#[derive(Clone, Debug)]
pub enum ManagerServerHost {
    /// Domain name
    Domain(String),
    /// IP address
    Ip(IpAddr),
}

impl Default for ManagerServerHost {
    fn default() -> ManagerServerHost {
        ManagerServerHost::Ip(Ipv4Addr::UNSPECIFIED.into())
    }
}

impl FromStr for ManagerServerHost {
    type Err = Infallible;

    fn from_str(s: &str) -> Result<Self, Self::Err> {
        match s.parse::<IpAddr>() {
            Ok(s) => Ok(ManagerServerHost::Ip(s)),
            Err(..) => Ok(ManagerServerHost::Domain(s.to_owned())),
        }
    }
}

/// Mode of Manager's server
#[derive(Debug, Clone, Copy, Eq, PartialEq)]
pub enum ManagerServerMode {
    /// Run shadowsocks server in the same process of manager
    Builtin,

    /// Run shadowsocks server in standalone (process) mode
    #[cfg(unix)]
    Standalone,
}

impl Default for ManagerServerMode {
    fn default() -> ManagerServerMode {
        ManagerServerMode::Builtin
    }
}

/// Parsing ManagerServerMode error
#[derive(Debug, Clone, Copy)]
pub struct ManagerServerModeError;

impl Display for ManagerServerModeError {
    fn fmt(&self, f: &mut Formatter<'_>) -> fmt::Result {
        f.write_str("invalid ManagerServerMode")
    }
}

impl FromStr for ManagerServerMode {
    type Err = ManagerServerModeError;

    fn from_str(s: &str) -> Result<ManagerServerMode, Self::Err> {
        match s {
            "builtin" => Ok(ManagerServerMode::Builtin),
            #[cfg(unix)]
            "standalone" => Ok(ManagerServerMode::Standalone),
            _ => Err(ManagerServerModeError),
        }
    }
}

impl Display for ManagerServerMode {
    fn fmt(&self, f: &mut fmt::Formatter) -> fmt::Result {
        match *self {
            ManagerServerMode::Builtin => f.write_str("builtin"),
            #[cfg(unix)]
            ManagerServerMode::Standalone => f.write_str("standalone"),
        }
    }
}

/// Configuration for Manager
#[derive(Clone, Debug)]
pub struct ManagerConfig {
    /// Address of `ss-manager`. Send servers' statistic data to the manager server
    pub addr: ManagerAddr,
    /// Manager's default method
    pub method: Option<CipherKind>,
    /// Manager's default plugin
    pub plugin: Option<PluginConfig>,
    /// Timeout for TCP connections, setting to manager's created servers
    pub timeout: Option<Duration>,
    /// IP/Host for servers to bind (inbound)
    ///
    /// Note: Outbound address is defined in Config.local_addr
    pub server_host: ManagerServerHost,
    /// Server's mode
    pub mode: Mode,
    /// Server's running mode
    pub server_mode: ManagerServerMode,
    /// Server's command if running in Standalone mode
    #[cfg(unix)]
    pub server_program: String,
    /// Server's working directory if running in Standalone mode
    #[cfg(unix)]
    pub server_working_directory: PathBuf,
}

impl ManagerConfig {
    /// Create a ManagerConfig with default options
    pub fn new(addr: ManagerAddr) -> ManagerConfig {
        ManagerConfig {
            addr,
            method: None,
            plugin: None,
            timeout: None,
            server_host: ManagerServerHost::default(),
            mode: Mode::TcpOnly,
            server_mode: ManagerServerMode::Builtin,
            #[cfg(unix)]
            server_program: "ssserver".to_owned(),
            #[cfg(unix)]
            server_working_directory: match std::env::current_dir() {
                Ok(d) => d,
                Err(..) => "/tmp/shadowsocks-manager".into(),
            },
        }
    }
}

/// Protocol of local server
#[derive(Debug, Clone, Copy, Eq, PartialEq)]
pub enum ProtocolType {
    Socks,
    #[cfg(feature = "local-http")]
    Http,
    #[cfg(feature = "local-tunnel")]
    Tunnel,
    #[cfg(feature = "local-redir")]
    Redir,
    #[cfg(feature = "local-dns")]
    Dns,
    #[cfg(any(feature = "local-tun", feature = "wireguard"))]
    Tun,
}

impl Default for ProtocolType {
    fn default() -> ProtocolType {
        ProtocolType::Socks
    }
}

impl ProtocolType {
    /// As string representation
    pub fn as_str(&self) -> &'static str {
        match *self {
            ProtocolType::Socks => "socks",
            #[cfg(feature = "local-http")]
            ProtocolType::Http => "http",
            #[cfg(feature = "local-tunnel")]
            ProtocolType::Tunnel => "tunnel",
            #[cfg(feature = "local-redir")]
            ProtocolType::Redir => "redir",
            #[cfg(feature = "local-dns")]
            ProtocolType::Dns => "dns",
            #[cfg(any(feature = "local-tun", feature = "wireguard"))]
            ProtocolType::Tun => "tun",
        }
    }

    /// Get all available protocols
    pub fn available_protocols() -> &'static [&'static str] {
        &[
            "socks",
            #[cfg(feature = "local-http")]
            "http",
            #[cfg(feature = "local-tunnel")]
            "tunnel",
            #[cfg(feature = "local-redir")]
            "redir",
            #[cfg(feature = "local-dns")]
            "dns",
            #[cfg(any(feature = "local-tun", feature = "wireguard"))]
            "tun",
        ]
    }
}

/// Error while parsing `ProtocolType` from string
#[derive(Debug)]
pub struct ProtocolTypeError;

impl Display for ProtocolTypeError {
    fn fmt(&self, f: &mut Formatter<'_>) -> fmt::Result {
        f.write_str("invalid ProtocolType")
    }
}

impl FromStr for ProtocolType {
    type Err = ProtocolTypeError;

    fn from_str(s: &str) -> Result<Self, Self::Err> {
        match s {
            "socks" => Ok(ProtocolType::Socks),
            #[cfg(feature = "local-http")]
            "http" => Ok(ProtocolType::Http),
            #[cfg(feature = "local-tunnel")]
            "tunnel" => Ok(ProtocolType::Tunnel),
            #[cfg(feature = "local-redir")]
            "redir" => Ok(ProtocolType::Redir),
            #[cfg(feature = "local-dns")]
            "dns" => Ok(ProtocolType::Dns),
            #[cfg(any(feature = "local-tun", feature = "wireguard"))]
            "tun" => Ok(ProtocolType::Tun),
            _ => Err(ProtocolTypeError),
        }
    }
}

/// Local server configuration
#[derive(Clone, Debug)]
pub struct LocalConfig {
    /// Listen address for local servers
    pub addr: Option<ServerAddr>,

    pub protocol: ProtocolType,

    /// Mode
    /// Uses global `mode` if not specified
    pub mode: Mode,

    /// UDP server bind address. Uses `addr` if not specified
    ///
    /// Resolving Android's issue: [shadowsocks/shadowsocks-android#2571](https://github.com/shadowsocks/shadowsocks-android/issues/2571)
    pub udp_addr: Option<ServerAddr>,

    /// Destination address for tunnel
    #[cfg(feature = "local-tunnel")]
    pub forward_addr: Option<ServerAddr>,

    /// TCP Transparent Proxy type
    #[cfg(feature = "local-redir")]
    pub tcp_redir: RedirType,
    /// UDP Transparent Proxy type
    #[cfg(feature = "local-redir")]
    pub udp_redir: RedirType,

    /// Local DNS's address
    ///
    /// Sending DNS query directly to this address
    #[cfg(feature = "local-dns")]
    pub local_dns_addr: Option<NameServerAddr>,
    /// Remote DNS's address
    ///
    /// Sending DNS query through proxy to this address
    #[cfg(feature = "local-dns")]
    pub remote_dns_addr: Option<ServerAddr>,

    /// Tun interface's name
    ///
    /// Linux: eth0, eth1, ...
    /// macOS: utun0, utun1, ...
    #[cfg(any(feature = "local-tun", feature = "wireguard"))]
    pub tun_interface_name: Option<String>,
    /// Tun interface's address and netmask
    #[cfg(any(feature = "local-tun", feature = "wireguard"))]
    pub tun_interface_address: Option<IpNet>,
    /// Tun interface's destination address and netmask
    #[cfg(any(feature = "local-tun", feature = "wireguard"))]
    pub tun_interface_destination: Option<IpNet>,
    /// Tun interface's file descriptor
    #[cfg(all(any(feature = "local-tun", feature = "wireguard"), any(unix, target_os = "android")))]
    pub tun_device_fd: Option<std::os::unix::io::RawFd>,
    /// Tun interface's file descriptor read from this Unix Domain Socket
    #[cfg(all(any(feature = "local-tun", feature = "wireguard"), any(unix, target_os = "android")))]
    pub tun_device_fd_from_path: Option<PathBuf>,

    /// Set `IPV6_V6ONLY` for listener socket
    pub ipv6_only: bool,

    /// SOCKS5 Authentication configuration
    #[cfg(feature = "local")]
    pub socks5_auth: Socks5AuthConfig,
}

impl LocalConfig {
    /// Create a new `LocalConfig`
    pub fn new(protocol: ProtocolType) -> LocalConfig {
        LocalConfig {
            addr: None,

            protocol,

            mode: Mode::TcpOnly,
            udp_addr: None,

            #[cfg(feature = "local-tunnel")]
            forward_addr: None,

            #[cfg(feature = "local-redir")]
            tcp_redir: RedirType::tcp_default(),
            #[cfg(feature = "local-redir")]
            udp_redir: RedirType::udp_default(),

            #[cfg(feature = "local-dns")]
            local_dns_addr: None,
            #[cfg(feature = "local-dns")]
            remote_dns_addr: None,

            #[cfg(any(feature = "local-tun", feature = "wireguard"))]
            tun_interface_name: None,
            #[cfg(any(feature = "local-tun", feature = "wireguard"))]
            tun_interface_address: None,
            #[cfg(any(feature = "local-tun", feature = "wireguard"))]
            tun_interface_destination: None,
            #[cfg(all(any(feature = "local-tun", feature = "wireguard"), any(unix, target_os = "android")))]
            tun_device_fd: None,
            #[cfg(all(any(feature = "local-tun", feature = "wireguard"), any(unix, target_os = "android")))]
            tun_device_fd_from_path: None,

            ipv6_only: false,

            #[cfg(feature = "local")]
            socks5_auth: Socks5AuthConfig::default(),
        }
    }

    /// Create a new `LocalConfig` with listen address
    pub fn new_with_addr(addr: ServerAddr, protocol: ProtocolType) -> LocalConfig {
        let mut config = LocalConfig::new(protocol);
        config.addr = Some(addr);
        config
    }

    fn check_integrity(&self) -> Result<(), Error> {
        match self.protocol {
            #[cfg(any(feature = "local-tun", feature = "wireguard"))]
            ProtocolType::Tun => {}

            _ => {
                if self.addr.is_none() {
                    let err = Error::new(ErrorKind::MissingField, "missing `addr` in configuration", None);
                    return Err(err);
                }
            }
        }

        match self.protocol {
            #[cfg(feature = "local-dns")]
            ProtocolType::Dns => {
                // self.local_dns_addr.is_none()
                if self.remote_dns_addr.is_none() {
                    let err = Error::new(
                        ErrorKind::MissingField,
                        "missing `remote_dns_addr` in configuration",
                        None,
                    );
                    return Err(err);
                }
            }
            #[cfg(feature = "local-tunnel")]
            ProtocolType::Tunnel => {
                if self.forward_addr.is_none() {
                    let err = Error::new(ErrorKind::MissingField, "missing `forward_addr` in configuration", None);
                    return Err(err);
                }
            }

            #[cfg(feature = "local-http")]
            ProtocolType::Http => {
                if !self.mode.enable_tcp() {
                    let err = Error::new(ErrorKind::Invalid, "TCP mode have to be enabled for http", None);
                    return Err(err);
                }
            }

            _ => {}
        }

        Ok(())
    }

    // Check if it is a basic format of local
    pub fn is_basic(&self) -> bool {
        if self.protocol != ProtocolType::Socks || self.udp_addr.is_some() {
            return false;
        }

        #[cfg(feature = "local-tunnel")]
        if self.forward_addr.is_some() {
            return false;
        }

        #[cfg(feature = "local-redir")]
        if self.tcp_redir != RedirType::tcp_default() || self.udp_redir != RedirType::udp_default() {
            return false;
        }

        #[cfg(feature = "local-dns")]
        if self.local_dns_addr.is_some() || self.remote_dns_addr.is_some() {
            return false;
        }

        true
    }
}

#[derive(Clone, Debug)]
pub enum DnsConfig {
    System,
    #[cfg(feature = "trust-dns")]
    TrustDns(ResolverConfig),
    #[cfg(feature = "local-dns")]
    LocalDns(NameServerAddr),
}

impl Default for DnsConfig {
    fn default() -> DnsConfig {
        DnsConfig::System
    }
}

/// Security Config
#[derive(Clone, Debug, Default)]
pub struct SecurityConfig {
    pub replay_attack: SecurityReplayAttackConfig,
}

#[derive(Clone, Debug, Default)]
pub struct SecurityReplayAttackConfig {
    pub policy: ReplayAttackPolicy,
}

/// Balancer Config
#[derive(Clone, Debug, Default)]
pub struct BalancerConfig {
    /// MAX rtt of servers, which is the timeout duration of each check requests
    pub max_server_rtt: Option<Duration>,
    /// Interval between each checking
    pub check_interval: Option<Duration>,
    /// Interval for checking the best server
    pub check_best_interval: Option<Duration>,
}

/// Address for local to report flow statistic data
#[cfg(feature = "local-flow-stat")]
#[derive(Debug, Clone)]
pub enum LocalFlowStatAddress {
    /// UNIX Domain Socket address
    #[cfg(unix)]
    UnixStreamPath(PathBuf),
    /// TCP Stream Address
    TcpStreamAddr(SocketAddr),
}

/// Server instance config
#[derive(Debug, Clone)]
pub struct ServerInstanceConfig {
    /// Server's config
    pub config: ServerConfig,
    /// Server's private ACL, set to `None` will use the global `AccessControl`
    pub acl: Option<AccessControl>,
}

impl ServerInstanceConfig {
    /// Create with `ServerConfig`
    pub fn with_server_config(config: ServerConfig) -> ServerInstanceConfig {
        ServerInstanceConfig { config, acl: None }
    }
}

/// Local instance config
#[derive(Debug, Clone)]
pub struct LocalInstanceConfig {
    /// Local server's config
    pub config: LocalConfig,
    /// Server's private ACL, set to `None` will use the global `AccessControl`
    pub acl: Option<AccessControl>,
}

impl LocalInstanceConfig {
    /// Create with `LocalConfig`
    pub fn with_local_config(config: LocalConfig) -> LocalInstanceConfig {
        LocalInstanceConfig { config, acl: None }
    }
}

/// Configuration
#[derive(Clone, Debug)]
pub struct Config {
    /// Remote ShadowSocks server configurations
    pub server: Vec<ServerInstanceConfig>,
    /// Local server configuration
    pub local: Vec<LocalInstanceConfig>,

    /// DNS configuration, uses system-wide DNS configuration by default
    ///
    /// Value could be a `IpAddr`, uses UDP DNS protocol with port `53`. For example: `8.8.8.8`
    ///
    /// Also Value could be some pre-defined DNS server names:
    ///
    /// - `google`
    /// - `cloudflare`, `cloudflare_tls`, `cloudflare_https`
    /// - `quad9`, `quad9_tls`
    pub dns: DnsConfig,
    /// Uses IPv6 addresses first
    ///
    /// Set to `true` if you want to query IPv6 addresses before IPv4
    pub ipv6_first: bool,
    /// Set `IPV6_V6ONLY` for listener sockets
    pub ipv6_only: bool,

    /// Set `TCP_NODELAY` socket option
    pub no_delay: bool,
    /// Set `TCP_FASTOPEN` socket option
    pub fast_open: bool,
    /// Set TCP Keep-Alive duration, will set both `TCP_KEEPIDLE` and `TCP_KEEPINTVL`
    ///
    /// <https://github.com/shadowsocks/shadowsocks-rust/issues/546>
    ///
    /// If this is not set, sockets will be set with a default timeout
    pub keep_alive: Option<Duration>,
    /// Multipath-TCP
    pub mptcp: bool,

    /// Speed limit
    #[cfg(feature = "rate-limit")]
    pub rate_limit: Option<BoundWidth>,

    /// connection limit per ip
    #[cfg(feature = "server-limit")]
    pub limit_connection_per_ip: Option<u32>,

    /// limited connection close delay
    #[cfg(feature = "server-limit")]
    pub limit_connection_close_delay: Option<Duration>,

    #[cfg(feature = "server-mock")]
    pub mock_dns: Vec<ServerAddr>,

    #[cfg(feature = "sniffer-bittorrent")]
    pub reject_bittorrent: Option<bool>,

    /// `RLIMIT_NOFILE` option for *nix systems
    #[cfg(all(unix, not(target_os = "android")))]
    pub nofile: Option<u64>,

    /// Set `SO_MARK` socket option for outbound sockets
    #[cfg(any(target_os = "linux", target_os = "android"))]
    pub outbound_fwmark: Option<u32>,
    /// Set `SO_USER_COOKIE` socket option for outbound sockets
    #[cfg(target_os = "freebsd")]
    pub outbound_user_cookie: Option<u32>,
    /// Set `SO_BINDTODEVICE` (Linux), `IP_BOUND_IF` (BSD), `IP_UNICAST_IF` (Windows) socket option for outbound sockets
    pub outbound_bind_interface: Option<String>,
    /// Outbound sockets will `bind` to this address
    pub outbound_bind_addr: Option<IpAddr>,
    /// Path to protect callback unix address, only for Android
    #[cfg(target_os = "android")]
    pub outbound_vpn_protect_path: Option<PathBuf>,

    /// Set `SO_SNDBUF` for inbound sockets
    pub inbound_send_buffer_size: Option<u32>,
    /// Set `SO_RCVBUF` for inbound sockets
    pub inbound_recv_buffer_size: Option<u32>,
    /// Set `SO_SNDBUF` for outbound sockets
    pub outbound_send_buffer_size: Option<u32>,
    /// Set `SO_RCVBUF` for outbound sockets
    pub outbound_recv_buffer_size: Option<u32>,

    /// Manager's configuration
    pub manager: Option<ManagerConfig>,

    /// Maintain's configuration
    #[cfg(any(feature = "server-maintain", feature = "local-maintain"))]
    pub maintain_addr: Option<SocketAddr>,

    /// Config is for Client or Server
    pub config_type: ConfigType,

    /// Timeout for UDP Associations, default is 5 minutes
    pub udp_timeout: Option<Duration>,
    /// Maximum number of UDP Associations, default is unconfigured
    pub udp_max_associations: Option<usize>,

    /// ACL configuration (Global)
    ///
    /// Could be overwritten by servers/locals' private `acl`
    pub acl: Option<AccessControl>,

    /// Flow statistic report Unix socket path (only for Android)
    #[cfg(feature = "local-flow-stat")]
    pub local_stat_addr: Option<LocalFlowStatAddress>,

    /// Replay attack policy
    pub security: SecurityConfig,

    /// Balancer config of local server
    pub balancer: BalancerConfig,

    /// Configuration file path, the actual path of the configuration.
    /// This is normally for auto-reloading if implementation supports.
    pub config_path: Option<PathBuf>,

    #[doc(hidden)]
    /// Workers in runtime
    /// It should be replaced with metrics APIs: https://github.com/tokio-rs/tokio/issues/4073
    pub worker_count: usize,
}

/// Configuration parsing error kind
#[derive(Copy, Clone, Debug)]
pub enum ErrorKind {
    /// Missing required fields in JSON configuration
    MissingField,
    /// Missing some keys that must be provided together
    Malformed,
    /// Invalid value of some configuration keys
    Invalid,
    /// Invalid JSON
    JsonParsingError,
    /// `std::io::Error`
    IoError,
    /// 密码解密失败
    #[cfg(feature = "env-crypt")]
    CryptError,
}

/// Configuration parsing error
pub struct Error {
    pub kind: ErrorKind,
    pub desc: &'static str,
    pub detail: Option<String>,
}

impl Error {
    pub fn new(kind: ErrorKind, desc: &'static str, detail: Option<String>) -> Error {
        Error { kind, desc, detail }
    }
}

macro_rules! impl_from {
    ($error:ty, $kind:expr, $desc:expr) => {
        impl From<$error> for Error {
            fn from(err: $error) -> Self {
                Error::new($kind, $desc, Some(format!("{:?}", err)))
            }
        }
    };
}

impl_from!(::std::io::Error, ErrorKind::IoError, "error while reading file");
impl_from!(json5::Error, ErrorKind::JsonParsingError, "json parse error");

impl Debug for Error {
    fn fmt(&self, f: &mut Formatter) -> fmt::Result {
        match self.detail {
            None => write!(f, "{}", self.desc),
            Some(ref det) => write!(f, "{} {}", self.desc, det),
        }
    }
}

impl Display for Error {
    fn fmt(&self, f: &mut Formatter) -> fmt::Result {
        match self.detail {
            None => f.write_str(self.desc),
            Some(ref d) => write!(f, "{}, {}", self.desc, d),
        }
    }
}

impl Config {
    /// Creates an empty configuration
    pub fn new(config_type: ConfigType) -> Config {
        Config {
            server: Vec::new(),
            local: Vec::new(),

            dns: DnsConfig::default(),
            ipv6_first: false,
            ipv6_only: false,

            no_delay: false,
            fast_open: false,
            keep_alive: None,
            mptcp: false,

            #[cfg(feature = "rate-limit")]
            rate_limit: None,

            #[cfg(feature = "server-limit")]
            limit_connection_per_ip: None,
            #[cfg(feature = "server-limit")]
            limit_connection_close_delay: None,

            #[cfg(feature = "server-mock")]
            mock_dns: Vec::new(),

            #[cfg(feature = "sniffer-bittorrent")]
            reject_bittorrent: None,

            #[cfg(all(unix, not(target_os = "android")))]
            nofile: None,

            #[cfg(any(target_os = "linux", target_os = "android"))]
            outbound_fwmark: None,
            #[cfg(target_os = "freebsd")]
            outbound_user_cookie: None,
            outbound_bind_interface: None,
            outbound_bind_addr: None,
            #[cfg(target_os = "android")]
            outbound_vpn_protect_path: None,

            inbound_send_buffer_size: None,
            inbound_recv_buffer_size: None,
            outbound_send_buffer_size: None,
            outbound_recv_buffer_size: None,

            manager: None,

            config_type,

            udp_timeout: None,
            udp_max_associations: None,

            acl: None,

            #[cfg(any(feature = "server-maintain", feature = "local-maintain"))]
            maintain_addr: None,

            #[cfg(feature = "local-flow-stat")]
            local_stat_addr: None,

            security: SecurityConfig::default(),

            balancer: BalancerConfig::default(),

            config_path: None,

            worker_count: 1,
        }
    }

    fn load_from_ssconfig(config: SSConfig, config_type: ConfigType) -> Result<Config, Error> {
        let mut nconfig = Config::new(config_type);

        // Client
        //
        // local_address is allowed to be NULL, which means to bind to ::1 or 127.0.0.1
        //
        // https://shadowsocks.org/en/config/quick-guide.html
        #[inline]
        fn get_local_address(local_address: Option<String>, local_port: u16, ipv6_first: bool) -> ServerAddr {
            match local_address {
                Some(addr) => {
                    match addr.parse::<IpAddr>() {
                        Ok(ip) => ServerAddr::from(SocketAddr::new(ip, local_port)),
                        Err(..) => {
                            // treated as domain
                            ServerAddr::from((addr, local_port))
                        }
                    }
                }
                None => {
                    // Implementation note: This is not implemented like libev which will choose IPv6 or IPv6 LoopBack address
                    // by checking all its remote servers if all of them supports IPv6.
                    let ip = if ipv6_first {
                        Ipv6Addr::LOCALHOST.into()
                    } else {
                        Ipv4Addr::LOCALHOST.into()
                    };

                    ServerAddr::from(SocketAddr::new(ip, local_port))
                }
            }
        }

        // Mode
        let mut global_mode = Mode::TcpAndUdp;
        if let Some(m) = config.mode {
            match m.parse::<Mode>() {
                Ok(xm) => global_mode = xm,
                Err(..) => {
                    let e = Error::new(
                        ErrorKind::Malformed,
                        "malformed `mode`, must be one of `tcp_only`, `udp_only` and `tcp_and_udp`",
                        None,
                    );
                    return Err(e);
                }
            }
        }

        match config_type {
            ConfigType::Local => {
                // Standard config
                if config.local_address.is_some() && config.local_port.unwrap_or(0) == 0 {
                    let err = Error::new(ErrorKind::MissingField, "missing `local_port`", None);
                    return Err(err);
                }

                if let Some(local_port) = config.local_port {
                    // local_port won't be 0, it was checked above
                    assert_ne!(local_port, 0);

                    let local_addr =
                        get_local_address(config.local_address, local_port, config.ipv6_first.unwrap_or(false));

                    // shadowsocks uses SOCKS5 by default
                    let mut local_config = LocalConfig::new(ProtocolType::Socks);
                    local_config.addr = Some(local_addr);
                    local_config.mode = global_mode;
                    local_config.protocol = match config.protocol {
                        None => ProtocolType::Socks,
                        Some(p) => match p.parse::<ProtocolType>() {
                            Ok(p) => p,
                            Err(..) => {
                                let err = Error::new(
                                    ErrorKind::Malformed,
                                    "`protocol` invalid",
                                    Some(format!("unrecognized protocol {p}")),
                                );
                                return Err(err);
                            }
                        },
                    };

                    let local_instance = LocalInstanceConfig {
                        config: local_config,
                        acl: None,
                    };

                    nconfig.local.push(local_instance);
                }

                // Ext locals
                // `locals` are only effective in local server
                if let Some(locals) = config.locals {
                    for local in locals {
                        if local.disabled.unwrap_or(false) {
                            continue;
                        }

                        let protocol = match local.protocol {
                            None => ProtocolType::Socks,
                            Some(p) => match p.parse::<ProtocolType>() {
                                Ok(p) => p,
                                Err(..) => {
                                    let err = Error::new(
                                        ErrorKind::Malformed,
                                        "`protocol` invalid",
                                        Some(format!("unrecognized protocol {p}")),
                                    );
                                    return Err(err);
                                }
                            },
                        };

                        let mut local_config = LocalConfig::new(protocol);

                        if let Some(local_port) = local.local_port {
                            if local_port == 0 {
                                let err = Error::new(ErrorKind::Malformed, "`local_port` cannot be 0", None);
                                return Err(err);
                            }

                            let local_addr =
                                get_local_address(local.local_address, local_port, config.ipv6_first.unwrap_or(false));
                            local_config.addr = Some(local_addr);
                        } else if local.local_address.is_some() {
                            let err = Error::new(ErrorKind::Malformed, "missing `local_port`", None);
                            return Err(err);
                        }

                        if let Some(local_udp_port) = local.local_udp_port {
                            if local_udp_port == 0 {
                                let err = Error::new(ErrorKind::Malformed, "`local_udp_port` cannot be 0", None);
                                return Err(err);
                            }

                            let local_udp_addr = get_local_address(
                                local.local_udp_address,
                                local_udp_port,
                                config.ipv6_first.unwrap_or(false),
                            );

                            local_config.udp_addr = Some(local_udp_addr);
                        }

                        match local.mode {
                            Some(mode) => match mode.parse::<Mode>() {
                                Ok(mode) => local_config.mode = mode,
                                Err(..) => {
                                    let err = Error::new(ErrorKind::Malformed, "invalid `mode`", None);
                                    return Err(err);
                                }
                            },
                            None => {
                                local_config.mode = global_mode;
                            }
                        }

                        #[cfg(feature = "local-tunnel")]
                        if let Some(forward_address) = local.forward_address {
                            let forward_port = match local.forward_port {
                                None | Some(0) => {
                                    let err =
                                        Error::new(ErrorKind::Malformed, "`forward_port` cannot be missing or 0", None);
                                    return Err(err);
                                }
                                Some(p) => p,
                            };

                            local_config.forward_addr = Some(match forward_address.parse::<IpAddr>() {
                                Ok(ip) => ServerAddr::from(SocketAddr::new(ip, forward_port)),
                                Err(..) => ServerAddr::from((forward_address, forward_port)),
                            });
                        }

                        #[cfg(feature = "local-redir")]
                        if let Some(tcp_redir) = local.tcp_redir {
                            match tcp_redir.parse::<RedirType>() {
                                Ok(r) => local_config.tcp_redir = r,
                                Err(..) => {
                                    let err = Error::new(ErrorKind::Malformed, "`tcp_redir` invalid", None);
                                    return Err(err);
                                }
                            }
                        }

                        #[cfg(feature = "local-redir")]
                        if let Some(udp_redir) = local.udp_redir {
                            match udp_redir.parse::<RedirType>() {
                                Ok(r) => local_config.udp_redir = r,
                                Err(..) => {
                                    let err = Error::new(ErrorKind::Malformed, "`udp_redir` invalid", None);
                                    return Err(err);
                                }
                            }
                        }

                        #[cfg(feature = "local-dns")]
                        if let Some(local_dns_address) = local.local_dns_address {
                            match local_dns_address.parse::<IpAddr>() {
                                Ok(ip) => {
                                    local_config.local_dns_addr = Some(NameServerAddr::SocketAddr(SocketAddr::new(
                                        ip,
                                        local.local_dns_port.unwrap_or(53),
                                    )));
                                }
                                #[cfg(unix)]
                                Err(..) => {
                                    local_config.local_dns_addr =
                                        Some(NameServerAddr::UnixSocketAddr(PathBuf::from(local_dns_address)));
                                }
                                #[cfg(not(unix))]
                                Err(..) => {
                                    let err = Error::new(ErrorKind::Malformed, "`local_dns_address` invalid", None);
                                    return Err(err);
                                }
                            }
                        }

                        #[cfg(feature = "local-dns")]
                        if let Some(remote_dns_address) = local.remote_dns_address {
                            let remote_dns_port = local.remote_dns_port.unwrap_or(53);
                            local_config.remote_dns_addr = Some(match remote_dns_address.parse::<IpAddr>() {
                                Ok(ip) => ServerAddr::from(SocketAddr::new(ip, remote_dns_port)),
                                Err(..) => ServerAddr::from((remote_dns_address, remote_dns_port)),
                            });
                        }

                        #[cfg(any(feature = "local-tun", feature = "wireguard"))]
                        if let Some(tun_interface_address) = local.tun_interface_address {
                            match tun_interface_address.parse::<IpNet>() {
                                Ok(addr) => local_config.tun_interface_address = Some(addr),
                                Err(..) => {
                                    let err = Error::new(ErrorKind::Malformed, "`tun_interface_address` invalid", None);
                                    return Err(err);
                                }
                            }
                        }

                        #[cfg(any(feature = "local-tun", feature = "wireguard"))]
                        if let Some(tun_interface_name) = local.tun_interface_name {
                            local_config.tun_interface_name = Some(tun_interface_name);
                        }

                        #[cfg(all(
                            any(feature = "local-tun", feature = "wireguard"),
                            any(unix, target_os = "android")
                        ))]
                        if let Some(tun_device_fd_from_path) = local.tun_device_fd_from_path {
                            local_config.tun_device_fd_from_path = Some(From::from(tun_device_fd_from_path));
                        }

                        #[cfg(all(
                            any(feature = "local-tun", feature = "wireguard"),
                            any(unix, target_os = "android")
                        ))]
                        if let Some(tun_device_fd) = local.tun_device_fd {
                            local_config.tun_device_fd = Some(tun_device_fd);
                        }

                        #[cfg(feature = "local")]
                        if let Some(socks5_auth_config_path) = local.socks5_auth_config_path {
                            local_config.socks5_auth = Socks5AuthConfig::load_from_file(&socks5_auth_config_path)?;
                        }

                        let mut local_instance = LocalInstanceConfig {
                            config: local_config,
                            acl: None,
                        };

                        if let Some(acl_path) = local.acl {
                            let acl = match AccessControl::load_from_file(&acl_path) {
                                Ok(acl) => acl,
                                Err(err) => {
                                    let err = Error::new(
                                        ErrorKind::Invalid,
                                        "acl loading failed",
                                        Some(format!("file {acl_path}, error: {err}")),
                                    );
                                    return Err(err);
                                }
                            };
                            local_instance.acl = Some(acl);
                        }

                        nconfig.local.push(local_instance);
                    }
                }
            }
            ConfigType::Server | ConfigType::Manager => {
                // NOTE: IGNORED.
                // servers only uses `local_address` for binding outbound interfaces
                //
                // This behavior causes lots of confusion. use outbound_bind_addr instead
            }
        }

        if let Some(network) = config.network {
            let mut nsvr = ServerConfig::from_str(network.as_str()).map_err(|e| {
                Error::new(
                    ErrorKind::Invalid,
                    "network parse error",
                    Some(format!("network={}, error={}", network, e)),
                )
            })?;

            nsvr.if_ss_mut(|c| c.set_mode(global_mode));

            if let Some(timeout) = config.timeout.map(Duration::from_secs) {
                nsvr.set_timeout(timeout);
            }

            let mut server_instance = ServerInstanceConfig {
                config: nsvr,
                acl: None,
            };

            if let Some(acl_path) = config.acl.as_ref() {
                let acl = match AccessControl::load_from_file(acl_path) {
                    Ok(acl) => acl,
                    Err(err) => {
                        let err = Error::new(
                            ErrorKind::Invalid,
                            "acl loading failed",
                            Some(format!("file {}, error: {}", acl_path, err)),
                        );
                        return Err(err);
                    }
                };
                server_instance.acl = Some(acl);
            }

            nconfig.server.push(server_instance);
        }

        // Standard config
        // Server
        match (config.server, config.server_port, config.password, &config.method) {
            (Some(address), Some(port), pwd_opt, Some(m)) => {
                let addr = match address.parse::<Ipv4Addr>() {
                    Ok(v4) => ServerAddr::SocketAddr(SocketAddr::V4(SocketAddrV4::new(v4, port))),
                    Err(..) => match address.parse::<Ipv6Addr>() {
                        Ok(v6) => ServerAddr::SocketAddr(SocketAddr::V6(SocketAddrV6::new(v6, port, 0, 0))),
                        Err(..) => ServerAddr::DomainName(address, port),
                    },
                };

                let method = match m.parse::<CipherKind>() {
                    Ok(m) => m,
                    Err(..) => {
                        let err = Error::new(
                            ErrorKind::Invalid,
                            "unsupported method",
                            Some(format!("`{m}` is not a supported method")),
                        );
                        return Err(err);
                    }
                };

                // Only "password" support getting from environment variable.
                let password = match pwd_opt {
                    Some(ref pwd) => read_variable_field_value(pwd),
                    None => {
                        if method.is_none() {
                            String::new().into()
                        } else {
                            let err = Error::new(
                                ErrorKind::MissingField,
                                "`password` is required",
                                Some(format!("`password` is required for method {method}")),
                            );
                            return Err(err);
                        }
                    }
                };

                let mut nsvr = ServerConfig::new(addr, ServerProtocol::SS(ShadowsocksConfig::new(password, method)));
                nsvr.must_be_ss_mut(|c| c.set_mode(global_mode));

                if let Some(ref p) = config.plugin {
                    // SIP008 allows "plugin" to be an empty string
                    // Empty string implies "no plugin"
                    if !p.is_empty() {
                        let plugin = PluginConfig {
                            plugin: p.clone(),
                            plugin_opts: config.plugin_opts.clone(),
                            plugin_args: config.plugin_args.clone().unwrap_or_default(),
                            plugin_mode: match config.plugin_mode {
                                None => Mode::TcpOnly,
                                Some(ref mode) => match mode.parse::<Mode>() {
                                    Ok(m) => m,
                                    Err(..) => {
                                        let e = Error::new(
                                            ErrorKind::Malformed,
                                            "malformed `plugin_mode`, must be one of `tcp_only`, `udp_only` and `tcp_and_udp`",
                                            None,
                                        );
                                        return Err(e);
                                    }
                                },
                            },
                        };
                        nsvr.must_be_ss_mut(|cfg| cfg.set_plugin(plugin));
                    }
                }

                if let Some(timeout) = config.timeout.map(Duration::from_secs) {
                    nsvr.set_timeout(timeout);
                }

                let server_instance = ServerInstanceConfig {
                    config: nsvr,
                    acl: None,
                };

                nconfig.server.push(server_instance);
            }
            (None, None, None, Some(_)) if config_type.is_manager() => {
                // Set the default method for manager
            }
            (None, None, None, None) => (),
            _ => {
                let err = Error::new(
                    ErrorKind::Malformed,
                    "`server`, `server_port`, `method`, `password` must be provided together",
                    None,
                );
                return Err(err);
            }
        }

        // Ext servers
        if let Some(servers) = config.servers {
            for svr in servers {
                // Skip if server is disabled
                if svr.disabled.unwrap_or(false) {
                    continue;
                }

                let address = svr.server;
                let port = svr.server_port;

                let addr = match address.parse::<Ipv4Addr>() {
                    Ok(v4) => ServerAddr::SocketAddr(SocketAddr::V4(SocketAddrV4::new(v4, port))),
                    Err(..) => match address.parse::<Ipv6Addr>() {
                        Ok(v6) => ServerAddr::SocketAddr(SocketAddr::V6(SocketAddrV6::new(v6, port, 0, 0))),
                        Err(..) => ServerAddr::DomainName(address, port),
                    },
                };

                let method = match svr.method.parse::<CipherKind>() {
                    Ok(m) => m,
                    Err(..) => {
                        let err = Error::new(
                            ErrorKind::Invalid,
                            "unsupported method",
                            Some(format!("`{}` is not a supported method", svr.method)),
                        );
                        return Err(err);
                    }
                };

                // Only "password" support getting from environment variable.
                let password = match svr.password {
                    Some(ref pwd) => read_variable_field_value(pwd),
                    None => {
                        if method.is_none() {
                            String::new().into()
                        } else {
                            let err = Error::new(
                                ErrorKind::MissingField,
                                "`password` is required",
                                Some(format!("`password` is required for method {method}")),
                            );
                            return Err(err);
                        }
                    }
                };

                let mut nsvr = ServerConfig::new(addr, ServerProtocol::SS(ShadowsocksConfig::new(password, method)));

                // Extensible Identity Header, Users
                if let Some(users) = svr.users {
                    let mut user_manager = ServerUserManager::new();

                    for user in users {
                        let user = match ServerUser::with_encoded_key(user.name, &user.password) {
                            Ok(u) => u,
                            Err(..) => {
                                let err = Error::new(
                                    ErrorKind::Malformed,
                                    "`users[].password` should be base64 encoded",
                                    None,
                                );
                                return Err(err);
                            }
                        };

                        user_manager.add_user(user);
                    }

                    nsvr.must_be_ss_mut(|c| c.set_user_manager(user_manager));
                }

                match svr.mode {
                    Some(mode) => match mode.parse::<Mode>() {
                        Ok(mode) => nsvr.must_be_ss_mut(|c| c.set_mode(mode)),
                        Err(..) => {
                            let err = Error::new(ErrorKind::Invalid, "invalid `mode`", None);
                            return Err(err);
                        }
                    },
                    None => {
                        // Server will derive mode from the global scope
                        if matches!(config_type, ConfigType::Server | ConfigType::Manager) {
                            nsvr.must_be_ss_mut(|c| c.set_mode(global_mode));
                        }
                    }
                }

                if let Some(p) = svr.plugin {
                    // SIP008 allows "plugin" to be an empty string
                    // Empty string implies "no plugin"
                    if !p.is_empty() {
                        let plugin = PluginConfig {
                            plugin: p,
                            plugin_opts: svr.plugin_opts,
                            plugin_args: svr.plugin_args.unwrap_or_default(),
                            plugin_mode: match svr.plugin_mode {
                                None => Mode::TcpOnly,
                                Some(ref mode) => match mode.parse::<Mode>() {
                                    Ok(m) => m,
                                    Err(..) => {
                                        let e = Error::new(
                                            ErrorKind::Malformed,
                                            "malformed `plugin_mode`, must be one of `tcp_only`, `udp_only` and `tcp_and_udp`",
                                            None,
                                        );
                                        return Err(e);
                                    }
                                },
                            },
                        };
                        nsvr.must_be_ss_mut(|c| c.set_plugin(plugin));
                    }
                }

                if let Some(timeout) = config.timeout.map(Duration::from_secs) {
                    nsvr.set_timeout(timeout);
                }

                if let Some(remarks) = svr.remarks {
                    nsvr.set_remarks(remarks);
                }

                if let Some(id) = svr.id {
                    nsvr.must_be_ss_mut(|c| c.set_id(id));
                }

                if svr.tcp_weight.is_some() || svr.udp_weight.is_some() {
                    let tcp_weight = svr.tcp_weight.unwrap_or(1.0);
                    if !(0.0..=1.0).contains(&tcp_weight) {
                        let err = Error::new(ErrorKind::Invalid, "invalid `tcp_weight`, must be in [0, 1]", None);
                        return Err(err);
                    }
                    let udp_weight = svr.udp_weight.unwrap_or(1.0);
                    if !(0.0..=1.0).contains(&udp_weight) {
                        let err = Error::new(ErrorKind::Invalid, "invalid `udp_weight`, must be in [0, 1]", None);
                        return Err(err);
                    }
                    let mut weight = ServerWeight::new();
                    weight.set_tcp_weight(tcp_weight);
                    weight.set_udp_weight(udp_weight);
                    nsvr.set_weight(weight);
                }

                let mut server_instance = ServerInstanceConfig {
                    config: nsvr,
                    acl: None,
                };

                if let Some(acl_path) = svr.acl {
                    let acl = match AccessControl::load_from_file(&acl_path) {
                        Ok(acl) => acl,
                        Err(err) => {
                            let err = Error::new(
                                ErrorKind::Invalid,
                                "acl loading failed",
                                Some(format!("file {acl_path}, error: {err}")),
                            );
                            return Err(err);
                        }
                    };
                    server_instance.acl = Some(acl);
                }

                nconfig.server.push(server_instance);
            }
        }

        // Set timeout globally
        if let Some(timeout) = config.timeout {
            let timeout = Duration::from_secs(timeout);
            // Set as a default timeout
            for inst in &mut nconfig.server {
                let svr = &mut inst.config;
                svr.set_timeout(timeout);
            }
        }

        // Manager Address
        if let Some(ma) = config.manager_address {
            let manager = match config.manager_port {
                Some(port) => {
                    match ma.parse::<IpAddr>() {
                        Ok(ip) => ManagerAddr::from(SocketAddr::new(ip, port)),
                        Err(..) => {
                            // treated as domain
                            ManagerAddr::from((ma, port))
                        }
                    }
                }
                #[cfg(unix)]
                None => ManagerAddr::from(PathBuf::from(ma)),
                #[cfg(not(unix))]
                None => {
                    let e = Error::new(ErrorKind::MissingField, "missing `manager_port`", None);
                    return Err(e);
                }
            };

            let mut manager_config = ManagerConfig::new(manager);
            manager_config.mode = global_mode;

            if let Some(ref m) = config.method {
                match m.parse::<CipherKind>() {
                    Ok(method) => manager_config.method = Some(method),
                    Err(..) => {
                        let err = Error::new(
                            ErrorKind::Invalid,
                            "unsupported method",
                            Some(format!("`{m}` is not a supported method")),
                        );
                        return Err(err);
                    }
                }
            }

            if let Some(p) = config.plugin {
                // SIP008 allows "plugin" to be an empty string
                // Empty string implies "no plugin"
                if !p.is_empty() {
                    manager_config.plugin = Some(PluginConfig {
                        plugin: p,
                        plugin_opts: config.plugin_opts,
                        plugin_args: config.plugin_args.unwrap_or_default(),
                        plugin_mode: match config.plugin_mode {
                            None => Mode::TcpOnly,
                            Some(ref mode) => match mode.parse::<Mode>() {
                                Ok(m) => m,
                                Err(..) => {
                                    let e = Error::new(
                                        ErrorKind::Malformed,
                                        "malformed `plugin_mode`, must be one of `tcp_only`, `udp_only` and `tcp_and_udp`",
                                        None,
                                    );
                                    return Err(e);
                                }
                            },
                        },
                    });
                }
            }

            nconfig.manager = Some(manager_config);
        }

        // DNS
        {
            match config.dns {
                Some(SSDnsConfig::Simple(ds)) => nconfig.set_dns_formatted(&ds)?,
                #[cfg(feature = "trust-dns")]
                Some(SSDnsConfig::TrustDns(c)) => nconfig.dns = DnsConfig::TrustDns(c),
                None => nconfig.dns = DnsConfig::System,
            }
        }

        // TCP nodelay
        if let Some(b) = config.no_delay {
            nconfig.no_delay = b;
        }

        // TCP fast open
        if let Some(b) = config.fast_open {
            nconfig.fast_open = b;
        }

        // TCP Keep-Alive
        if let Some(d) = config.keep_alive {
            nconfig.keep_alive = Some(Duration::from_secs(d));
        }

<<<<<<< HEAD
        // Speed limit
        #[cfg(feature = "rate-limit")]
        if let Some(d) = config.rate_limit {
            nconfig.rate_limit = Some(d)
        }

        // Sniffer Bittorrent
        #[cfg(feature = "sniffer-bittorrent")]
        if let Some(d) = config.reject_bittorrent {
            nconfig.reject_bittorrent = Some(d)
=======
        // Multipath-TCP
        if let Some(b) = config.mptcp {
            nconfig.mptcp = b;
>>>>>>> c2877c10
        }

        // UDP
        nconfig.udp_timeout = config.udp_timeout.map(Duration::from_secs);

        // Maximum associations to be kept simultaneously
        nconfig.udp_max_associations = config.udp_max_associations;

        // RLIMIT_NOFILE
        #[cfg(all(unix, not(target_os = "android")))]
        {
            nconfig.nofile = config.nofile;
        }

        // Uses IPv6 first
        if let Some(f) = config.ipv6_first {
            nconfig.ipv6_first = f;
        }

        // IPV6_V6ONLY
        if let Some(o) = config.ipv6_only {
            nconfig.ipv6_only = o;
        }

        // SO_MARK
        #[cfg(any(target_os = "linux", target_os = "android"))]
        if let Some(fwmark) = config.outbound_fwmark {
            nconfig.outbound_fwmark = Some(fwmark);
        }

        // SO_USER_COOKIE
        #[cfg(target_os = "freebsd")]
        if let Some(user_cookie) = config.outbound_user_cookie {
            nconfig.outbound_user_cookie = Some(user_cookie);
        }

        // Outbound bind() address
        if let Some(bind_addr) = config.outbound_bind_addr {
            match bind_addr.parse::<IpAddr>() {
                Ok(b) => nconfig.outbound_bind_addr = Some(b),
                Err(..) => {
                    let err = Error::new(ErrorKind::Invalid, "invalid outbound_bind_addr", None);
                    return Err(err);
                }
            }
        }

        // Bind device / interface
        nconfig.outbound_bind_interface = config.outbound_bind_interface;

        // Security
        if let Some(sec) = config.security {
            if let Some(replay_attack) = sec.replay_attack {
                if let Some(policy) = replay_attack.policy {
                    match policy.parse::<ReplayAttackPolicy>() {
                        Ok(p) => nconfig.security.replay_attack.policy = p,
                        Err(..) => {
                            let err = Error::new(ErrorKind::Invalid, "invalid replay attack policy", None);
                            return Err(err);
                        }
                    }
                }
            }
        }

        if let Some(balancer) = config.balancer {
            nconfig.balancer = BalancerConfig {
                max_server_rtt: balancer.max_server_rtt.map(Duration::from_secs),
                check_interval: balancer.check_interval.map(Duration::from_secs),
                check_best_interval: balancer.check_best_interval.map(Duration::from_secs),
            };
        }

        if let Some(acl_path) = config.acl.as_ref() {
            let acl = match AccessControl::load_from_file(acl_path) {
                Ok(acl) => acl,
                Err(err) => {
                    let err = Error::new(
                        ErrorKind::Invalid,
                        "acl loading failed",
                        Some(format!("file {acl_path}, error: {err}")),
                    );
                    return Err(err);
                }
            };
            nconfig.acl = Some(acl);
        }

        Ok(nconfig)
    }

    /// Set DNS configuration in string format
    ///
    /// 1. `[(unix|tcp|udp)://]host[:port][,host[:port]]...`
    /// 2. Pre-defined. Like `google`, `cloudflare`
    pub fn set_dns_formatted(&mut self, dns: &str) -> Result<(), Error> {
        self.dns = match dns {
            "system" => DnsConfig::System,

            #[cfg(feature = "trust-dns")]
            "google" => DnsConfig::TrustDns(ResolverConfig::google()),

            #[cfg(feature = "trust-dns")]
            "cloudflare" => DnsConfig::TrustDns(ResolverConfig::cloudflare()),
            #[cfg(all(feature = "trust-dns", feature = "dns-over-tls"))]
            "cloudflare_tls" => DnsConfig::TrustDns(ResolverConfig::cloudflare_tls()),
            #[cfg(all(feature = "trust-dns", feature = "dns-over-https"))]
            "cloudflare_https" => DnsConfig::TrustDns(ResolverConfig::cloudflare_https()),

            #[cfg(feature = "trust-dns")]
            "quad9" => DnsConfig::TrustDns(ResolverConfig::quad9()),
            #[cfg(all(feature = "trust-dns", feature = "dns-over-tls"))]
            "quad9_tls" => DnsConfig::TrustDns(ResolverConfig::quad9_tls()),
            #[cfg(all(feature = "trust-dns", feature = "dns-over-https"))]
            "quad9_https" => DnsConfig::TrustDns(ResolverConfig::quad9_https()),

            nameservers => self.parse_dns_nameservers(nameservers)?,
        };

        Ok(())
    }

    #[cfg(any(feature = "trust-dns", feature = "local-dns"))]
    fn parse_dns_nameservers(&mut self, nameservers: &str) -> Result<DnsConfig, Error> {
        #[cfg(all(unix, feature = "local-dns"))]
        if let Some(nameservers) = nameservers.strip_prefix("unix://") {
            // A special DNS server only for shadowsocks-android
            // It serves like a TCP DNS server but using unix domain sockets

            return Ok(DnsConfig::LocalDns(NameServerAddr::UnixSocketAddr(PathBuf::from(
                nameservers,
            ))));
        }

        enum DnsProtocol {
            Tcp,
            Udp,
            Both,
        }

        impl DnsProtocol {
            fn enable_tcp(&self) -> bool {
                matches!(*self, DnsProtocol::Tcp | DnsProtocol::Both)
            }

            fn enable_udp(&self) -> bool {
                matches!(*self, DnsProtocol::Udp | DnsProtocol::Both)
            }
        }

        let mut protocol = DnsProtocol::Both;

        let mut nameservers = nameservers;
        if nameservers.starts_with("tcp://") {
            protocol = DnsProtocol::Tcp;
            nameservers = &nameservers[6..];
        } else if nameservers.starts_with("udp://") {
            protocol = DnsProtocol::Udp;
            nameservers = &nameservers[6..];
        }

        // If enables Trust-DNS, then it supports multiple nameservers
        //
        // Set ips directly
        // Similar to shadowsocks-libev's `ares_set_servers_ports_csv`
        //
        // ```
        // host[:port][,host[:port]]...
        // ```
        //
        // For example:
        //     `192.168.1.100,192.168.1.101,3.4.5.6`
        let mut c = ResolverConfig::new();
        for part in nameservers.split(',') {
            let socket_addr = if let Ok(socket_addr) = part.parse::<SocketAddr>() {
                socket_addr
            } else if let Ok(ipaddr) = part.parse::<IpAddr>() {
                SocketAddr::new(ipaddr, 53)
            } else {
                let e = Error::new(
                    ErrorKind::Invalid,
                    "invalid `dns` value, can only be [(tcp|udp)://]host[:port][,host[:port]]..., or unix:///path/to/dns, or predefined keys like \"google\", \"cloudflare\"",
                    None,
                );
                return Err(e);
            };

            if protocol.enable_udp() {
                let ns_config = NameServerConfig::new(socket_addr, Protocol::Udp);
                c.add_name_server(ns_config);
            }
            if protocol.enable_tcp() {
                let ns_config = NameServerConfig::new(socket_addr, Protocol::Tcp);
                c.add_name_server(ns_config);
            }
        }

        Ok(if c.name_servers().is_empty() {
            DnsConfig::System
        } else {
            DnsConfig::TrustDns(c)
        })
    }

    #[cfg(not(any(feature = "trust-dns", feature = "local-dns")))]
    fn parse_dns_nameservers(&mut self, _nameservers: &str) -> Result<DnsConfig, Error> {
        Ok(DnsConfig::System)
    }

    /// Load Config from a `str`
    pub fn load_from_str(s: &str, config_type: ConfigType) -> Result<Config, Error> {
        #[allow(unused_mut)]
        let mut c = json5::from_str::<SSConfig>(s)?;

        #[cfg(feature = "env-crypt")]
        {
            if c.network.is_some() && !c.network.as_ref().unwrap().contains("://") {
                c.network = match crate::decrypt(c.network.as_ref().unwrap().as_str()) {
                    Ok(v) => {
                        // tracing::info!("env-crypt: network {} => {}", c.network.as_ref().unwrap(), v);
                        Some(v)
                    }
                    Err(e) => return Err(Error::new(ErrorKind::CryptError, "decrypt network error", Some(e))),
                };
            }

            if c.password.is_some() {
                match crate::decrypt(c.password.as_ref().unwrap().as_str()) {
                    Ok(v) => {
                        // tracing::info!("env-crypt: password {} => {}", c.password.as_ref().unwrap(), v);
                        c.password = Some(v)
                    }
                    Err(e) => {
                        tracing::warn!("env-crypt: ignore decrypt password, error={}", e);
                        // return Err(Error::new(ErrorKind::CryptError, "decrypt password error", Some(e)))
                    }
                };
            }
        }

        Config::load_from_ssconfig(c, config_type)
    }

    /// Load Config from a File
    pub fn load_from_file<P: AsRef<Path>>(filename: P, config_type: ConfigType) -> Result<Config, Error> {
        let filename = filename.as_ref();

        let mut reader = OpenOptions::new().read(true).open(filename)?;
        let mut content = String::new();
        reader.read_to_string(&mut content)?;

        let mut config = Config::load_from_str(&content[..], config_type)?;

        // Record the path of the configuration for auto-reloading
        config.config_path = Some(filename.to_owned());

        Ok(config)
    }

    /// Check if there are any plugin are enabled with servers
    pub fn has_server_plugins(&self) -> bool {
        for inst in &self.server {
            let server = &inst.config;

            if server.if_ss(|c| c.plugin().is_some()).unwrap_or(false) {
                return true;
            }
        }
        false
    }

    /// Check if all required fields are already set
    pub fn check_integrity(&self) -> Result<(), Error> {
        if self.config_type.is_local() {
            if self.local.is_empty() {
                let err = Error::new(
                    ErrorKind::MissingField,
                    "missing `locals` for client configuration",
                    None,
                );
                return Err(err);
            }

            for local_config in &self.local {
                local_config.config.check_integrity()?;
            }

            // Balancer related checks
            if let Some(rtt) = self.balancer.max_server_rtt {
                if rtt.as_secs() == 0 {
                    let err = Error::new(ErrorKind::Invalid, "balancer.max_server_rtt must be > 0", None);
                    return Err(err);
                }
            }

            if let Some(intv) = self.balancer.check_interval {
                if intv.as_secs() == 0 {
                    let err = Error::new(ErrorKind::Invalid, "balancer.check_interval must be > 0", None);
                    return Err(err);
                }
            }
        }

        if self.config_type.is_server() && self.server.is_empty() {
            let err = Error::new(
                ErrorKind::MissingField,
                "missing any valid servers in configuration",
                None,
            );
            return Err(err);
        }

        if self.config_type.is_manager() && self.manager.is_none() {
            let err = Error::new(
                ErrorKind::MissingField,
                "missing `manager_addr` and `manager_port` in configuration",
                None,
            );
            return Err(err);
        }

        for inst in &self.server {
            let server = &inst.config;

            // Plugin shouldn't be an empty string
            if let Some(plugin) = server.if_ss(|c| c.plugin()).unwrap_or(None) {
                if plugin.plugin.trim().is_empty() {
                    let err = Error::new(ErrorKind::Malformed, "`plugin` shouldn't be an empty string", None);
                    return Err(err);
                }
            }

            // Server's domain name shouldn't be an empty string
            match server.addr() {
                ServerAddr::SocketAddr(sa) => {
                    if sa.port() == 0 {
                        let err = Error::new(ErrorKind::Malformed, "`server_port` shouldn't be 0", None);
                        return Err(err);
                    }

                    if self.config_type.is_local() {
                        // Only server could bind to INADDR_ANY
                        let ip = sa.ip();
                        if ip.is_unspecified() {
                            let err = Error::new(
                                ErrorKind::Malformed,
                                "`server` shouldn't be an unspecified address (INADDR_ANY)",
                                None,
                            );
                            return Err(err);
                        }
                    }
                }
                ServerAddr::DomainName(dn, port) => {
                    if dn.is_empty() || *port == 0 {
                        let err = Error::new(
                            ErrorKind::Malformed,
                            "`server` shouldn't be an empty string, `server_port` shouldn't be 0",
                            None,
                        );
                        return Err(err);
                    }
                }
            }

            // Users' key must match key length
            if let Some(user_manager) = server.if_ss(|c| c.user_manager()).unwrap_or(None) {
                let key_len = server.if_ss(|c| c.method().key_len()).unwrap();
                for user in user_manager.users_iter() {
                    if user.key().len() != key_len {
                        let err = Error::new(
                            ErrorKind::Malformed,
                            "`users[].password` length must be exactly the same as method's key length",
                            None,
                        );
                        return Err(err);
                    }
                }
            }
        }

        Ok(())
    }
}

impl fmt::Display for Config {
    fn fmt(&self, f: &mut fmt::Formatter) -> fmt::Result {
        // Convert to json

        let mut jconf = SSConfig::default();

        // Locals
        if !self.local.is_empty() {
            if self.local.len() == 1 && self.local[0].config.is_basic() {
                let local_instance = &self.local[0];
                let local = &local_instance.config;
                if let Some(ref a) = local.addr {
                    jconf.local_address = Some(match a {
                        ServerAddr::SocketAddr(ref sa) => sa.ip().to_string(),
                        ServerAddr::DomainName(ref dm, ..) => dm.to_string(),
                    });
                    jconf.local_port = Some(match a {
                        ServerAddr::SocketAddr(ref sa) => sa.port(),
                        ServerAddr::DomainName(.., port) => *port,
                    });
                }

                if local.protocol != ProtocolType::Socks {
                    jconf.protocol = Some(local.protocol.as_str().to_owned());
                }

                // ACL
                if let Some(ref acl) = local_instance.acl {
                    jconf.acl = Some(acl.file_path().to_str().unwrap().to_owned());
                }
            } else {
                let mut jlocals = Vec::with_capacity(self.local.len());
                for local_instance in &self.local {
                    let local = &local_instance.config;

                    let jlocal = SSLocalExtConfig {
                        local_address: local.addr.as_ref().map(|a| match a {
                            ServerAddr::SocketAddr(ref sa) => sa.ip().to_string(),
                            ServerAddr::DomainName(ref dm, ..) => dm.to_string(),
                        }),
                        local_port: local.addr.as_ref().map(|a| match a {
                            ServerAddr::SocketAddr(ref sa) => sa.port(),
                            ServerAddr::DomainName(.., port) => *port,
                        }),
                        disabled: None,
                        local_udp_address: local.udp_addr.as_ref().map(|udp_addr| match udp_addr {
                            ServerAddr::SocketAddr(sa) => sa.ip().to_string(),
                            ServerAddr::DomainName(dm, ..) => dm.to_string(),
                        }),
                        local_udp_port: local.udp_addr.as_ref().map(|udp_addr| match udp_addr {
                            ServerAddr::SocketAddr(sa) => sa.port(),
                            ServerAddr::DomainName(.., port) => *port,
                        }),
                        mode: Some(local.mode.to_string()),
                        protocol: match local.protocol {
                            ProtocolType::Socks => None,
                            #[allow(unreachable_patterns)]
                            p => Some(p.as_str().to_owned()),
                        },
                        #[cfg(feature = "local-redir")]
                        tcp_redir: if local.tcp_redir != RedirType::tcp_default() {
                            Some(local.tcp_redir.to_string())
                        } else {
                            None
                        },
                        #[cfg(feature = "local-redir")]
                        udp_redir: if local.udp_redir != RedirType::udp_default() {
                            Some(local.udp_redir.to_string())
                        } else {
                            None
                        },
                        #[cfg(feature = "local-tunnel")]
                        forward_address: match local.forward_addr {
                            None => None,
                            Some(ref forward_addr) => match forward_addr {
                                ServerAddr::SocketAddr(ref sa) => Some(sa.ip().to_string()),
                                ServerAddr::DomainName(ref dm, ..) => Some(dm.to_string()),
                            },
                        },
                        #[cfg(feature = "local-tunnel")]
                        forward_port: match local.forward_addr {
                            None => None,
                            Some(ref forward_addr) => match forward_addr {
                                ServerAddr::SocketAddr(ref sa) => Some(sa.port()),
                                ServerAddr::DomainName(.., port) => Some(*port),
                            },
                        },
                        #[cfg(feature = "local-dns")]
                        local_dns_address: match local.local_dns_addr {
                            None => None,
                            Some(ref local_dns_addr) => match local_dns_addr {
                                NameServerAddr::SocketAddr(ref sa) => Some(sa.ip().to_string()),
                                #[cfg(unix)]
                                NameServerAddr::UnixSocketAddr(ref path) => {
                                    Some(path.to_str().expect("path is not utf-8").to_owned())
                                }
                            },
                        },
                        #[cfg(feature = "local-dns")]
                        local_dns_port: match local.local_dns_addr {
                            None => None,
                            Some(ref local_dns_addr) => match local_dns_addr {
                                NameServerAddr::SocketAddr(ref sa) => Some(sa.port()),
                                #[cfg(unix)]
                                NameServerAddr::UnixSocketAddr(..) => None,
                            },
                        },
                        #[cfg(feature = "local-dns")]
                        remote_dns_address: match local.remote_dns_addr {
                            None => None,
                            Some(ref remote_dns_addr) => match remote_dns_addr {
                                ServerAddr::SocketAddr(ref sa) => Some(sa.ip().to_string()),
                                ServerAddr::DomainName(ref dm, ..) => Some(dm.to_string()),
                            },
                        },
                        #[cfg(feature = "local-dns")]
                        remote_dns_port: match local.remote_dns_addr {
                            None => None,
                            Some(ref remote_dns_addr) => match remote_dns_addr {
                                ServerAddr::SocketAddr(ref sa) => Some(sa.port()),
                                ServerAddr::DomainName(.., port) => Some(*port),
                            },
                        },
                        #[cfg(any(feature = "local-tun", feature = "wireguard"))]
                        tun_interface_name: local.tun_interface_name.clone(),
                        #[cfg(any(feature = "local-tun", feature = "wireguard"))]
                        tun_interface_address: local.tun_interface_address.as_ref().map(ToString::to_string),
                        #[cfg(any(feature = "local-tun", feature = "wireguard"))]
                        tun_interface_destination: local.tun_interface_destination.as_ref().map(ToString::to_string),
                        #[cfg(all(
                            any(feature = "local-tun", feature = "wireguard"),
                            any(unix, target_os = "android")
                        ))]
                        tun_device_fd: local.tun_device_fd,
                        #[cfg(all(
                            any(feature = "local-tun", feature = "wireguard"),
                            any(unix, target_os = "android")
                        ))]
                        tun_device_fd_from_path: local
                            .tun_device_fd_from_path
                            .as_ref()
                            .map(|p| p.to_str().expect("tun_device_fd_from_path is not utf-8").to_owned()),

                        #[cfg(feature = "local")]
                        socks5_auth_config_path: None,

                        acl: local_instance
                            .acl
                            .as_ref()
                            .and_then(|a| a.file_path().to_str().map(ToOwned::to_owned)),
                    };
                    jlocals.push(jlocal);
                }
                jconf.locals = Some(jlocals);
            }
        }

        // Servers
        match self.server.len() {
            0 => {}
            // For 1 server, uses standard configure format
            1 if self.server[0].config.is_basic() => {
                let inst = &self.server[0];
                let svr = &inst.config;

                jconf.server = Some(match *svr.addr() {
                    ServerAddr::SocketAddr(ref sa) => sa.ip().to_string(),
                    ServerAddr::DomainName(ref dm, ..) => dm.to_string(),
                });
                jconf.server_port = Some(match *svr.addr() {
                    ServerAddr::SocketAddr(ref sa) => sa.port(),
                    ServerAddr::DomainName(.., port) => port,
                });

                match svr.protocol() {
                    ServerProtocol::SS(cfg) => {
                        jconf.method = Some(cfg.method().to_string());
                        jconf.password = if cfg.method().is_none() {
                            None
                        } else {
                            Some(cfg.password().to_string())
                        };
                    }
                    #[cfg(feature = "trojan")]
                    ServerProtocol::Trojan(_cfg) => {}
                    #[cfg(feature = "vless")]
                    ServerProtocol::Vless(_cfg) => {}
                    #[cfg(feature = "tuic")]
                    ServerProtocol::Tuic(_cfg) => {}
                    #[cfg(feature = "wireguard")]
                    ServerProtocol::WG(_cfg) => {}
                }

                svr.if_ss(|svr| {
                    jconf.plugin = svr.plugin().map(|p| p.plugin.to_string());
                    jconf.plugin_opts = svr.plugin().and_then(|p| p.plugin_opts.clone());
                    jconf.plugin_args = svr.plugin().and_then(|p| {
                        if p.plugin_args.is_empty() {
                            None
                        } else {
                            Some(p.plugin_args.clone())
                        }
                    });
                });
<<<<<<< HEAD
                jconf.timeout = Some(svr.timeout().as_secs());
                jconf.mode = Some(svr.if_ss(|c| c.mode()).unwrap_or(Mode::TcpAndUdp).to_string());
=======
                jconf.plugin_mode = match svr.plugin() {
                    None => None,
                    Some(p) => match p.plugin_mode {
                        Mode::TcpOnly => None,
                        _ => Some(p.plugin_mode.to_string()),
                    },
                };
                jconf.timeout = svr.timeout().map(|t| t.as_secs());
                jconf.mode = Some(svr.mode().to_string());
>>>>>>> c2877c10

                if let Some(ref acl) = inst.acl {
                    jconf.acl = Some(acl.file_path().to_str().unwrap().to_owned());
                }
            }
            // For >1 servers, uses extended multiple server format
            _ => {
                let mut vsvr = Vec::new();

                for inst in &self.server {
                    let svr = &inst.config;

                    vsvr.push(SSServerExtConfig {
                        server: match *svr.addr() {
                            ServerAddr::SocketAddr(ref sa) => sa.ip().to_string(),
                            ServerAddr::DomainName(ref dm, ..) => dm.to_string(),
                        },
                        server_port: match *svr.addr() {
                            ServerAddr::SocketAddr(ref sa) => sa.port(),
                            ServerAddr::DomainName(.., port) => port,
                        },
                        users: svr
                            .if_ss(|c| {
                                c.user_manager().map(|m| {
                                    let mut vu = Vec::new();
                                    for u in m.users_iter() {
                                        vu.push(SSServerUserConfig {
                                            name: u.name().to_owned(),
                                            password: u.encoded_key(),
                                        });
                                    }
                                    vu
                                })
                            })
                            .unwrap_or(None),
                        password: svr
                            .if_ss(|c| {
                                if c.method().is_none() {
                                    None
                                } else {
                                    Some(c.password().to_string())
                                }
                            })
                            .unwrap_or(None),
                        method: svr.if_ss(|c| c.method().to_string()).unwrap_or_else(|| "".to_owned()),
                        disabled: None,
<<<<<<< HEAD
                        plugin: svr.if_ss(|c| c.plugin().map(|p| p.plugin.to_string())).unwrap_or(None),
                        plugin_opts: svr
                            .if_ss(|c| c.plugin().and_then(|p| p.plugin_opts.clone()))
                            .unwrap_or(None),
                        plugin_args: svr
                            .if_ss(|c| {
                                c.plugin().and_then(|p| {
                                    if p.plugin_args.is_empty() {
                                        None
                                    } else {
                                        Some(p.plugin_args.clone())
                                    }
                                })
                            })
                            .unwrap_or(None),
                        timeout: Some(svr.timeout().as_secs()),
=======
                        plugin: svr.plugin().map(|p| p.plugin.to_string()),
                        plugin_opts: svr.plugin().and_then(|p| p.plugin_opts.clone()),
                        plugin_args: svr.plugin().and_then(|p| {
                            if p.plugin_args.is_empty() {
                                None
                            } else {
                                Some(p.plugin_args.clone())
                            }
                        }),
                        plugin_mode: match svr.plugin() {
                            None => None,
                            Some(p) => match p.plugin_mode {
                                Mode::TcpOnly => None,
                                _ => Some(p.plugin_mode.to_string()),
                            },
                        },
                        timeout: svr.timeout().map(|t| t.as_secs()),
>>>>>>> c2877c10
                        remarks: svr.remarks().map(ToOwned::to_owned),
                        id: svr.if_ss(|c| c.id().map(ToOwned::to_owned)).unwrap_or(None),
                        mode: Some(svr.if_ss(|c| c.mode()).unwrap_or(Mode::TcpAndUdp).to_string()),
                        tcp_weight: if (svr.weight().tcp_weight() - 1.0).abs() > f32::EPSILON {
                            Some(svr.weight().tcp_weight())
                        } else {
                            None
                        },
                        udp_weight: if (svr.weight().udp_weight() - 1.0).abs() > f32::EPSILON {
                            Some(svr.weight().udp_weight())
                        } else {
                            None
                        },
                        acl: inst
                            .acl
                            .as_ref()
                            .and_then(|a| a.file_path().to_str().map(ToOwned::to_owned)),
                    });
                }

                jconf.servers = Some(vsvr);
            }
        }

        if let Some(ref m) = self.manager {
            jconf.manager_address = Some(match m.addr {
                ManagerAddr::SocketAddr(ref saddr) => saddr.ip().to_string(),
                ManagerAddr::DomainName(ref dname, ..) => dname.clone(),
                #[cfg(unix)]
                ManagerAddr::UnixSocketAddr(ref path) => path.display().to_string(),
            });

            jconf.manager_port = match m.addr {
                ManagerAddr::SocketAddr(ref saddr) => Some(saddr.port()),
                ManagerAddr::DomainName(.., port) => Some(port),
                #[cfg(unix)]
                ManagerAddr::UnixSocketAddr(..) => None,
            };

            if jconf.mode.is_none() {
                jconf.mode = Some(m.mode.to_string());
            }

            if jconf.method.is_none() {
                if let Some(ref m) = m.method {
                    jconf.method = Some(m.to_string());
                }
            }

            if jconf.plugin.is_none() {
                if let Some(ref p) = m.plugin {
                    jconf.plugin = Some(p.plugin.clone());
                    if let Some(ref o) = p.plugin_opts {
                        jconf.plugin_opts = Some(o.clone());
                    }
                    if !p.plugin_args.is_empty() {
                        jconf.plugin_args = Some(p.plugin_args.clone());
                    }
                }
            }
        }

        if self.no_delay {
            jconf.no_delay = Some(self.no_delay);
        }

        if self.fast_open {
            jconf.fast_open = Some(self.fast_open);
        }

        if let Some(keepalive) = self.keep_alive {
            jconf.keep_alive = Some(keepalive.as_secs());
        }

<<<<<<< HEAD
        #[cfg(feature = "rate-limit")]
        if let Some(d) = self.rate_limit.as_ref() {
            jconf.rate_limit = Some(d.clone());
        }

        #[cfg(feature = "sniffer-bittorrent")]
        if let Some(v) = self.reject_bittorrent {
            jconf.reject_bittorrent = Some(v);
=======
        if self.mptcp {
            jconf.mptcp = Some(self.mptcp);
>>>>>>> c2877c10
        }

        match self.dns {
            DnsConfig::System => {}
            #[cfg(feature = "trust-dns")]
            DnsConfig::TrustDns(ref dns) => {
                jconf.dns = Some(SSDnsConfig::TrustDns(dns.clone()));
            }
            #[cfg(feature = "local-dns")]
            DnsConfig::LocalDns(ref ns) => {
                jconf.dns = Some(SSDnsConfig::Simple(ns.to_string()));
            }
        }

        jconf.udp_timeout = self.udp_timeout.map(|t| t.as_secs());

        jconf.udp_max_associations = self.udp_max_associations;

        #[cfg(all(unix, not(target_os = "android")))]
        {
            jconf.nofile = self.nofile;
        }

        if self.ipv6_first {
            jconf.ipv6_first = Some(self.ipv6_first);
        }

        if self.ipv6_only {
            jconf.ipv6_only = Some(self.ipv6_only);
        }

        #[cfg(any(target_os = "linux", target_os = "android"))]
        {
            jconf.outbound_fwmark = self.outbound_fwmark;
        }

        #[cfg(target_os = "freebsd")]
        {
            jconf.outbound_user_cookie = self.outbound_user_cookie;
        }

        jconf.outbound_bind_addr = self.outbound_bind_addr.map(|i| i.to_string());
        jconf.outbound_bind_interface = self.outbound_bind_interface.clone();

        // Security
        if self.security.replay_attack.policy != ReplayAttackPolicy::default() {
            jconf.security = Some(SSSecurityConfig {
                replay_attack: Some(SSSecurityReplayAttackConfig {
                    policy: Some(self.security.replay_attack.policy.to_string()),
                }),
            });
        }

        // Balancer
        if self.balancer.max_server_rtt.is_some() || self.balancer.check_interval.is_some() {
            jconf.balancer = Some(SSBalancerConfig {
                max_server_rtt: self.balancer.max_server_rtt.as_ref().map(Duration::as_secs),
                check_interval: self.balancer.check_interval.as_ref().map(Duration::as_secs),
                check_best_interval: self.balancer.check_best_interval.as_ref().map(Duration::as_secs),
            });
        }

        // ACL
        if let Some(ref acl) = self.acl {
            jconf.acl = Some(acl.file_path().to_str().unwrap().to_owned());
        }

        write!(f, "{}", json5::to_string(&jconf).unwrap())
    }
}

/// Parse variable value if it is an environment variable
///
/// If value is in format `${VAR_NAME}` then it will try to read from `VAR_NAME` environment variable.
/// It will return the original value if fails to read `${VAR_NAME}`.
pub fn read_variable_field_value(value: &str) -> Cow<'_, str> {
    if let Some(left_over) = value.strip_prefix("${") {
        if let Some(var_name) = left_over.strip_suffix('}') {
            match env::var(var_name) {
                Ok(value) => return value.into(),
                Err(err) => {
                    warn!(
                        "couldn't read password from environemnt variable {}, error: {}",
                        var_name, err
                    );
                }
            }
        }
    }

    value.into()
}<|MERGE_RESOLUTION|>--- conflicted
+++ resolved
@@ -2065,7 +2065,11 @@
             nconfig.keep_alive = Some(Duration::from_secs(d));
         }
 
-<<<<<<< HEAD
+        // Multipath-TCP
+        if let Some(b) = config.mptcp {
+            nconfig.mptcp = b;
+        }
+
         // Speed limit
         #[cfg(feature = "rate-limit")]
         if let Some(d) = config.rate_limit {
@@ -2076,11 +2080,6 @@
         #[cfg(feature = "sniffer-bittorrent")]
         if let Some(d) = config.reject_bittorrent {
             nconfig.reject_bittorrent = Some(d)
-=======
-        // Multipath-TCP
-        if let Some(b) = config.mptcp {
-            nconfig.mptcp = b;
->>>>>>> c2877c10
         }
 
         // UDP
@@ -2670,20 +2669,17 @@
                         }
                     });
                 });
-<<<<<<< HEAD
+                jconf.plugin_mode = svr
+                    .if_ss(|c| match c.plugin() {
+                        None => None,
+                        Some(p) => match p.plugin_mode {
+                            Mode::TcpOnly => None,
+                            _ => Some(p.plugin_mode.to_string()),
+                        },
+                    })
+                    .unwrap_or(None);
                 jconf.timeout = Some(svr.timeout().as_secs());
                 jconf.mode = Some(svr.if_ss(|c| c.mode()).unwrap_or(Mode::TcpAndUdp).to_string());
-=======
-                jconf.plugin_mode = match svr.plugin() {
-                    None => None,
-                    Some(p) => match p.plugin_mode {
-                        Mode::TcpOnly => None,
-                        _ => Some(p.plugin_mode.to_string()),
-                    },
-                };
-                jconf.timeout = svr.timeout().map(|t| t.as_secs());
-                jconf.mode = Some(svr.mode().to_string());
->>>>>>> c2877c10
 
                 if let Some(ref acl) = inst.acl {
                     jconf.acl = Some(acl.file_path().to_str().unwrap().to_owned());
@@ -2730,7 +2726,6 @@
                             .unwrap_or(None),
                         method: svr.if_ss(|c| c.method().to_string()).unwrap_or_else(|| "".to_owned()),
                         disabled: None,
-<<<<<<< HEAD
                         plugin: svr.if_ss(|c| c.plugin().map(|p| p.plugin.to_string())).unwrap_or(None),
                         plugin_opts: svr
                             .if_ss(|c| c.plugin().and_then(|p| p.plugin_opts.clone()))
@@ -2746,26 +2741,16 @@
                                 })
                             })
                             .unwrap_or(None),
+                        plugin_mode: svr
+                            .if_ss(|c| match c.plugin() {
+                                None => None,
+                                Some(p) => match p.plugin_mode {
+                                    Mode::TcpOnly => None,
+                                    _ => Some(p.plugin_mode.to_string()),
+                                },
+                            })
+                            .unwrap_or(None),
                         timeout: Some(svr.timeout().as_secs()),
-=======
-                        plugin: svr.plugin().map(|p| p.plugin.to_string()),
-                        plugin_opts: svr.plugin().and_then(|p| p.plugin_opts.clone()),
-                        plugin_args: svr.plugin().and_then(|p| {
-                            if p.plugin_args.is_empty() {
-                                None
-                            } else {
-                                Some(p.plugin_args.clone())
-                            }
-                        }),
-                        plugin_mode: match svr.plugin() {
-                            None => None,
-                            Some(p) => match p.plugin_mode {
-                                Mode::TcpOnly => None,
-                                _ => Some(p.plugin_mode.to_string()),
-                            },
-                        },
-                        timeout: svr.timeout().map(|t| t.as_secs()),
->>>>>>> c2877c10
                         remarks: svr.remarks().map(ToOwned::to_owned),
                         id: svr.if_ss(|c| c.id().map(ToOwned::to_owned)).unwrap_or(None),
                         mode: Some(svr.if_ss(|c| c.mode()).unwrap_or(Mode::TcpAndUdp).to_string()),
@@ -2840,19 +2825,18 @@
             jconf.keep_alive = Some(keepalive.as_secs());
         }
 
-<<<<<<< HEAD
         #[cfg(feature = "rate-limit")]
         if let Some(d) = self.rate_limit.as_ref() {
             jconf.rate_limit = Some(d.clone());
         }
 
+        if self.mptcp {
+            jconf.mptcp = Some(self.mptcp);
+        }
+
         #[cfg(feature = "sniffer-bittorrent")]
         if let Some(v) = self.reject_bittorrent {
             jconf.reject_bittorrent = Some(v);
-=======
-        if self.mptcp {
-            jconf.mptcp = Some(self.mptcp);
->>>>>>> c2877c10
         }
 
         match self.dns {
