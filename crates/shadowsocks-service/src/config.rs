--- conflicted
+++ resolved
@@ -66,19 +66,8 @@
 use shadowsocks::relay::socks5::Address;
 use shadowsocks::{
     config::{
-<<<<<<< HEAD
-        ManagerAddr, Mode, ReplayAttackPolicy, ServerAddr, ServerConfig, ServerProtocol, ServerWeight,
-        ShadowsocksConfig,
-=======
-        ManagerAddr,
-        Mode,
-        ReplayAttackPolicy,
-        ServerAddr,
-        ServerConfig,
-        ServerUser,
-        ServerUserManager,
-        ServerWeight,
->>>>>>> 83c40050
+        ManagerAddr, Mode, ReplayAttackPolicy, ServerAddr, ServerConfig, ServerProtocol, ServerUser, ServerUserManager,
+        ServerWeight, ShadowsocksConfig,
     },
     crypto::CipherKind,
     plugin::PluginConfig,
@@ -1728,7 +1717,7 @@
                         user_manager.add_user(ServerUser::new(user.name, key));
                     }
 
-                    nsvr.set_user_manager(user_manager);
+                    nsvr.must_be_ss_mut(|c| c.set_user_manager(user_manager));
                 }
 
                 match svr.mode {
@@ -2248,8 +2237,8 @@
             }
 
             // Users' key must match key length
-            if let Some(user_manager) = server.user_manager() {
-                let key_len = server.method().key_len();
+            if let Some(user_manager) = server.if_ss(|c| c.user_manager()).unwrap_or(None) {
+                let key_len = server.if_ss(|c| c.method().key_len()).unwrap();
                 for user in user_manager.users_iter() {
                     if user.key().len() != key_len {
                         let err = Error::new(
@@ -2459,40 +2448,30 @@
                             ServerAddr::SocketAddr(ref sa) => sa.port(),
                             ServerAddr::DomainName(.., port) => port,
                         },
-                        password: match svr.protocol() {
-                            ServerProtocol::SS(cfg) => {
-                                if cfg.method().is_none() {
+                        users: svr
+                            .if_ss(|c| {
+                                c.user_manager().map(|m| {
+                                    let mut vu = Vec::new();
+                                    for u in m.users_iter() {
+                                        vu.push(SSServerUserConfig {
+                                            name: u.name().to_owned(),
+                                            password: base64::encode(u.key()),
+                                        });
+                                    }
+                                    vu
+                                })
+                            })
+                            .unwrap_or(None),
+                        password: svr
+                            .if_ss(|c| {
+                                if c.method().is_none() {
                                     None
                                 } else {
-                                    Some(cfg.password().to_string())
+                                    Some(c.password().to_string())
                                 }
-                            }
-                            #[cfg(feature = "trojan")]
-                            ServerProtocol::Trojan(..) => unreachable!(),
-                            #[cfg(feature = "vless")]
-                            ServerProtocol::Vless(..) => unreachable!(),
-                        },
-                        method: match svr.protocol() {
-                            ServerProtocol::SS(cfg) => cfg.method().to_string(),
-                            #[cfg(feature = "trojan")]
-                            ServerProtocol::Trojan(..) => unreachable!(),
-                            #[cfg(feature = "vless")]
-                            ServerProtocol::Vless(..) => unreachable!(),
-                        },
-<<<<<<< HEAD
-=======
-                        method: svr.method().to_string(),
-                        users: svr.user_manager().map(|m| {
-                            let mut vu = Vec::new();
-                            for u in m.users_iter() {
-                                vu.push(SSServerUserConfig {
-                                    name: u.name().to_owned(),
-                                    password: base64::encode(u.key()),
-                                });
-                            }
-                            vu
-                        }),
->>>>>>> 83c40050
+                            })
+                            .unwrap_or(None),
+                        method: svr.if_ss(|c| c.method().to_string()).unwrap_or("".to_owned()),
                         disabled: None,
                         plugin: svr.if_ss(|c| c.plugin().map(|p| p.plugin.to_string())).unwrap_or(None),
                         plugin_opts: svr
