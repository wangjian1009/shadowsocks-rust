//! This is a mod for storing and parsing configuration
//!
//! According to shadowsocks' official documentation, the standard configuration
//! file should be in JSON format:
//!
//! ```ignore
//! {
//!     "server": "127.0.0.1",
//!     "server_port": 1080,
//!     "local_port": 8388,
//!     "password": "the-password",
//!     "timeout": 300,
//!     "method": "aes-256-cfb",
//!     "local_address": "127.0.0.1"
//! }
//! ```
//!
//! But this configuration is not for using multiple shadowsocks server, so we
//! introduce an extended configuration file format:
//!
//! ```ignore
//! {
//!     "servers": [
//!         {
//!             "server": "127.0.0.1",
//!             "server_port": 1080,
//!             "password": "hellofuck",
//!             "method": "bf-cfb"
//!         },
//!         {
//!             "server": "127.0.0.1",
//!             "server_port": 1081,
//!             "password": "hellofuck",
//!             "method": "aes-128-cfb"
//!         }
//!     ],
//!     "local_port": 8388,
//!     "local_address": "127.0.0.1"
//! }
//! ```
//!
//! These defined server will be used with a load balancing algorithm.

use std::{
    borrow::Cow,
    convert::{From, Infallible},
    default::Default,
    env,
    fmt::{self, Debug, Display, Formatter},
    fs::OpenOptions,
    io::Read,
    net::{IpAddr, Ipv4Addr, Ipv6Addr, SocketAddr, SocketAddrV4, SocketAddrV6},
    option::Option,
    path::{Path, PathBuf},
    str::FromStr,
    string::ToString,
    time::Duration,
};

use cfg_if::cfg_if;
#[cfg(feature = "local-tun")]
use ipnet::IpNet;
use serde::{Deserialize, Serialize};
use shadowsocks::{
    config::{
<<<<<<< HEAD
        ManagerAddr, Mode, ReplayAttackPolicy, ServerAddr, ServerConfig, ServerProtocol, ServerUser, ServerUserManager,
        ServerWeight, ShadowsocksConfig,
=======
        ManagerAddr, Mode, ReplayAttackPolicy, ServerAddr, ServerConfig, ServerUser, ServerUserManager, ServerWeight,
>>>>>>> a35bbd42
    },
    crypto::CipherKind,
    plugin::PluginConfig,
};
use tracing::warn;
#[cfg(feature = "trust-dns")]
use trust_dns_resolver::config::{NameServerConfig, Protocol, ResolverConfig};

use crate::acl::AccessControl;
#[cfg(feature = "local-dns")]
use crate::local::dns::NameServerAddr;
#[cfg(feature = "local")]
use crate::local::socks::config::Socks5AuthConfig;

#[cfg(feature = "rate-limit")]
use shadowsocks::transport::BoundWidth;

#[derive(Serialize, Deserialize, Debug)]
#[serde(untagged)]
enum SSDnsConfig {
    Simple(String),
    #[cfg(feature = "trust-dns")]
    TrustDns(ResolverConfig),
}

#[derive(Serialize, Deserialize, Debug, Default)]
struct SSSecurityConfig {
    #[serde(skip_serializing_if = "Option::is_none")]
    replay_attack: Option<SSSecurityReplayAttackConfig>,
}

#[derive(Serialize, Deserialize, Debug, Default)]
struct SSSecurityReplayAttackConfig {
    #[serde(skip_serializing_if = "Option::is_none")]
    policy: Option<String>,
}

#[derive(Serialize, Deserialize, Debug, Default)]
struct SSBalancerConfig {
    #[serde(skip_serializing_if = "Option::is_none")]
    max_server_rtt: Option<u64>,
    #[serde(skip_serializing_if = "Option::is_none")]
    check_interval: Option<u64>,
    #[serde(skip_serializing_if = "Option::is_none")]
    check_best_interval: Option<u64>,
}

#[derive(Serialize, Deserialize, Debug, Default)]
struct SSConfig {
    #[serde(skip_serializing_if = "Option::is_none")]
    server: Option<String>,
    #[serde(skip_serializing_if = "Option::is_none")]
    server_port: Option<u16>,

    #[serde(skip_serializing_if = "Option::is_none")]
    local_address: Option<String>,
    #[serde(skip_serializing_if = "Option::is_none")]
    local_port: Option<u16>,

    #[serde(skip_serializing_if = "Option::is_none")]
    protocol: Option<String>,

    #[serde(skip_serializing_if = "Option::is_none")]
    manager_address: Option<String>,
    #[serde(skip_serializing_if = "Option::is_none")]
    manager_port: Option<u16>,

    #[serde(skip_serializing_if = "Option::is_none")]
    password: Option<String>,
    #[serde(skip_serializing_if = "Option::is_none")]
    method: Option<String>,

    #[serde(skip_serializing_if = "Option::is_none")]
    plugin: Option<String>,
    #[serde(skip_serializing_if = "Option::is_none")]
    plugin_opts: Option<String>,
    #[serde(skip_serializing_if = "Option::is_none")]
    plugin_args: Option<Vec<String>>,

    #[serde(skip_serializing_if = "Option::is_none")]
    network: Option<String>,

    #[serde(skip_serializing_if = "Option::is_none")]
    timeout: Option<u64>,

    #[serde(skip_serializing_if = "Option::is_none")]
    udp_timeout: Option<u64>,
    #[serde(skip_serializing_if = "Option::is_none")]
    udp_max_associations: Option<usize>,

    #[serde(skip_serializing_if = "Option::is_none", alias = "shadowsocks")]
    servers: Option<Vec<SSServerExtConfig>>,

    #[serde(skip_serializing_if = "Option::is_none")]
    locals: Option<Vec<SSLocalExtConfig>>,

    #[serde(skip_serializing_if = "Option::is_none")]
    dns: Option<SSDnsConfig>,

    #[serde(skip_serializing_if = "Option::is_none")]
    mode: Option<String>,

    #[serde(skip_serializing_if = "Option::is_none")]
    no_delay: Option<bool>,
    #[serde(skip_serializing_if = "Option::is_none")]
    keep_alive: Option<u64>,
    #[cfg(feature = "rate-limit")]
    #[serde(skip_serializing_if = "Option::is_none")]
    #[serde(rename = "rate-limit")]
    rate_limit: Option<BoundWidth>,
    #[cfg(feature = "sniffer-bittorrent")]
    #[serde(rename = "reject-bittorrent")]
    #[serde(skip_serializing_if = "Option::is_none")]
    reject_bittorrent: Option<bool>,
    #[cfg(all(unix, not(target_os = "android")))]
    #[serde(skip_serializing_if = "Option::is_none")]
    nofile: Option<u64>,

    #[serde(skip_serializing_if = "Option::is_none")]
    ipv6_first: Option<bool>,
    #[serde(skip_serializing_if = "Option::is_none")]
    ipv6_only: Option<bool>,

    #[serde(skip_serializing_if = "Option::is_none")]
    fast_open: Option<bool>,

    #[serde(skip_serializing_if = "Option::is_none")]
    #[cfg(any(target_os = "linux", target_os = "android"))]
    outbound_fwmark: Option<u32>,

    #[serde(skip_serializing_if = "Option::is_none")]
    security: Option<SSSecurityConfig>,

    #[serde(skip_serializing_if = "Option::is_none")]
    balancer: Option<SSBalancerConfig>,

    #[serde(skip_serializing_if = "Option::is_none")]
    acl: Option<String>,
}

#[derive(Serialize, Deserialize, Debug, Default)]
struct SSLocalExtConfig {
    #[serde(skip_serializing_if = "Option::is_none")]
    local_address: Option<String>,
    #[serde(skip_serializing_if = "Option::is_none")]
    local_port: Option<u16>,

    #[serde(skip_serializing_if = "Option::is_none")]
    disabled: Option<bool>,

    #[serde(skip_serializing_if = "Option::is_none")]
    mode: Option<String>,

    #[serde(skip_serializing_if = "Option::is_none")]
    local_udp_address: Option<String>,
    #[serde(skip_serializing_if = "Option::is_none")]
    local_udp_port: Option<u16>,

    #[serde(skip_serializing_if = "Option::is_none")]
    protocol: Option<String>,

    /// TCP Transparent Proxy type
    #[cfg(feature = "local-redir")]
    #[serde(skip_serializing_if = "Option::is_none")]
    tcp_redir: Option<String>,
    /// UDP Transparent Proxy type
    #[cfg(feature = "local-redir")]
    #[serde(skip_serializing_if = "Option::is_none")]
    udp_redir: Option<String>,

    /// Local DNS's address
    ///
    /// Sending DNS query directly to this address
    #[cfg(feature = "local-dns")]
    #[serde(skip_serializing_if = "Option::is_none")]
    local_dns_address: Option<String>,
    #[cfg(feature = "local-dns")]
    #[serde(skip_serializing_if = "Option::is_none")]
    local_dns_port: Option<u16>,
    /// Remote DNS's address
    ///
    /// Sending DNS query through proxy to this address
    #[cfg(feature = "local-dns")]
    #[serde(skip_serializing_if = "Option::is_none")]
    remote_dns_address: Option<String>,
    #[cfg(feature = "local-dns")]
    #[serde(skip_serializing_if = "Option::is_none")]
    remote_dns_port: Option<u16>,

    /// Tunnel
    #[cfg(feature = "local-tunnel")]
    #[serde(skip_serializing_if = "Option::is_none")]
    forward_address: Option<String>,
    #[cfg(feature = "local-tunnel")]
    #[serde(skip_serializing_if = "Option::is_none")]
    forward_port: Option<u16>,

    /// Tun
    #[cfg(feature = "local-tun")]
    #[serde(skip_serializing_if = "Option::is_none")]
    tun_interface_name: Option<String>,
    #[cfg(feature = "local-tun")]
    #[serde(skip_serializing_if = "Option::is_none")]
    tun_interface_address: Option<String>,
    #[cfg(all(feature = "local-tun", unix))]
    #[serde(skip_serializing_if = "Option::is_none")]
    tun_device_fd_from_path: Option<String>,

    /// SOCKS5
    #[cfg(feature = "local")]
    #[serde(skip_serializing_if = "Option::is_none")]
    socks5_auth_config_path: Option<String>,

    #[serde(skip_serializing_if = "Option::is_none")]
    acl: Option<String>,
}

#[derive(Serialize, Deserialize, Debug)]
struct SSServerUserConfig {
    name: String,
    password: String,
}

#[derive(Serialize, Deserialize, Debug)]
struct SSServerExtConfig {
    // SIP008 https://github.com/shadowsocks/shadowsocks-org/issues/89
    //
    // `address` and `port` are non-standard field name only for shadowsocks-rust
    #[serde(alias = "address")]
    server: String,
    #[serde(alias = "port")]
    server_port: u16,

    #[serde(skip_serializing_if = "Option::is_none")]
    password: Option<String>,
    method: String,

    #[serde(skip_serializing_if = "Option::is_none")]
    users: Option<Vec<SSServerUserConfig>>,

    #[serde(skip_serializing_if = "Option::is_none")]
    disabled: Option<bool>,

    #[serde(skip_serializing_if = "Option::is_none")]
    plugin: Option<String>,
    #[serde(skip_serializing_if = "Option::is_none")]
    plugin_opts: Option<String>,
    #[serde(skip_serializing_if = "Option::is_none")]
    plugin_args: Option<Vec<String>>,

    #[serde(skip_serializing_if = "Option::is_none")]
    timeout: Option<u64>,

    #[serde(skip_serializing_if = "Option::is_none", alias = "name")]
    remarks: Option<String>,
    #[serde(skip_serializing_if = "Option::is_none")]
    id: Option<String>,

    #[serde(skip_serializing_if = "Option::is_none")]
    mode: Option<String>,

    #[serde(skip_serializing_if = "Option::is_none")]
    tcp_weight: Option<f32>,
    #[serde(skip_serializing_if = "Option::is_none")]
    udp_weight: Option<f32>,

    #[serde(skip_serializing_if = "Option::is_none")]
    acl: Option<String>,
}

/// Server config type
#[derive(Clone, Copy, Debug, Eq, PartialEq)]
pub enum ConfigType {
    /// Config for local
    Local,

    /// Config for server
    Server,

    /// Config for Manager server
    Manager,
}

impl ConfigType {
    /// Check if it is local server type
    pub fn is_local(self) -> bool {
        self == ConfigType::Local
    }

    /// Check if it is remote server type
    pub fn is_server(self) -> bool {
        self == ConfigType::Server
    }

    /// Check if it is manager server type
    pub fn is_manager(self) -> bool {
        self == ConfigType::Manager
    }
}

cfg_if! {
    if #[cfg(feature = "local-redir")] {
        /// Transparent Proxy type
        #[derive(Clone, Copy, Debug, Eq, PartialEq)]
        pub enum RedirType {
            /// For not supported platforms
            NotSupported,

            /// For Linux-like systems' Netfilter `REDIRECT`. Only for TCP connections.
            ///
            /// This is supported from Linux 2.4 Kernel. Document: <https://www.netfilter.org/documentation/index.html#documentation-howto>
            ///
            /// NOTE: Filter rule `REDIRECT` can only be applied to TCP connections.
            #[cfg(any(target_os = "linux", target_os = "android"))]
            Redirect,

            /// For Linux-like systems' Netfilter TPROXY rule.
            ///
            /// NOTE: Filter rule `TPROXY` can be applied to TCP and UDP connections.
            #[cfg(any(target_os = "linux", target_os = "android"))]
            TProxy,

            /// Packet Filter (pf)
            ///
            /// Supported by OpenBSD 3.0+, FreeBSD 5.3+, NetBSD 3.0+, Solaris 11.3+, macOS 10.7+, iOS, QNX
            ///
            /// Document: <https://www.freebsd.org/doc/handbook/firewalls-pf.html>
            #[cfg(any(
                target_os = "openbsd",
                target_os = "freebsd",
                target_os = "netbsd",
                target_os = "solaris",
                target_os = "macos",
                target_os = "ios"
            ))]
            PacketFilter,

            /// IPFW
            ///
            /// Supported by FreeBSD, macOS 10.6- (Have been removed completely on macOS 10.10)
            ///
            /// Document: https://www.freebsd.org/doc/handbook/firewalls-ipfw.html
            #[cfg(any(target_os = "freebsd", target_os = "macos", target_os = "ios"))]
            IpFirewall,
        }

        impl RedirType {
            cfg_if! {
                if #[cfg(any(target_os = "linux", target_os = "android"))] {
                    /// Default TCP transparent proxy solution on this platform
                    pub const fn tcp_default() -> RedirType {
                        RedirType::Redirect
                    }

                    /// Available TCP transparent proxy types
                    #[doc(hidden)]
                    pub fn tcp_available_types() -> &'static [&'static str] {
                        const AVAILABLE_TYPES: &[&str] = &[RedirType::Redirect.name(), RedirType::TProxy.name()];
                        AVAILABLE_TYPES
                    }

                    /// Default UDP transparent proxy solution on this platform
                    pub const fn udp_default() -> RedirType {
                        RedirType::TProxy
                    }

                    /// Available UDP transparent proxy types
                    #[doc(hidden)]
                    pub fn udp_available_types() -> &'static [&'static str] {
                        const AVAILABLE_TYPES: &[&str] = &[RedirType::TProxy.name()];
                        AVAILABLE_TYPES
                    }
                } else if #[cfg(any(target_os = "openbsd", target_os = "freebsd"))] {
                    /// Default TCP transparent proxy solution on this platform
                    pub fn tcp_default() -> RedirType {
                        RedirType::PacketFilter
                    }

                    /// Available TCP transparent proxy types
                    #[doc(hidden)]
                    pub fn tcp_available_types() -> &'static [&'static str] {
                        const AVAILABLE_TYPES: &[&str] = &[RedirType::PacketFilter.name(), RedirType::IpFirewall.name()];
                        AVAILABLE_TYPES
                    }

                    /// Default UDP transparent proxy solution on this platform
                    pub fn udp_default() -> RedirType {
                        RedirType::PacketFilter
                    }

                    /// Available UDP transparent proxy types
                    #[doc(hidden)]
                    pub const fn udp_available_types() -> &'static [&'static str] {
                        const AVAILABLE_TYPES: &[&str] = &[RedirType::PacketFilter.name(), RedirType::IpFirewall.name()];
                        AVAILABLE_TYPES
                    }
                } else if #[cfg(any(target_os = "netbsd", target_os = "solaris", target_os = "macos", target_os = "ios"))] {
                    /// Default TCP transparent proxy solution on this platform
                    pub fn tcp_default() -> RedirType {
                        RedirType::PacketFilter
                    }

                    /// Available TCP transparent proxy types
                    #[doc(hidden)]
                    pub const fn tcp_available_types() -> &'static [&'static str] {
                        const AVAILABLE_TYPES: &[&str] = &[RedirType::PacketFilter.name(), RedirType::IpFirewall.name()];
                        AVAILABLE_TYPES
                    }

                    /// Default UDP transparent proxy solution on this platform
                    pub fn udp_default() -> RedirType {
                        RedirType::NotSupported
                    }

                    /// Available UDP transparent proxy types
                    #[doc(hidden)]
                    pub const fn udp_available_types() -> &'static [&'static str] {
                        const AVAILABLE_TYPES: &[&str] = &[];
                        AVAILABLE_TYPES
                    }
                } else {
                    /// Default TCP transparent proxy solution on this platform
                    pub fn tcp_default() -> RedirType {
                        RedirType::NotSupported
                    }

                    /// Available TCP transparent proxy types
                    #[doc(hidden)]
                    pub const fn tcp_available_types() -> &'static [&'static str] {
                        const AVAILABLE_TYPES: &[&str] = &[];
                        AVAILABLE_TYPES
                    }

                    /// Default UDP transparent proxy solution on this platform
                    pub fn udp_default() -> RedirType {
                        RedirType::NotSupported
                    }

                    /// Available UDP transparent proxy types
                    #[doc(hidden)]
                    pub const fn udp_available_types() -> &'static [&'static str] {
                        const AVAILABLE_TYPES: &[&str] = &[];
                        AVAILABLE_TYPES
                    }
                }
            }

            /// Check if transparent proxy is supported on this platform
            pub fn is_supported(self) -> bool {
                self != RedirType::NotSupported
            }

            /// Name of redirect type (transparent proxy type)
            pub const fn name(self) -> &'static str {
                match self {
                    // Dummy, shouldn't be used in any useful situations
                    RedirType::NotSupported => "not_supported",

                    #[cfg(any(target_os = "linux", target_os = "android"))]
                    RedirType::Redirect => "redirect",

                    #[cfg(any(target_os = "linux", target_os = "android"))]
                    RedirType::TProxy => "tproxy",

                    #[cfg(any(
                        target_os = "openbsd",
                        target_os = "freebsd",
                        target_os = "netbsd",
                        target_os = "solaris",
                        target_os = "macos",
                        target_os = "ios"
                    ))]
                    RedirType::PacketFilter => "pf",

                    #[cfg(any(target_os = "freebsd", target_os = "macos", target_os = "ios"))]
                    RedirType::IpFirewall => "ipfw",
                }
            }
        }

        impl Display for RedirType {
            fn fmt(&self, f: &mut Formatter) -> fmt::Result {
                f.write_str(self.name())
            }
        }

        /// Error type for `RedirType`'s `FromStr::Err`
        #[derive(Debug)]
        pub struct InvalidRedirType;

        impl Display for InvalidRedirType {
            fn fmt(&self, f: &mut fmt::Formatter) -> fmt::Result {
                f.write_str("invalid RedirType")
            }
        }

        impl FromStr for RedirType {
            type Err = InvalidRedirType;

            fn from_str(s: &str) -> Result<RedirType, InvalidRedirType> {
                match s {
                    #[cfg(any(target_os = "linux", target_os = "android"))]
                    "redirect" => Ok(RedirType::Redirect),

                    #[cfg(any(target_os = "linux", target_os = "android"))]
                    "tproxy" => Ok(RedirType::TProxy),

                    #[cfg(any(
                        target_os = "openbsd",
                        target_os = "freebsd",
                        target_os = "netbsd",
                        target_os = "solaris",
                        target_os = "macos",
                        target_os = "ios",
                    ))]
                    "pf" => Ok(RedirType::PacketFilter),

                    #[cfg(any(
                        target_os = "freebsd",
                        target_os = "macos",
                        target_os = "ios",
                        target_os = "dragonfly"
                    ))]
                    "ipfw" => Ok(RedirType::IpFirewall),

                    _ => Err(InvalidRedirType),
                }
            }
        }
    }
}

/// Host for servers to bind
///
/// Servers will bind to a port of this host
#[derive(Clone, Debug)]
pub enum ManagerServerHost {
    /// Domain name
    Domain(String),
    /// IP address
    Ip(IpAddr),
}

impl Default for ManagerServerHost {
    fn default() -> ManagerServerHost {
        ManagerServerHost::Ip(Ipv4Addr::UNSPECIFIED.into())
    }
}

impl FromStr for ManagerServerHost {
    type Err = Infallible;

    fn from_str(s: &str) -> Result<Self, Self::Err> {
        match s.parse::<IpAddr>() {
            Ok(s) => Ok(ManagerServerHost::Ip(s)),
            Err(..) => Ok(ManagerServerHost::Domain(s.to_owned())),
        }
    }
}

/// Mode of Manager's server
#[derive(Debug, Clone, Copy, Eq, PartialEq)]
pub enum ManagerServerMode {
    /// Run shadowsocks server in the same process of manager
    Builtin,

    /// Run shadowsocks server in standalone (process) mode
    #[cfg(unix)]
    Standalone,
}

impl Default for ManagerServerMode {
    fn default() -> ManagerServerMode {
        ManagerServerMode::Builtin
    }
}

/// Parsing ManagerServerMode error
#[derive(Debug, Clone, Copy)]
pub struct ManagerServerModeError;

impl Display for ManagerServerModeError {
    fn fmt(&self, f: &mut Formatter<'_>) -> fmt::Result {
        f.write_str("invalid ManagerServerMode")
    }
}

impl FromStr for ManagerServerMode {
    type Err = ManagerServerModeError;

    fn from_str(s: &str) -> Result<ManagerServerMode, Self::Err> {
        match s {
            "builtin" => Ok(ManagerServerMode::Builtin),
            #[cfg(unix)]
            "standalone" => Ok(ManagerServerMode::Standalone),
            _ => Err(ManagerServerModeError),
        }
    }
}

impl Display for ManagerServerMode {
    fn fmt(&self, f: &mut fmt::Formatter) -> fmt::Result {
        match *self {
            ManagerServerMode::Builtin => f.write_str("builtin"),
            #[cfg(unix)]
            ManagerServerMode::Standalone => f.write_str("standalone"),
        }
    }
}

/// Configuration for Manager
#[derive(Clone, Debug)]
pub struct ManagerConfig {
    /// Address of `ss-manager`. Send servers' statistic data to the manager server
    pub addr: ManagerAddr,
    /// Manager's default method
    pub method: Option<CipherKind>,
    /// Manager's default plugin
    pub plugin: Option<PluginConfig>,
    /// Timeout for TCP connections, setting to manager's created servers
    pub timeout: Option<Duration>,
    /// IP/Host for servers to bind (inbound)
    ///
    /// Note: Outbound address is defined in Config.local_addr
    pub server_host: ManagerServerHost,
    /// Server's mode
    pub mode: Mode,
    /// Server's running mode
    pub server_mode: ManagerServerMode,
    /// Server's command if running in Standalone mode
    #[cfg(unix)]
    pub server_program: String,
    /// Server's working directory if running in Standalone mode
    #[cfg(unix)]
    pub server_working_directory: PathBuf,
}

impl ManagerConfig {
    /// Create a ManagerConfig with default options
    pub fn new(addr: ManagerAddr) -> ManagerConfig {
        ManagerConfig {
            addr,
            method: None,
            plugin: None,
            timeout: None,
            server_host: ManagerServerHost::default(),
            mode: Mode::TcpOnly,
            server_mode: ManagerServerMode::Builtin,
            #[cfg(unix)]
            server_program: "ssserver".to_owned(),
            #[cfg(unix)]
            server_working_directory: match std::env::current_dir() {
                Ok(d) => d,
                Err(..) => "/tmp/shadowsocks-manager".into(),
            },
        }
    }
}

/// Protocol of local server
#[derive(Debug, Clone, Copy, Eq, PartialEq)]
pub enum ProtocolType {
    Socks,
    #[cfg(feature = "local-http")]
    Http,
    #[cfg(feature = "local-tunnel")]
    Tunnel,
    #[cfg(feature = "local-redir")]
    Redir,
    #[cfg(feature = "local-dns")]
    Dns,
    #[cfg(feature = "local-tun")]
    Tun,
}

impl Default for ProtocolType {
    fn default() -> ProtocolType {
        ProtocolType::Socks
    }
}

impl ProtocolType {
    /// As string representation
    pub fn as_str(&self) -> &'static str {
        match *self {
            ProtocolType::Socks => "socks",
            #[cfg(feature = "local-http")]
            ProtocolType::Http => "http",
            #[cfg(feature = "local-tunnel")]
            ProtocolType::Tunnel => "tunnel",
            #[cfg(feature = "local-redir")]
            ProtocolType::Redir => "redir",
            #[cfg(feature = "local-dns")]
            ProtocolType::Dns => "dns",
            #[cfg(feature = "local-tun")]
            ProtocolType::Tun => "tun",
        }
    }

    /// Get all available protocols
    pub fn available_protocols() -> &'static [&'static str] {
        &[
            "socks",
            #[cfg(feature = "local-http")]
            "http",
            #[cfg(feature = "local-tunnel")]
            "tunnel",
            #[cfg(feature = "local-redir")]
            "redir",
            #[cfg(feature = "local-dns")]
            "dns",
            #[cfg(feature = "local-tun")]
            "tun",
        ]
    }
}

/// Error while parsing `ProtocolType` from string
#[derive(Debug)]
pub struct ProtocolTypeError;

impl Display for ProtocolTypeError {
    fn fmt(&self, f: &mut Formatter<'_>) -> fmt::Result {
        f.write_str("invalid ProtocolType")
    }
}

impl FromStr for ProtocolType {
    type Err = ProtocolTypeError;

    fn from_str(s: &str) -> Result<Self, Self::Err> {
        match s {
            "socks" => Ok(ProtocolType::Socks),
            #[cfg(feature = "local-http")]
            "http" => Ok(ProtocolType::Http),
            #[cfg(feature = "local-tunnel")]
            "tunnel" => Ok(ProtocolType::Tunnel),
            #[cfg(feature = "local-redir")]
            "redir" => Ok(ProtocolType::Redir),
            #[cfg(feature = "local-dns")]
            "dns" => Ok(ProtocolType::Dns),
            #[cfg(feature = "local-tun")]
            "tun" => Ok(ProtocolType::Tun),
            _ => Err(ProtocolTypeError),
        }
    }
}

/// Local server configuration
#[derive(Clone, Debug)]
pub struct LocalConfig {
    /// Listen address for local servers
    pub addr: Option<ServerAddr>,

    pub protocol: ProtocolType,

    /// Mode
    /// Uses global `mode` if not specified
    pub mode: Mode,

    /// UDP server bind address. Uses `addr` if not specified
    ///
    /// Resolving Android's issue: [shadowsocks/shadowsocks-android#2571](https://github.com/shadowsocks/shadowsocks-android/issues/2571)
    pub udp_addr: Option<ServerAddr>,

    /// Destination address for tunnel
    #[cfg(feature = "local-tunnel")]
    pub forward_addr: Option<ServerAddr>,

    /// TCP Transparent Proxy type
    #[cfg(feature = "local-redir")]
    pub tcp_redir: RedirType,
    /// UDP Transparent Proxy type
    #[cfg(feature = "local-redir")]
    pub udp_redir: RedirType,

    /// Local DNS's address
    ///
    /// Sending DNS query directly to this address
    #[cfg(feature = "local-dns")]
    pub local_dns_addr: Option<NameServerAddr>,
    /// Remote DNS's address
    ///
    /// Sending DNS query through proxy to this address
    #[cfg(feature = "local-dns")]
    pub remote_dns_addr: Option<ServerAddr>,

    /// Tun interface's name
    ///
    /// Linux: eth0, eth1, ...
    /// macOS: utun0, utun1, ...
    #[cfg(feature = "local-tun")]
    pub tun_interface_name: Option<String>,
    /// Tun interface's address and netmask
    #[cfg(feature = "local-tun")]
    pub tun_interface_address: Option<IpNet>,
    /// Tun interface's file descriptor
    #[cfg(all(feature = "local-tun", unix))]
    pub tun_device_fd: Option<std::os::unix::io::RawFd>,
    /// Tun interface's file descriptor read from this Unix Domain Socket
    #[cfg(all(feature = "local-tun", unix))]
    pub tun_device_fd_from_path: Option<PathBuf>,

    /// Set `IPV6_V6ONLY` for listener socket
    pub ipv6_only: bool,

    /// SOCKS5 Authentication configuration
    #[cfg(feature = "local")]
    pub socks5_auth: Socks5AuthConfig,
}

impl LocalConfig {
    /// Create a new `LocalConfig`
    pub fn new(protocol: ProtocolType) -> LocalConfig {
        LocalConfig {
            addr: None,

            protocol,

            mode: Mode::TcpOnly,
            udp_addr: None,

            #[cfg(feature = "local-tunnel")]
            forward_addr: None,

            #[cfg(feature = "local-redir")]
            tcp_redir: RedirType::tcp_default(),
            #[cfg(feature = "local-redir")]
            udp_redir: RedirType::udp_default(),

            #[cfg(feature = "local-dns")]
            local_dns_addr: None,
            #[cfg(feature = "local-dns")]
            remote_dns_addr: None,

            #[cfg(feature = "local-tun")]
            tun_interface_name: None,
            #[cfg(feature = "local-tun")]
            tun_interface_address: None,
            #[cfg(all(feature = "local-tun", unix))]
            tun_device_fd: None,
            #[cfg(all(feature = "local-tun", unix))]
            tun_device_fd_from_path: None,

            ipv6_only: false,

            #[cfg(feature = "local")]
            socks5_auth: Socks5AuthConfig::default(),
        }
    }

    /// Create a new `LocalConfig` with listen address
    pub fn new_with_addr(addr: ServerAddr, protocol: ProtocolType) -> LocalConfig {
        let mut config = LocalConfig::new(protocol);
        config.addr = Some(addr);
        config
    }

    fn check_integrity(&self) -> Result<(), Error> {
        match self.protocol {
            #[cfg(feature = "local-tun")]
            ProtocolType::Tun => {}

            _ => {
                if self.addr.is_none() {
                    let err = Error::new(ErrorKind::MissingField, "missing `addr` in configuration", None);
                    return Err(err);
                }
            }
        }

        match self.protocol {
            #[cfg(feature = "local-dns")]
            ProtocolType::Dns => {
                if self.local_dns_addr.is_none() || self.remote_dns_addr.is_none() {
                    let err = Error::new(
                        ErrorKind::MissingField,
                        "missing `local_dns_addr` or `remote_dns_addr` in configuration",
                        None,
                    );
                    return Err(err);
                }
            }
            #[cfg(feature = "local-tunnel")]
            ProtocolType::Tunnel => {
                if self.forward_addr.is_none() {
                    let err = Error::new(ErrorKind::MissingField, "missing `forward_addr` in configuration", None);
                    return Err(err);
                }
            }

            #[cfg(feature = "local-http")]
            ProtocolType::Http => {
                if !self.mode.enable_tcp() {
                    let err = Error::new(ErrorKind::Invalid, "TCP mode have to be enabled for http", None);
                    return Err(err);
                }
            }

            _ => {}
        }

        Ok(())
    }

    // Check if it is a basic format of local
    pub fn is_basic(&self) -> bool {
        if self.protocol != ProtocolType::Socks || self.udp_addr.is_some() {
            return false;
        }

        #[cfg(feature = "local-tunnel")]
        if self.forward_addr.is_some() {
            return false;
        }

        #[cfg(feature = "local-redir")]
        if self.tcp_redir != RedirType::tcp_default() || self.udp_redir != RedirType::udp_default() {
            return false;
        }

        #[cfg(feature = "local-dns")]
        if self.local_dns_addr.is_some() || self.remote_dns_addr.is_some() {
            return false;
        }

        true
    }
}

#[derive(Clone, Debug)]
pub enum DnsConfig {
    System,
    #[cfg(feature = "trust-dns")]
    TrustDns(ResolverConfig),
    #[cfg(feature = "local-dns")]
    LocalDns(NameServerAddr),
}

impl Default for DnsConfig {
    fn default() -> DnsConfig {
        DnsConfig::System
    }
}

/// Security Config
#[derive(Clone, Debug, Default)]
pub struct SecurityConfig {
    pub replay_attack: SecurityReplayAttackConfig,
}

#[derive(Clone, Debug, Default)]
pub struct SecurityReplayAttackConfig {
    pub policy: ReplayAttackPolicy,
}

/// Balancer Config
#[derive(Clone, Debug, Default)]
pub struct BalancerConfig {
    /// MAX rtt of servers, which is the timeout duration of each check requests
    pub max_server_rtt: Option<Duration>,
    /// Interval between each checking
    pub check_interval: Option<Duration>,
    /// Interval for checking the best server
    pub check_best_interval: Option<Duration>,
}

/// Address for local to report flow statistic data
#[cfg(feature = "local-flow-stat")]
#[derive(Debug, Clone)]
pub enum LocalFlowStatAddress {
    /// UNIX Domain Socket address
    #[cfg(unix)]
    UnixStreamPath(PathBuf),
    /// TCP Stream Address
    TcpStreamAddr(SocketAddr),
}

/// Server instance config
#[derive(Debug, Clone)]
pub struct ServerInstanceConfig {
    /// Server's config
    pub config: ServerConfig,
    /// Server's private ACL, set to `None` will use the global `AccessControl`
    pub acl: Option<AccessControl>,
}

impl ServerInstanceConfig {
    /// Create with `ServerConfig`
    pub fn with_server_config(config: ServerConfig) -> ServerInstanceConfig {
        ServerInstanceConfig { config, acl: None }
    }
}

/// Local instance config
#[derive(Debug, Clone)]
pub struct LocalInstanceConfig {
    /// Local server's config
    pub config: LocalConfig,
    /// Server's private ACL, set to `None` will use the global `AccessControl`
    pub acl: Option<AccessControl>,
}

impl LocalInstanceConfig {
    /// Create with `LocalConfig`
    pub fn with_local_config(config: LocalConfig) -> LocalInstanceConfig {
        LocalInstanceConfig { config, acl: None }
    }
}

/// Configuration
#[derive(Clone, Debug)]
pub struct Config {
    /// Remote ShadowSocks server configurations
    pub server: Vec<ServerInstanceConfig>,
    /// Local server configuration
    pub local: Vec<LocalInstanceConfig>,

    /// DNS configuration, uses system-wide DNS configuration by default
    ///
    /// Value could be a `IpAddr`, uses UDP DNS protocol with port `53`. For example: `8.8.8.8`
    ///
    /// Also Value could be some pre-defined DNS server names:
    ///
    /// - `google`
    /// - `cloudflare`, `cloudflare_tls`, `cloudflare_https`
    /// - `quad9`, `quad9_tls`
    pub dns: DnsConfig,
    /// Uses IPv6 addresses first
    ///
    /// Set to `true` if you want to query IPv6 addresses before IPv4
    pub ipv6_first: bool,
    /// Set `IPV6_V6ONLY` for listener sockets
    pub ipv6_only: bool,

    /// Set `TCP_NODELAY` socket option
    pub no_delay: bool,
    /// Set `TCP_FASTOPEN` socket option
    pub fast_open: bool,
    /// Set TCP Keep-Alive duration, will set both `TCP_KEEPIDLE` and `TCP_KEEPINTVL`
    ///
    /// <https://github.com/shadowsocks/shadowsocks-rust/issues/546>
    ///
    /// If this is not set, sockets will be set with a default timeout
    pub keep_alive: Option<Duration>,

    /// Speed limit
    #[cfg(feature = "rate-limit")]
    pub rate_limit: Option<BoundWidth>,

    /// connection limit per ip
    #[cfg(feature = "server-limit")]
    pub limit_connection_per_ip: Option<u32>,

    /// limited connection close delay
    #[cfg(feature = "server-limit")]
    pub limit_connection_close_delay: Option<Duration>,

    #[cfg(feature = "server-mock")]
    pub mock_dns: Vec<ServerAddr>,

    #[cfg(feature = "sniffer-bittorrent")]
    pub reject_bittorrent: Option<bool>,

    /// `RLIMIT_NOFILE` option for *nix systems
    #[cfg(all(unix, not(target_os = "android")))]
    pub nofile: Option<u64>,

    /// Set `SO_MARK` socket option for outbound sockets
    #[cfg(any(target_os = "linux", target_os = "android"))]
    pub outbound_fwmark: Option<u32>,
    /// Set `SO_USER_COOKIE` socket option for outbound sockets
    #[cfg(target_os = "freebsd")]
    pub outbound_user_cookie: Option<u32>,
    /// Set `SO_BINDTODEVICE` (Linux), `IP_BOUND_IF` (BSD), `IP_UNICAST_IF` (Windows) socket option for outbound sockets
    pub outbound_bind_interface: Option<String>,
    /// Outbound sockets will `bind` to this address
    pub outbound_bind_addr: Option<IpAddr>,
    /// Path to protect callback unix address, only for Android
    #[cfg(target_os = "android")]
    pub outbound_vpn_protect_path: Option<PathBuf>,

    /// Set `SO_SNDBUF` for inbound sockets
    pub inbound_send_buffer_size: Option<u32>,
    /// Set `SO_RCVBUF` for inbound sockets
    pub inbound_recv_buffer_size: Option<u32>,
    /// Set `SO_SNDBUF` for outbound sockets
    pub outbound_send_buffer_size: Option<u32>,
    /// Set `SO_RCVBUF` for outbound sockets
    pub outbound_recv_buffer_size: Option<u32>,

    /// Manager's configuration
    pub manager: Option<ManagerConfig>,

    /// Maintain's configuration
    #[cfg(any(feature = "server-maintain", feature = "local-maintain"))]
    pub maintain_addr: Option<SocketAddr>,

    /// Config is for Client or Server
    pub config_type: ConfigType,

    /// Timeout for UDP Associations, default is 5 minutes
    pub udp_timeout: Option<Duration>,
    /// Maximum number of UDP Associations, default is unconfigured
    pub udp_max_associations: Option<usize>,

    /// ACL configuration (Global)
    ///
    /// Could be overwritten by servers/locals' private `acl`
    pub acl: Option<AccessControl>,

    /// Flow statistic report Unix socket path (only for Android)
    #[cfg(feature = "local-flow-stat")]
    pub local_stat_addr: Option<LocalFlowStatAddress>,

    /// Replay attack policy
    pub security: SecurityConfig,

    /// Balancer config of local server
    pub balancer: BalancerConfig,

    /// Configuration file path, the actual path of the configuration.
    /// This is normally for auto-reloading if implementation supports.
    pub config_path: Option<PathBuf>,

    #[doc(hidden)]
    /// Workers in runtime
    /// It should be replaced with metrics APIs: https://github.com/tokio-rs/tokio/issues/4073
    pub worker_count: usize,
}

/// Configuration parsing error kind
#[derive(Copy, Clone, Debug)]
pub enum ErrorKind {
    /// Missing required fields in JSON configuration
    MissingField,
    /// Missing some keys that must be provided together
    Malformed,
    /// Invalid value of some configuration keys
    Invalid,
    /// Invalid JSON
    JsonParsingError,
    /// `std::io::Error`
    IoError,
    /// 密码解密失败
    #[cfg(feature = "env-crypt")]
    CryptError,
}

/// Configuration parsing error
pub struct Error {
    pub kind: ErrorKind,
    pub desc: &'static str,
    pub detail: Option<String>,
}

impl Error {
    pub fn new(kind: ErrorKind, desc: &'static str, detail: Option<String>) -> Error {
        Error { kind, desc, detail }
    }
}

macro_rules! impl_from {
    ($error:ty, $kind:expr, $desc:expr) => {
        impl From<$error> for Error {
            fn from(err: $error) -> Self {
                Error::new($kind, $desc, Some(format!("{:?}", err)))
            }
        }
    };
}

impl_from!(::std::io::Error, ErrorKind::IoError, "error while reading file");
impl_from!(json5::Error, ErrorKind::JsonParsingError, "json parse error");

impl Debug for Error {
    fn fmt(&self, f: &mut Formatter) -> fmt::Result {
        match self.detail {
            None => write!(f, "{}", self.desc),
            Some(ref det) => write!(f, "{} {}", self.desc, det),
        }
    }
}

impl Display for Error {
    fn fmt(&self, f: &mut Formatter) -> fmt::Result {
        match self.detail {
            None => f.write_str(self.desc),
            Some(ref d) => write!(f, "{}, {}", self.desc, d),
        }
    }
}

impl Config {
    /// Creates an empty configuration
    pub fn new(config_type: ConfigType) -> Config {
        Config {
            server: Vec::new(),
            local: Vec::new(),

            dns: DnsConfig::default(),
            ipv6_first: false,
            ipv6_only: false,

            no_delay: false,
            fast_open: false,
            keep_alive: None,

            #[cfg(feature = "rate-limit")]
            rate_limit: None,

            #[cfg(feature = "server-limit")]
            limit_connection_per_ip: None,
            #[cfg(feature = "server-limit")]
            limit_connection_close_delay: None,

            #[cfg(feature = "server-mock")]
            mock_dns: Vec::new(),

            #[cfg(feature = "sniffer-bittorrent")]
            reject_bittorrent: None,

            #[cfg(all(unix, not(target_os = "android")))]
            nofile: None,

            #[cfg(any(target_os = "linux", target_os = "android"))]
            outbound_fwmark: None,
            #[cfg(target_os = "freebsd")]
            outbound_user_cookie: None,
            outbound_bind_interface: None,
            outbound_bind_addr: None,
            #[cfg(target_os = "android")]
            outbound_vpn_protect_path: None,

            inbound_send_buffer_size: None,
            inbound_recv_buffer_size: None,
            outbound_send_buffer_size: None,
            outbound_recv_buffer_size: None,

            manager: None,

            config_type,

            udp_timeout: None,
            udp_max_associations: None,

            acl: None,

            #[cfg(any(feature = "server-maintain", feature = "local-maintain"))]
            maintain_addr: None,

            #[cfg(feature = "local-flow-stat")]
            local_stat_addr: None,

            security: SecurityConfig::default(),

            balancer: BalancerConfig::default(),

            config_path: None,

            worker_count: 1,
        }
    }

    fn load_from_ssconfig(config: SSConfig, config_type: ConfigType) -> Result<Config, Error> {
        let mut nconfig = Config::new(config_type);

        // Client
        //
        // local_address is allowed to be NULL, which means to bind to ::1 or 127.0.0.1
        //
        // https://shadowsocks.org/en/config/quick-guide.html
        #[inline]
        fn get_local_address(local_address: Option<String>, local_port: u16, ipv6_first: bool) -> ServerAddr {
            match local_address {
                Some(addr) => {
                    match addr.parse::<IpAddr>() {
                        Ok(ip) => ServerAddr::from(SocketAddr::new(ip, local_port)),
                        Err(..) => {
                            // treated as domain
                            ServerAddr::from((addr, local_port))
                        }
                    }
                }
                None => {
                    // Implementation note: This is not implemented like libev which will choose IPv6 or IPv6 LoopBack address
                    // by checking all its remote servers if all of them supports IPv6.
                    let ip = if ipv6_first {
                        Ipv6Addr::LOCALHOST.into()
                    } else {
                        Ipv4Addr::LOCALHOST.into()
                    };

                    ServerAddr::from(SocketAddr::new(ip, local_port))
                }
            }
        }

        // Mode
        let mut global_mode = Mode::TcpAndUdp;
        if let Some(m) = config.mode {
            match m.parse::<Mode>() {
                Ok(xm) => global_mode = xm,
                Err(..) => {
                    let e = Error::new(
                        ErrorKind::Malformed,
                        "malformed `mode`, must be one of `tcp_only`, `udp_only` and `tcp_and_udp`",
                        None,
                    );
                    return Err(e);
                }
            }
        }

        match config_type {
            ConfigType::Local => {
                // Standard config
                if config.local_address.is_some() && config.local_port.unwrap_or(0) == 0 {
                    let err = Error::new(ErrorKind::MissingField, "missing `local_port`", None);
                    return Err(err);
                }

                if let Some(local_port) = config.local_port {
                    // local_port won't be 0, it was checked above
                    assert_ne!(local_port, 0);

                    let local_addr =
                        get_local_address(config.local_address, local_port, config.ipv6_first.unwrap_or(false));

                    // shadowsocks uses SOCKS5 by default
                    let mut local_config = LocalConfig::new(ProtocolType::Socks);
                    local_config.addr = Some(local_addr);
                    local_config.mode = global_mode;
                    local_config.protocol = match config.protocol {
                        None => ProtocolType::Socks,
                        Some(p) => match p.parse::<ProtocolType>() {
                            Ok(p) => p,
                            Err(..) => {
                                let err = Error::new(
                                    ErrorKind::Malformed,
                                    "`protocol` invalid",
                                    Some(format!("unrecognized protocol {}", p)),
                                );
                                return Err(err);
                            }
                        },
                    };

                    let local_instance = LocalInstanceConfig {
                        config: local_config,
                        acl: None,
                    };

                    nconfig.local.push(local_instance);
                }

                // Ext locals
                // `locals` are only effective in local server
                if let Some(locals) = config.locals {
                    for local in locals {
                        if local.disabled.unwrap_or(false) {
                            continue;
                        }

                        let protocol = match local.protocol {
                            None => ProtocolType::Socks,
                            Some(p) => match p.parse::<ProtocolType>() {
                                Ok(p) => p,
                                Err(..) => {
                                    let err = Error::new(
                                        ErrorKind::Malformed,
                                        "`protocol` invalid",
                                        Some(format!("unrecognized protocol {}", p)),
                                    );
                                    return Err(err);
                                }
                            },
                        };

                        let mut local_config = LocalConfig::new(protocol);

                        if let Some(local_port) = local.local_port {
                            if local_port == 0 {
                                let err = Error::new(ErrorKind::Malformed, "`local_port` cannot be 0", None);
                                return Err(err);
                            }

                            let local_addr =
                                get_local_address(local.local_address, local_port, config.ipv6_first.unwrap_or(false));
                            local_config.addr = Some(local_addr);
                        } else if local.local_address.is_some() {
                            let err = Error::new(ErrorKind::Malformed, "missing `local_port`", None);
                            return Err(err);
                        }

                        if let Some(local_udp_port) = local.local_udp_port {
                            if local_udp_port == 0 {
                                let err = Error::new(ErrorKind::Malformed, "`local_udp_port` cannot be 0", None);
                                return Err(err);
                            }

                            let local_udp_addr = get_local_address(
                                local.local_udp_address,
                                local_udp_port,
                                config.ipv6_first.unwrap_or(false),
                            );

                            local_config.udp_addr = Some(local_udp_addr);
                        }

                        match local.mode {
                            Some(mode) => match mode.parse::<Mode>() {
                                Ok(mode) => local_config.mode = mode,
                                Err(..) => {
                                    let err = Error::new(ErrorKind::Malformed, "invalid `mode`", None);
                                    return Err(err);
                                }
                            },
                            None => {
                                local_config.mode = global_mode;
                            }
                        }

                        #[cfg(feature = "local-tunnel")]
                        if let Some(forward_address) = local.forward_address {
                            let forward_port = match local.forward_port {
                                None | Some(0) => {
                                    let err =
                                        Error::new(ErrorKind::Malformed, "`forward_port` cannot be missing or 0", None);
                                    return Err(err);
                                }
                                Some(p) => p,
                            };

                            local_config.forward_addr = Some(match forward_address.parse::<IpAddr>() {
                                Ok(ip) => ServerAddr::from(SocketAddr::new(ip, forward_port)),
                                Err(..) => ServerAddr::from((forward_address, forward_port)),
                            });
                        }

                        #[cfg(feature = "local-redir")]
                        if let Some(tcp_redir) = local.tcp_redir {
                            match tcp_redir.parse::<RedirType>() {
                                Ok(r) => local_config.tcp_redir = r,
                                Err(..) => {
                                    let err = Error::new(ErrorKind::Malformed, "`tcp_redir` invalid", None);
                                    return Err(err);
                                }
                            }
                        }

                        #[cfg(feature = "local-redir")]
                        if let Some(udp_redir) = local.udp_redir {
                            match udp_redir.parse::<RedirType>() {
                                Ok(r) => local_config.udp_redir = r,
                                Err(..) => {
                                    let err = Error::new(ErrorKind::Malformed, "`udp_redir` invalid", None);
                                    return Err(err);
                                }
                            }
                        }

                        #[cfg(feature = "local-dns")]
                        if let Some(local_dns_address) = local.local_dns_address {
                            match local_dns_address.parse::<IpAddr>() {
                                Ok(ip) => {
                                    local_config.local_dns_addr = Some(NameServerAddr::SocketAddr(SocketAddr::new(
                                        ip,
                                        local.local_dns_port.unwrap_or(53),
                                    )));
                                }
                                #[cfg(unix)]
                                Err(..) => {
                                    local_config.local_dns_addr =
                                        Some(NameServerAddr::UnixSocketAddr(PathBuf::from(local_dns_address)));
                                }
                                #[cfg(not(unix))]
                                Err(..) => {
                                    let err = Error::new(ErrorKind::Malformed, "`local_dns_address` invalid", None);
                                    return Err(err);
                                }
                            }
                        }

                        #[cfg(feature = "local-dns")]
                        if let Some(remote_dns_address) = local.remote_dns_address {
                            let remote_dns_port = local.remote_dns_port.unwrap_or(53);
                            local_config.remote_dns_addr = Some(match remote_dns_address.parse::<IpAddr>() {
                                Ok(ip) => ServerAddr::from(SocketAddr::new(ip, remote_dns_port)),
                                Err(..) => ServerAddr::from((remote_dns_address, remote_dns_port)),
                            });
                        }

                        #[cfg(feature = "local-tun")]
                        if let Some(tun_interface_address) = local.tun_interface_address {
                            match tun_interface_address.parse::<IpNet>() {
                                Ok(addr) => local_config.tun_interface_address = Some(addr),
                                Err(..) => {
                                    let err = Error::new(ErrorKind::Malformed, "`tun_interface_address` invalid", None);
                                    return Err(err);
                                }
                            }
                        }

                        #[cfg(feature = "local-tun")]
                        if let Some(tun_interface_name) = local.tun_interface_name {
                            local_config.tun_interface_name = Some(tun_interface_name);
                        }

                        #[cfg(all(feature = "local-tun", unix))]
                        if let Some(tun_device_fd_from_path) = local.tun_device_fd_from_path {
                            local_config.tun_device_fd_from_path = Some(From::from(tun_device_fd_from_path));
                        }

                        #[cfg(feature = "local")]
                        if let Some(socks5_auth_config_path) = local.socks5_auth_config_path {
                            local_config.socks5_auth = Socks5AuthConfig::load_from_file(&socks5_auth_config_path)?;
                        }

                        let mut local_instance = LocalInstanceConfig {
                            config: local_config,
                            acl: None,
                        };

                        if let Some(acl_path) = local.acl {
                            let acl = match AccessControl::load_from_file(&acl_path) {
                                Ok(acl) => acl,
                                Err(err) => {
                                    let err = Error::new(
                                        ErrorKind::Invalid,
                                        "acl loading failed",
                                        Some(format!("file {}, error: {}", acl_path, err)),
                                    );
                                    return Err(err);
                                }
                            };
                            local_instance.acl = Some(acl);
                        }

                        nconfig.local.push(local_instance);
                    }
                }
            }
            ConfigType::Server | ConfigType::Manager => {
                // NOTE: IGNORED.
                // servers only uses `local_address` for binding outbound interfaces
                //
                // This behavior causes lots of confusion. use outbound_bind_addr instead
            }
        }

        if let Some(network) = config.network {
            let mut nsvr = ServerConfig::from_str(network.as_str()).map_err(|e| {
                Error::new(
                    ErrorKind::Invalid,
                    "network parse error",
                    Some(format!("network={}, error={}", network, e)),
                )
            })?;

            nsvr.if_ss_mut(|c| c.set_mode(global_mode));

            if let Some(timeout) = config.timeout.map(Duration::from_secs) {
                nsvr.set_timeout(timeout);
            }

            nconfig.server.push(nsvr);
        }

        // Standard config
        // Server
        match (config.server, config.server_port, config.password, &config.method) {
            (Some(address), Some(port), pwd_opt, Some(m)) => {
                let addr = match address.parse::<Ipv4Addr>() {
                    Ok(v4) => ServerAddr::SocketAddr(SocketAddr::V4(SocketAddrV4::new(v4, port))),
                    Err(..) => match address.parse::<Ipv6Addr>() {
                        Ok(v6) => ServerAddr::SocketAddr(SocketAddr::V6(SocketAddrV6::new(v6, port, 0, 0))),
                        Err(..) => ServerAddr::DomainName(address, port),
                    },
                };

                let method = match m.parse::<CipherKind>() {
                    Ok(m) => m,
                    Err(..) => {
                        let err = Error::new(
                            ErrorKind::Invalid,
                            "unsupported method",
                            Some(format!("`{}` is not a supported method", m)),
                        );
                        return Err(err);
                    }
                };

                // Only "password" support getting from environment variable.
                let password = match pwd_opt {
                    Some(ref pwd) => read_variable_field_value(pwd),
                    None => {
                        if method.is_none() {
                            String::new().into()
                        } else {
                            let err = Error::new(
                                ErrorKind::MissingField,
                                "`password` is required",
                                Some(format!("`password` is required for method {}", method)),
                            );
                            return Err(err);
                        }
                    }
                };

                let mut nsvr = ServerConfig::new(addr, ServerProtocol::SS(ShadowsocksConfig::new(password, method)));
                nsvr.must_be_ss_mut(|c| c.set_mode(global_mode));

                if let Some(ref p) = config.plugin {
                    // SIP008 allows "plugin" to be an empty string
                    // Empty string implies "no plugin"
                    if !p.is_empty() {
                        let plugin = PluginConfig {
                            plugin: p.clone(),
                            plugin_opts: config.plugin_opts.clone(),
                            plugin_args: config.plugin_args.clone().unwrap_or_default(),
                        };
                        nsvr.must_be_ss_mut(|cfg| cfg.set_plugin(plugin));
                    }
                }

                if let Some(timeout) = config.timeout.map(Duration::from_secs) {
                    nsvr.set_timeout(timeout);
                }

                let server_instance = ServerInstanceConfig {
                    config: nsvr,
                    acl: None,
                };

                nconfig.server.push(server_instance);
            }
            (None, None, None, Some(_)) if config_type.is_manager() => {
                // Set the default method for manager
            }
            (None, None, None, None) => (),
            _ => {
                let err = Error::new(
                    ErrorKind::Malformed,
                    "`server`, `server_port`, `method`, `password` must be provided together",
                    None,
                );
                return Err(err);
            }
        }

        // Ext servers
        if let Some(servers) = config.servers {
            for svr in servers {
                // Skip if server is disabled
                if svr.disabled.unwrap_or(false) {
                    continue;
                }

                let address = svr.server;
                let port = svr.server_port;

                let addr = match address.parse::<Ipv4Addr>() {
                    Ok(v4) => ServerAddr::SocketAddr(SocketAddr::V4(SocketAddrV4::new(v4, port))),
                    Err(..) => match address.parse::<Ipv6Addr>() {
                        Ok(v6) => ServerAddr::SocketAddr(SocketAddr::V6(SocketAddrV6::new(v6, port, 0, 0))),
                        Err(..) => ServerAddr::DomainName(address, port),
                    },
                };

                let method = match svr.method.parse::<CipherKind>() {
                    Ok(m) => m,
                    Err(..) => {
                        let err = Error::new(
                            ErrorKind::Invalid,
                            "unsupported method",
                            Some(format!("`{}` is not a supported method", svr.method)),
                        );
                        return Err(err);
                    }
                };

                // Only "password" support getting from environment variable.
                let password = match svr.password {
                    Some(ref pwd) => read_variable_field_value(pwd),
                    None => {
                        if method.is_none() {
                            String::new().into()
                        } else {
                            let err = Error::new(
                                ErrorKind::MissingField,
                                "`password` is required",
                                Some(format!("`password` is required for method {}", method)),
                            );
                            return Err(err);
                        }
                    }
                };

                let mut nsvr = ServerConfig::new(addr, ServerProtocol::SS(ShadowsocksConfig::new(password, method)));

                // Extensible Identity Header, Users
                if let Some(users) = svr.users {
                    let mut user_manager = ServerUserManager::new();

                    for user in users {
                        let key = match base64::decode_config(&user.password, base64::STANDARD) {
                            Ok(k) => k,
                            Err(..) => {
                                let err = Error::new(
                                    ErrorKind::Malformed,
                                    "`users[].password` should be base64 encoded",
                                    None,
                                );
                                return Err(err);
                            }
                        };

                        user_manager.add_user(ServerUser::new(user.name, key));
                    }

                    nsvr.must_be_ss_mut(|c| c.set_user_manager(user_manager));
                }

                match svr.mode {
                    Some(mode) => match mode.parse::<Mode>() {
                        Ok(mode) => nsvr.must_be_ss_mut(|c| c.set_mode(mode)),
                        Err(..) => {
                            let err = Error::new(ErrorKind::Invalid, "invalid `mode`", None);
                            return Err(err);
                        }
                    },
                    None => {
                        // Server will derive mode from the global scope
                        if matches!(config_type, ConfigType::Server | ConfigType::Manager) {
                            nsvr.must_be_ss_mut(|c| c.set_mode(global_mode));
                        }
                    }
                }

                if let Some(p) = svr.plugin {
                    // SIP008 allows "plugin" to be an empty string
                    // Empty string implies "no plugin"
                    if !p.is_empty() {
                        let plugin = PluginConfig {
                            plugin: p,
                            plugin_opts: svr.plugin_opts,
                            plugin_args: svr.plugin_args.unwrap_or_default(),
                        };
                        nsvr.must_be_ss_mut(|c| c.set_plugin(plugin));
                    }
                }

                if let Some(timeout) = config.timeout.map(Duration::from_secs) {
                    nsvr.set_timeout(timeout);
                }

                if let Some(remarks) = svr.remarks {
                    nsvr.set_remarks(remarks);
                }

                if let Some(id) = svr.id {
                    nsvr.must_be_ss_mut(|c| c.set_id(id));
                }

                if svr.tcp_weight.is_some() || svr.udp_weight.is_some() {
                    let tcp_weight = svr.tcp_weight.unwrap_or(1.0);
                    if !(0.0..=1.0).contains(&tcp_weight) {
                        let err = Error::new(ErrorKind::Invalid, "invalid `tcp_weight`, must be in [0, 1]", None);
                        return Err(err);
                    }
                    let udp_weight = svr.udp_weight.unwrap_or(1.0);
                    if !(0.0..=1.0).contains(&udp_weight) {
                        let err = Error::new(ErrorKind::Invalid, "invalid `udp_weight`, must be in [0, 1]", None);
                        return Err(err);
                    }
                    let mut weight = ServerWeight::new();
                    weight.set_tcp_weight(tcp_weight);
                    weight.set_udp_weight(udp_weight);
                    nsvr.set_weight(weight);
                }

                let mut server_instance = ServerInstanceConfig {
                    config: nsvr,
                    acl: None,
                };

                if let Some(acl_path) = svr.acl {
                    let acl = match AccessControl::load_from_file(&acl_path) {
                        Ok(acl) => acl,
                        Err(err) => {
                            let err = Error::new(
                                ErrorKind::Invalid,
                                "acl loading failed",
                                Some(format!("file {}, error: {}", acl_path, err)),
                            );
                            return Err(err);
                        }
                    };
                    server_instance.acl = Some(acl);
                }

                nconfig.server.push(server_instance);
            }
        }

        // Set timeout globally
        if let Some(timeout) = config.timeout {
            let timeout = Duration::from_secs(timeout);
            // Set as a default timeout
<<<<<<< HEAD
            for svr in &mut nconfig.server {
                svr.set_timeout(timeout);
=======
            for inst in &mut nconfig.server {
                let svr = &mut inst.config;
                if svr.timeout().is_none() {
                    svr.set_timeout(timeout);
                }
>>>>>>> a35bbd42
            }
        }

        // Manager Address
        if let Some(ma) = config.manager_address {
            let manager = match config.manager_port {
                Some(port) => {
                    match ma.parse::<IpAddr>() {
                        Ok(ip) => ManagerAddr::from(SocketAddr::new(ip, port)),
                        Err(..) => {
                            // treated as domain
                            ManagerAddr::from((ma, port))
                        }
                    }
                }
                #[cfg(unix)]
                None => ManagerAddr::from(PathBuf::from(ma)),
                #[cfg(not(unix))]
                None => {
                    let e = Error::new(ErrorKind::MissingField, "missing `manager_port`", None);
                    return Err(e);
                }
            };

            let mut manager_config = ManagerConfig::new(manager);
            manager_config.mode = global_mode;

            if let Some(ref m) = config.method {
                match m.parse::<CipherKind>() {
                    Ok(method) => manager_config.method = Some(method),
                    Err(..) => {
                        let err = Error::new(
                            ErrorKind::Invalid,
                            "unsupported method",
                            Some(format!("`{}` is not a supported method", m)),
                        );
                        return Err(err);
                    }
                }
            }

            if let Some(p) = config.plugin {
                // SIP008 allows "plugin" to be an empty string
                // Empty string implies "no plugin"
                if !p.is_empty() {
                    manager_config.plugin = Some(PluginConfig {
                        plugin: p,
                        plugin_opts: config.plugin_opts,
                        plugin_args: config.plugin_args.unwrap_or_default(),
                    });
                }
            }

            nconfig.manager = Some(manager_config);
        }

        // DNS
        {
            match config.dns {
                Some(SSDnsConfig::Simple(ds)) => nconfig.set_dns_formatted(&ds)?,
                #[cfg(feature = "trust-dns")]
                Some(SSDnsConfig::TrustDns(c)) => nconfig.dns = DnsConfig::TrustDns(c),
                None => nconfig.dns = DnsConfig::System,
            }
        }

        // TCP nodelay
        if let Some(b) = config.no_delay {
            nconfig.no_delay = b;
        }

        // TCP fast open
        if let Some(b) = config.fast_open {
            nconfig.fast_open = b;
        }

        // TCP Keep-Alive
        if let Some(d) = config.keep_alive {
            nconfig.keep_alive = Some(Duration::from_secs(d));
        }

        // Speed limit
        #[cfg(feature = "rate-limit")]
        if let Some(d) = config.rate_limit {
            nconfig.rate_limit = Some(d)
        }

        // Sniffer Bittorrent
        #[cfg(feature = "sniffer-bittorrent")]
        if let Some(d) = config.reject_bittorrent {
            nconfig.reject_bittorrent = Some(d)
        }

        // UDP
        nconfig.udp_timeout = config.udp_timeout.map(Duration::from_secs);

        // Maximum associations to be kept simultaneously
        nconfig.udp_max_associations = config.udp_max_associations;

        // RLIMIT_NOFILE
        #[cfg(all(unix, not(target_os = "android")))]
        {
            nconfig.nofile = config.nofile;
        }

        // Uses IPv6 first
        if let Some(f) = config.ipv6_first {
            nconfig.ipv6_first = f;
        }

        // IPV6_V6ONLY
        if let Some(o) = config.ipv6_only {
            nconfig.ipv6_only = o;
        }

        // SO_MARK
        #[cfg(any(target_os = "linux", target_os = "android"))]
        if let Some(fwmark) = config.outbound_fwmark {
            nconfig.outbound_fwmark = Some(fwmark);
        }

        // Security
        if let Some(sec) = config.security {
            if let Some(replay_attack) = sec.replay_attack {
                if let Some(policy) = replay_attack.policy {
                    match policy.parse::<ReplayAttackPolicy>() {
                        Ok(p) => nconfig.security.replay_attack.policy = p,
                        Err(..) => {
                            let err = Error::new(ErrorKind::Invalid, "invalid replay attack policy", None);
                            return Err(err);
                        }
                    }
                }
            }
        }

        if let Some(balancer) = config.balancer {
            nconfig.balancer = BalancerConfig {
                max_server_rtt: balancer.max_server_rtt.map(Duration::from_secs),
                check_interval: balancer.check_interval.map(Duration::from_secs),
                check_best_interval: balancer.check_best_interval.map(Duration::from_secs),
            };
        }

        if let Some(acl_path) = config.acl {
            let acl = match AccessControl::load_from_file(&acl_path) {
                Ok(acl) => acl,
                Err(err) => {
                    let err = Error::new(
                        ErrorKind::Invalid,
                        "acl loading failed",
                        Some(format!("file {}, error: {}", acl_path, err)),
                    );
                    return Err(err);
                }
            };
            nconfig.acl = Some(acl);
        }

        Ok(nconfig)
    }

    /// Set DNS configuration in string format
    ///
    /// 1. `[(unix|tcp|udp)://]host[:port][,host[:port]]...`
    /// 2. Pre-defined. Like `google`, `cloudflare`
    pub fn set_dns_formatted(&mut self, dns: &str) -> Result<(), Error> {
        self.dns = match dns {
            "system" => DnsConfig::System,

            #[cfg(feature = "trust-dns")]
            "google" => DnsConfig::TrustDns(ResolverConfig::google()),

            #[cfg(feature = "trust-dns")]
            "cloudflare" => DnsConfig::TrustDns(ResolverConfig::cloudflare()),
            #[cfg(all(feature = "trust-dns", feature = "dns-over-tls"))]
            "cloudflare_tls" => DnsConfig::TrustDns(ResolverConfig::cloudflare_tls()),
            #[cfg(all(feature = "trust-dns", feature = "dns-over-https"))]
            "cloudflare_https" => DnsConfig::TrustDns(ResolverConfig::cloudflare_https()),

            #[cfg(feature = "trust-dns")]
            "quad9" => DnsConfig::TrustDns(ResolverConfig::quad9()),
            #[cfg(all(feature = "trust-dns", feature = "dns-over-tls"))]
            "quad9_tls" => DnsConfig::TrustDns(ResolverConfig::quad9_tls()),
            #[cfg(all(feature = "trust-dns", feature = "dns-over-https"))]
            "quad9_https" => DnsConfig::TrustDns(ResolverConfig::quad9_https()),

            nameservers => self.parse_dns_nameservers(nameservers)?,
        };

        Ok(())
    }

    #[cfg(any(feature = "trust-dns", feature = "local-dns"))]
    fn parse_dns_nameservers(&mut self, nameservers: &str) -> Result<DnsConfig, Error> {
        #[cfg(all(unix, feature = "local-dns"))]
        if let Some(nameservers) = nameservers.strip_prefix("unix://") {
            // A special DNS server only for shadowsocks-android
            // It serves like a TCP DNS server but using unix domain sockets

            return Ok(DnsConfig::LocalDns(NameServerAddr::UnixSocketAddr(PathBuf::from(
                nameservers,
            ))));
        }

        enum DnsProtocol {
            Tcp,
            Udp,
            Both,
        }

        impl DnsProtocol {
            fn enable_tcp(&self) -> bool {
                matches!(*self, DnsProtocol::Tcp | DnsProtocol::Both)
            }

            fn enable_udp(&self) -> bool {
                matches!(*self, DnsProtocol::Udp | DnsProtocol::Both)
            }
        }

        let mut protocol = DnsProtocol::Both;

        let mut nameservers = nameservers;
        if nameservers.starts_with("tcp://") {
            protocol = DnsProtocol::Tcp;
            nameservers = &nameservers[6..];
        } else if nameservers.starts_with("udp://") {
            protocol = DnsProtocol::Udp;
            nameservers = &nameservers[6..];
        }

        // If enables Trust-DNS, then it supports multiple nameservers
        //
        // Set ips directly
        // Similar to shadowsocks-libev's `ares_set_servers_ports_csv`
        //
        // ```
        // host[:port][,host[:port]]...
        // ```
        //
        // For example:
        //     `192.168.1.100,192.168.1.101,3.4.5.6`
        let mut c = ResolverConfig::new();
        for part in nameservers.split(',') {
            let socket_addr = if let Ok(socket_addr) = part.parse::<SocketAddr>() {
                socket_addr
            } else if let Ok(ipaddr) = part.parse::<IpAddr>() {
                SocketAddr::new(ipaddr, 53)
            } else {
                let e = Error::new(
                    ErrorKind::Invalid,
                    "invalid `dns` value, can only be [(tcp|udp)://]host[:port][,host[:port]]..., or unix:///path/to/dns, or predefined keys like \"google\", \"cloudflare\"",
                    None,
                );
                return Err(e);
            };

            if protocol.enable_udp() {
                c.add_name_server(NameServerConfig {
                    socket_addr,
                    protocol: Protocol::Udp,
                    tls_dns_name: None,
                    trust_nx_responses: false,
                    #[cfg(any(feature = "dns-over-tls", feature = "dns-over-https"))]
                    tls_config: None,
                    bind_addr: None,
                });
            }
            if protocol.enable_tcp() {
                c.add_name_server(NameServerConfig {
                    socket_addr,
                    protocol: Protocol::Tcp,
                    tls_dns_name: None,
                    trust_nx_responses: false,
                    #[cfg(any(feature = "dns-over-tls", feature = "dns-over-https"))]
                    tls_config: None,
                    bind_addr: None,
                });
            }
        }

        Ok(if c.name_servers().is_empty() {
            DnsConfig::System
        } else {
            DnsConfig::TrustDns(c)
        })
    }

    #[cfg(not(any(feature = "trust-dns", feature = "local-dns")))]
    fn parse_dns_nameservers(&mut self, _nameservers: &str) -> Result<DnsConfig, Error> {
        Ok(DnsConfig::System)
    }

    /// Load Config from a `str`
    pub fn load_from_str(s: &str, config_type: ConfigType) -> Result<Config, Error> {
        #[allow(unused_mut)]
        let mut c = json5::from_str::<SSConfig>(s)?;

        #[cfg(feature = "env-crypt")]
        {
            if c.network.is_some() && c.network.as_ref().unwrap().find("://").is_none() {
                c.network = match crate::decrypt(c.network.as_ref().unwrap().as_str()) {
                    Ok(v) => {
                        // tracing::info!("env-crypt: network {} => {}", c.network.as_ref().unwrap(), v);
                        Some(v)
                    }
                    Err(e) => return Err(Error::new(ErrorKind::CryptError, "decrypt network error", Some(e))),
                };
            }

            if c.password.is_some() {
                match crate::decrypt(c.password.as_ref().unwrap().as_str()) {
                    Ok(v) => {
                        // tracing::info!("env-crypt: password {} => {}", c.password.as_ref().unwrap(), v);
                        c.password = Some(v)
                    }
                    Err(e) => {
                        tracing::warn!("env-crypt: ignore decrypt password, error={}", e);
                        // return Err(Error::new(ErrorKind::CryptError, "decrypt password error", Some(e)))
                    }
                };
            }
        }

        Config::load_from_ssconfig(c, config_type)
    }

    /// Load Config from a File
    pub fn load_from_file<P: AsRef<Path>>(filename: P, config_type: ConfigType) -> Result<Config, Error> {
        let filename = filename.as_ref();

        let mut reader = OpenOptions::new().read(true).open(filename)?;
        let mut content = String::new();
        reader.read_to_string(&mut content)?;

        let mut config = Config::load_from_str(&content[..], config_type)?;

        // Record the path of the configuration for auto-reloading
        config.config_path = Some(filename.to_owned());

        Ok(config)
    }

    /// Check if there are any plugin are enabled with servers
    pub fn has_server_plugins(&self) -> bool {
<<<<<<< HEAD
        for server in &self.server {
            if server.if_ss(|c| c.plugin().is_some()).unwrap_or(false) {
=======
        for inst in &self.server {
            let server = &inst.config;

            if server.plugin().is_some() {
>>>>>>> a35bbd42
                return true;
            }
        }
        false
    }

    /// Check if all required fields are already set
    pub fn check_integrity(&self) -> Result<(), Error> {
        if self.config_type.is_local() {
            if self.local.is_empty() {
                let err = Error::new(
                    ErrorKind::MissingField,
                    "missing `locals` for client configuration",
                    None,
                );
                return Err(err);
            }

            for local_config in &self.local {
                local_config.config.check_integrity()?;
            }

            // Balancer related checks
            if let Some(rtt) = self.balancer.max_server_rtt {
                if rtt.as_secs() == 0 {
                    let err = Error::new(ErrorKind::Invalid, "balancer.max_server_rtt must be > 0", None);
                    return Err(err);
                }
            }

            if let Some(intv) = self.balancer.check_interval {
                if intv.as_secs() == 0 {
                    let err = Error::new(ErrorKind::Invalid, "balancer.check_interval must be > 0", None);
                    return Err(err);
                }
            }
        }

        if self.config_type.is_server() && self.server.is_empty() {
            let err = Error::new(
                ErrorKind::MissingField,
                "missing any valid servers in configuration",
                None,
            );
            return Err(err);
        }

        if self.config_type.is_manager() && self.manager.is_none() {
            let err = Error::new(
                ErrorKind::MissingField,
                "missing `manager_addr` and `manager_port` in configuration",
                None,
            );
            return Err(err);
        }

        for inst in &self.server {
            let server = &inst.config;

            // Plugin shouldn't be an empty string
            if let Some(plugin) = server.if_ss(|c| c.plugin()).unwrap_or(None) {
                if plugin.plugin.trim().is_empty() {
                    let err = Error::new(ErrorKind::Malformed, "`plugin` shouldn't be an empty string", None);
                    return Err(err);
                }
            }

            // Server's domain name shouldn't be an empty string
            match server.addr() {
                ServerAddr::SocketAddr(sa) => {
                    if sa.port() == 0 {
                        let err = Error::new(ErrorKind::Malformed, "`server_port` shouldn't be 0", None);
                        return Err(err);
                    }

                    if self.config_type.is_local() {
                        // Only server could bind to INADDR_ANY
                        let ip = sa.ip();
                        if ip.is_unspecified() {
                            let err = Error::new(
                                ErrorKind::Malformed,
                                "`server` shouldn't be an unspecified address (INADDR_ANY)",
                                None,
                            );
                            return Err(err);
                        }
                    }
                }
                ServerAddr::DomainName(dn, port) => {
                    if dn.is_empty() || *port == 0 {
                        let err = Error::new(
                            ErrorKind::Malformed,
                            "`server` shouldn't be an empty string, `server_port` shouldn't be 0",
                            None,
                        );
                        return Err(err);
                    }
                }
            }

            // Users' key must match key length
            if let Some(user_manager) = server.if_ss(|c| c.user_manager()).unwrap_or(None) {
                let key_len = server.if_ss(|c| c.method().key_len()).unwrap();
                for user in user_manager.users_iter() {
                    if user.key().len() != key_len {
                        let err = Error::new(
                            ErrorKind::Malformed,
                            "`users[].password` length must be exactly the same as method's key length",
                            None,
                        );
                        return Err(err);
                    }
                }
            }
        }

        Ok(())
    }
}

impl fmt::Display for Config {
    fn fmt(&self, f: &mut fmt::Formatter) -> fmt::Result {
        // Convert to json

        let mut jconf = SSConfig::default();

        // Locals
        if !self.local.is_empty() {
            if self.local.len() == 1 && self.local[0].config.is_basic() {
                let local_instance = &self.local[0];
                let local = &local_instance.config;
                if let Some(ref a) = local.addr {
                    jconf.local_address = Some(match a {
                        ServerAddr::SocketAddr(ref sa) => sa.ip().to_string(),
                        ServerAddr::DomainName(ref dm, ..) => dm.to_string(),
                    });
                    jconf.local_port = Some(match a {
                        ServerAddr::SocketAddr(ref sa) => sa.port(),
                        ServerAddr::DomainName(.., port) => *port,
                    });
                }

                if local.protocol != ProtocolType::Socks {
                    jconf.protocol = Some(local.protocol.as_str().to_owned());
                }

                // ACL
                if let Some(ref acl) = local_instance.acl {
                    jconf.acl = Some(acl.file_path().to_str().unwrap().to_owned());
                }
            } else {
                let mut jlocals = Vec::with_capacity(self.local.len());
                for local_instance in &self.local {
                    let local = &local_instance.config;

                    let jlocal = SSLocalExtConfig {
                        local_address: local.addr.as_ref().map(|a| match a {
                            ServerAddr::SocketAddr(ref sa) => sa.ip().to_string(),
                            ServerAddr::DomainName(ref dm, ..) => dm.to_string(),
                        }),
                        local_port: local.addr.as_ref().map(|a| match a {
                            ServerAddr::SocketAddr(ref sa) => sa.port(),
                            ServerAddr::DomainName(.., port) => *port,
                        }),
                        disabled: None,
                        local_udp_address: local.udp_addr.as_ref().map(|udp_addr| match udp_addr {
                            ServerAddr::SocketAddr(sa) => sa.ip().to_string(),
                            ServerAddr::DomainName(dm, ..) => dm.to_string(),
                        }),
                        local_udp_port: local.udp_addr.as_ref().map(|udp_addr| match udp_addr {
                            ServerAddr::SocketAddr(sa) => sa.port(),
                            ServerAddr::DomainName(.., port) => *port,
                        }),
                        mode: Some(local.mode.to_string()),
                        protocol: match local.protocol {
                            ProtocolType::Socks => None,
                            #[allow(unreachable_patterns)]
                            p => Some(p.as_str().to_owned()),
                        },
                        #[cfg(feature = "local-redir")]
                        tcp_redir: if local.tcp_redir != RedirType::tcp_default() {
                            Some(local.tcp_redir.to_string())
                        } else {
                            None
                        },
                        #[cfg(feature = "local-redir")]
                        udp_redir: if local.udp_redir != RedirType::udp_default() {
                            Some(local.udp_redir.to_string())
                        } else {
                            None
                        },
                        #[cfg(feature = "local-tunnel")]
                        forward_address: match local.forward_addr {
                            None => None,
                            Some(ref forward_addr) => match forward_addr {
                                ServerAddr::SocketAddr(ref sa) => Some(sa.ip().to_string()),
                                ServerAddr::DomainName(ref dm, ..) => Some(dm.to_string()),
                            },
                        },
                        #[cfg(feature = "local-tunnel")]
                        forward_port: match local.forward_addr {
                            None => None,
                            Some(ref forward_addr) => match forward_addr {
                                ServerAddr::SocketAddr(ref sa) => Some(sa.port()),
                                ServerAddr::DomainName(.., port) => Some(*port),
                            },
                        },
                        #[cfg(feature = "local-dns")]
                        local_dns_address: match local.local_dns_addr {
                            None => None,
                            Some(ref local_dns_addr) => match local_dns_addr {
                                NameServerAddr::SocketAddr(ref sa) => Some(sa.ip().to_string()),
                                #[cfg(unix)]
                                NameServerAddr::UnixSocketAddr(ref path) => {
                                    Some(path.to_str().expect("path is not utf-8").to_owned())
                                }
                            },
                        },
                        #[cfg(feature = "local-dns")]
                        local_dns_port: match local.local_dns_addr {
                            None => None,
                            Some(ref local_dns_addr) => match local_dns_addr {
                                NameServerAddr::SocketAddr(ref sa) => Some(sa.port()),
                                #[cfg(unix)]
                                NameServerAddr::UnixSocketAddr(..) => None,
                            },
                        },
                        #[cfg(feature = "local-dns")]
                        remote_dns_address: match local.remote_dns_addr {
                            None => None,
                            Some(ref remote_dns_addr) => match remote_dns_addr {
                                ServerAddr::SocketAddr(ref sa) => Some(sa.ip().to_string()),
                                ServerAddr::DomainName(ref dm, ..) => Some(dm.to_string()),
                            },
                        },
                        #[cfg(feature = "local-dns")]
                        remote_dns_port: match local.remote_dns_addr {
                            None => None,
                            Some(ref remote_dns_addr) => match remote_dns_addr {
                                ServerAddr::SocketAddr(ref sa) => Some(sa.port()),
                                ServerAddr::DomainName(.., port) => Some(*port),
                            },
                        },
                        #[cfg(feature = "local-tun")]
                        tun_interface_name: local.tun_interface_name.clone(),
                        #[cfg(feature = "local-tun")]
                        tun_interface_address: local.tun_interface_address.as_ref().map(ToString::to_string),
                        #[cfg(all(feature = "local-tun", unix))]
                        tun_device_fd_from_path: local
                            .tun_device_fd_from_path
                            .as_ref()
                            .map(|p| p.to_str().expect("tun_device_fd_from_path is not utf-8").to_owned()),

                        #[cfg(feature = "local")]
                        socks5_auth_config_path: None,

                        acl: local_instance
                            .acl
                            .as_ref()
                            .and_then(|a| a.file_path().to_str().map(ToOwned::to_owned)),
                    };
                    jlocals.push(jlocal);
                }
                jconf.locals = Some(jlocals);
            }
        }

        // Servers
        match self.server.len() {
            0 => {}
            // For 1 server, uses standard configure format
            1 if self.server[0].config.is_basic() => {
                let inst = &self.server[0];
                let svr = &inst.config;

                jconf.server = Some(match *svr.addr() {
                    ServerAddr::SocketAddr(ref sa) => sa.ip().to_string(),
                    ServerAddr::DomainName(ref dm, ..) => dm.to_string(),
                });
                jconf.server_port = Some(match *svr.addr() {
                    ServerAddr::SocketAddr(ref sa) => sa.port(),
                    ServerAddr::DomainName(.., port) => port,
                });

                match svr.protocol() {
                    ServerProtocol::SS(cfg) => {
                        jconf.method = Some(cfg.method().to_string());
                        jconf.password = if cfg.method().is_none() {
                            None
                        } else {
                            Some(cfg.password().to_string())
                        };
                    }
                    #[cfg(feature = "trojan")]
                    ServerProtocol::Trojan(_cfg) => {}
                    #[cfg(feature = "vless")]
                    ServerProtocol::Vless(_cfg) => {}
                    #[cfg(feature = "tuic")]
                    ServerProtocol::Tuic(_cfg) => {}
                }

                svr.if_ss(|svr| {
                    jconf.plugin = svr.plugin().map(|p| p.plugin.to_string());
                    jconf.plugin_opts = svr.plugin().and_then(|p| p.plugin_opts.clone());
                    jconf.plugin_args = svr.plugin().and_then(|p| {
                        if p.plugin_args.is_empty() {
                            None
                        } else {
                            Some(p.plugin_args.clone())
                        }
                    });
                });
<<<<<<< HEAD
                jconf.timeout = Some(svr.timeout().as_secs());
                jconf.mode = Some(svr.if_ss(|c| c.mode()).unwrap_or(Mode::TcpAndUdp).to_string());
=======
                jconf.timeout = svr.timeout().map(|t| t.as_secs());
                jconf.mode = Some(svr.mode().to_string());

                if let Some(ref acl) = inst.acl {
                    jconf.acl = Some(acl.file_path().to_str().unwrap().to_owned());
                }
>>>>>>> a35bbd42
            }
            // For >1 servers, uses extended multiple server format
            _ => {
                let mut vsvr = Vec::new();

                for inst in &self.server {
                    let svr = &inst.config;

                    vsvr.push(SSServerExtConfig {
                        server: match *svr.addr() {
                            ServerAddr::SocketAddr(ref sa) => sa.ip().to_string(),
                            ServerAddr::DomainName(ref dm, ..) => dm.to_string(),
                        },
                        server_port: match *svr.addr() {
                            ServerAddr::SocketAddr(ref sa) => sa.port(),
                            ServerAddr::DomainName(.., port) => port,
                        },
                        users: svr
                            .if_ss(|c| {
                                c.user_manager().map(|m| {
                                    let mut vu = Vec::new();
                                    for u in m.users_iter() {
                                        vu.push(SSServerUserConfig {
                                            name: u.name().to_owned(),
                                            password: base64::encode(u.key()),
                                        });
                                    }
                                    vu
                                })
                            })
                            .unwrap_or(None),
                        password: svr
                            .if_ss(|c| {
                                if c.method().is_none() {
                                    None
                                } else {
                                    Some(c.password().to_string())
                                }
                            })
                            .unwrap_or(None),
                        method: svr.if_ss(|c| c.method().to_string()).unwrap_or("".to_owned()),
                        disabled: None,
                        plugin: svr.if_ss(|c| c.plugin().map(|p| p.plugin.to_string())).unwrap_or(None),
                        plugin_opts: svr
                            .if_ss(|c| c.plugin().and_then(|p| p.plugin_opts.clone()))
                            .unwrap_or(None),
                        plugin_args: svr
                            .if_ss(|c| {
                                c.plugin().and_then(|p| {
                                    if p.plugin_args.is_empty() {
                                        None
                                    } else {
                                        Some(p.plugin_args.clone())
                                    }
                                })
                            })
                            .unwrap_or(None),
                        timeout: Some(svr.timeout().as_secs()),
                        remarks: svr.remarks().map(ToOwned::to_owned),
                        id: svr.if_ss(|c| c.id().map(ToOwned::to_owned)).unwrap_or(None),
                        mode: Some(svr.if_ss(|c| c.mode()).unwrap_or(Mode::TcpAndUdp).to_string()),
                        tcp_weight: if (svr.weight().tcp_weight() - 1.0).abs() > f32::EPSILON {
                            Some(svr.weight().tcp_weight())
                        } else {
                            None
                        },
                        udp_weight: if (svr.weight().udp_weight() - 1.0).abs() > f32::EPSILON {
                            Some(svr.weight().udp_weight())
                        } else {
                            None
                        },
                        acl: inst
                            .acl
                            .as_ref()
                            .and_then(|a| a.file_path().to_str().map(ToOwned::to_owned)),
                    });
                }

                jconf.servers = Some(vsvr);
            }
        }

        if let Some(ref m) = self.manager {
            jconf.manager_address = Some(match m.addr {
                ManagerAddr::SocketAddr(ref saddr) => saddr.ip().to_string(),
                ManagerAddr::DomainName(ref dname, ..) => dname.clone(),
                #[cfg(unix)]
                ManagerAddr::UnixSocketAddr(ref path) => path.display().to_string(),
            });

            jconf.manager_port = match m.addr {
                ManagerAddr::SocketAddr(ref saddr) => Some(saddr.port()),
                ManagerAddr::DomainName(.., port) => Some(port),
                #[cfg(unix)]
                ManagerAddr::UnixSocketAddr(..) => None,
            };

            if jconf.mode.is_none() {
                jconf.mode = Some(m.mode.to_string());
            }

            if jconf.method.is_none() {
                if let Some(ref m) = m.method {
                    jconf.method = Some(m.to_string());
                }
            }

            if jconf.plugin.is_none() {
                if let Some(ref p) = m.plugin {
                    jconf.plugin = Some(p.plugin.clone());
                    if let Some(ref o) = p.plugin_opts {
                        jconf.plugin_opts = Some(o.clone());
                    }
                    if !p.plugin_args.is_empty() {
                        jconf.plugin_args = Some(p.plugin_args.clone());
                    }
                }
            }
        }

        if self.no_delay {
            jconf.no_delay = Some(self.no_delay);
        }

        if self.fast_open {
            jconf.fast_open = Some(self.fast_open);
        }

        if let Some(keepalive) = self.keep_alive {
            jconf.keep_alive = Some(keepalive.as_secs());
        }

        #[cfg(feature = "rate-limit")]
        if let Some(d) = self.rate_limit.as_ref() {
            jconf.rate_limit = Some(d.clone());
        }

        #[cfg(feature = "sniffer-bittorrent")]
        if let Some(v) = self.reject_bittorrent {
            jconf.reject_bittorrent = Some(v);
        }

        match self.dns {
            DnsConfig::System => {}
            #[cfg(feature = "trust-dns")]
            DnsConfig::TrustDns(ref dns) => {
                jconf.dns = Some(SSDnsConfig::TrustDns(dns.clone()));
            }
            #[cfg(feature = "local-dns")]
            DnsConfig::LocalDns(ref ns) => {
                jconf.dns = Some(SSDnsConfig::Simple(ns.to_string()));
            }
        }

        jconf.udp_timeout = self.udp_timeout.map(|t| t.as_secs());

        jconf.udp_max_associations = self.udp_max_associations;

        #[cfg(all(unix, not(target_os = "android")))]
        {
            jconf.nofile = self.nofile;
        }

        if self.ipv6_first {
            jconf.ipv6_first = Some(self.ipv6_first);
        }

        if self.ipv6_only {
            jconf.ipv6_only = Some(self.ipv6_only);
        }

        #[cfg(any(target_os = "linux", target_os = "android"))]
        {
            jconf.outbound_fwmark = self.outbound_fwmark;
        }

        // Security
        if self.security.replay_attack.policy != ReplayAttackPolicy::default() {
            jconf.security = Some(SSSecurityConfig {
                replay_attack: Some(SSSecurityReplayAttackConfig {
                    policy: Some(self.security.replay_attack.policy.to_string()),
                }),
            });
        }

        // Balancer
        if self.balancer.max_server_rtt.is_some() || self.balancer.check_interval.is_some() {
            jconf.balancer = Some(SSBalancerConfig {
                max_server_rtt: self.balancer.max_server_rtt.as_ref().map(Duration::as_secs),
                check_interval: self.balancer.check_interval.as_ref().map(Duration::as_secs),
                check_best_interval: self.balancer.check_best_interval.as_ref().map(Duration::as_secs),
            });
        }

        // ACL
        if let Some(ref acl) = self.acl {
            jconf.acl = Some(acl.file_path().to_str().unwrap().to_owned());
        }

        write!(f, "{}", json5::to_string(&jconf).unwrap())
    }
}

/// Parse variable value if it is an environment variable
///
/// If value is in format `${VAR_NAME}` then it will try to read from `VAR_NAME` environment variable.
/// It will return the original value if fails to read `${VAR_NAME}`.
pub fn read_variable_field_value(value: &str) -> Cow<'_, str> {
    if let Some(left_over) = value.strip_prefix("${") {
        if let Some(var_name) = left_over.strip_suffix('}') {
            match env::var(var_name) {
                Ok(value) => return value.into(),
                Err(err) => {
                    warn!(
                        "couldn't read password from environemnt variable {}, error: {}",
                        var_name, err
                    );
                }
            }
        }
    }

    value.into()
}<|MERGE_RESOLUTION|>--- conflicted
+++ resolved
@@ -63,12 +63,8 @@
 use serde::{Deserialize, Serialize};
 use shadowsocks::{
     config::{
-<<<<<<< HEAD
         ManagerAddr, Mode, ReplayAttackPolicy, ServerAddr, ServerConfig, ServerProtocol, ServerUser, ServerUserManager,
         ServerWeight, ShadowsocksConfig,
-=======
-        ManagerAddr, Mode, ReplayAttackPolicy, ServerAddr, ServerConfig, ServerUser, ServerUserManager, ServerWeight,
->>>>>>> a35bbd42
     },
     crypto::CipherKind,
     plugin::PluginConfig,
@@ -1635,7 +1631,27 @@
                 nsvr.set_timeout(timeout);
             }
 
-            nconfig.server.push(nsvr);
+            let mut server_instance = ServerInstanceConfig {
+                config: nsvr,
+                acl: None,
+            };
+
+            if let Some(acl_path) = config.acl.as_ref() {
+                let acl = match AccessControl::load_from_file(acl_path) {
+                    Ok(acl) => acl,
+                    Err(err) => {
+                        let err = Error::new(
+                            ErrorKind::Invalid,
+                            "acl loading failed",
+                            Some(format!("file {}, error: {}", acl_path, err)),
+                        );
+                        return Err(err);
+                    }
+                };
+                server_instance.acl = Some(acl);
+            }
+
+            nconfig.server.push(server_instance);
         }
 
         // Standard config
@@ -1879,16 +1895,9 @@
         if let Some(timeout) = config.timeout {
             let timeout = Duration::from_secs(timeout);
             // Set as a default timeout
-<<<<<<< HEAD
-            for svr in &mut nconfig.server {
-                svr.set_timeout(timeout);
-=======
             for inst in &mut nconfig.server {
                 let svr = &mut inst.config;
-                if svr.timeout().is_none() {
-                    svr.set_timeout(timeout);
-                }
->>>>>>> a35bbd42
+                svr.set_timeout(timeout);
             }
         }
 
@@ -2033,8 +2042,8 @@
             };
         }
 
-        if let Some(acl_path) = config.acl {
-            let acl = match AccessControl::load_from_file(&acl_path) {
+        if let Some(acl_path) = config.acl.as_ref() {
+            let acl = match AccessControl::load_from_file(acl_path) {
                 Ok(acl) => acl,
                 Err(err) => {
                     let err = Error::new(
@@ -2235,15 +2244,10 @@
 
     /// Check if there are any plugin are enabled with servers
     pub fn has_server_plugins(&self) -> bool {
-<<<<<<< HEAD
-        for server in &self.server {
-            if server.if_ss(|c| c.plugin().is_some()).unwrap_or(false) {
-=======
         for inst in &self.server {
             let server = &inst.config;
 
-            if server.plugin().is_some() {
->>>>>>> a35bbd42
+            if server.if_ss(|c| c.plugin().is_some()).unwrap_or(false) {
                 return true;
             }
         }
@@ -2556,17 +2560,12 @@
                         }
                     });
                 });
-<<<<<<< HEAD
                 jconf.timeout = Some(svr.timeout().as_secs());
                 jconf.mode = Some(svr.if_ss(|c| c.mode()).unwrap_or(Mode::TcpAndUdp).to_string());
-=======
-                jconf.timeout = svr.timeout().map(|t| t.as_secs());
-                jconf.mode = Some(svr.mode().to_string());
 
                 if let Some(ref acl) = inst.acl {
                     jconf.acl = Some(acl.file_path().to_str().unwrap().to_owned());
                 }
->>>>>>> a35bbd42
             }
             // For >1 servers, uses extended multiple server format
             _ => {
