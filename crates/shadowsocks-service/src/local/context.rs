--- conflicted
+++ resolved
@@ -56,7 +56,7 @@
     context: SharedContext,
     connect_opts: ConnectOpts,
     accept_opts: AcceptOpts,
-    connection_close_notify: spin::Mutex<Arc<Notify>>,
+    connection_close_notify: Arc<Notify>,
 
     // Access Control
     acl: Option<Arc<AccessControl>>,
@@ -69,8 +69,7 @@
 
     // For DNS relay's ACL domain name reverse lookup -- whether the IP shall be forwarded
     #[cfg(feature = "local-dns")]
-<<<<<<< HEAD
-    reverse_lookup_cache: Mutex<LruCache<IpAddr, bool>>,
+    reverse_lookup_cache: Arc<Mutex<LruCache<IpAddr, bool>>>,
 
     #[cfg(feature = "rate-limit")]
     rate_limiter: Arc<RateLimiter>,
@@ -82,10 +81,7 @@
     transport: Option<TransportConnectorConfig>,
 
     #[cfg(feature = "local-fake-mode")]
-    fake_mode: spin::Mutex<FakeMode>,
-=======
-    reverse_lookup_cache: Arc<Mutex<LruCache<IpAddr, bool>>>,
->>>>>>> a35bbd42
+    fake_mode: FakeMode,
 }
 
 impl Default for ServiceContext {
@@ -101,7 +97,7 @@
             context,
             connect_opts: ConnectOpts::default(),
             accept_opts: AcceptOpts::default(),
-            connection_close_notify: spin::Mutex::new(Arc::new(Notify::new())),
+            connection_close_notify: Arc::new(Notify::new()),
             acl: None,
             flow_stat: Arc::new(FlowStat::new()),
             cancel_waiter,
@@ -109,8 +105,7 @@
             reverse_lookup_cache: Arc::new(Mutex::new(LruCache::with_expiry_duration_and_capacity(
                 Duration::from_secs(3 * 24 * 60 * 60),
                 10240, // XXX: It should be enough for a normal user.
-<<<<<<< HEAD
-            )),
+            ))),
             #[cfg(feature = "rate-limit")]
             rate_limiter: Arc::new(RateLimiter::new(None).unwrap()),
             #[cfg(feature = "sniffer")]
@@ -118,10 +113,7 @@
             #[cfg(feature = "transport")]
             transport: None,
             #[cfg(feature = "local-fake-mode")]
-            fake_mode: spin::Mutex::new(FakeMode::None),
-=======
-            ))),
->>>>>>> a35bbd42
+            fake_mode: FakeMode::None,
         }
     }
 
@@ -254,14 +246,13 @@
     }
 
     pub fn connection_close_notify(&self) -> Arc<Notify> {
-        self.connection_close_notify.lock().clone()
-    }
-
-    pub fn close_connections(&self) {
+        self.connection_close_notify.clone()
+    }
+
+    pub fn close_connections(&mut self) {
         let notify = {
-            let mut notify = self.connection_close_notify.lock();
-            let old_notify = notify.clone();
-            *notify = Arc::new(Notify::new());
+            let old_notify = self.connection_close_notify.clone();
+            self.connection_close_notify = Arc::new(Notify::new());
             old_notify
         };
 
