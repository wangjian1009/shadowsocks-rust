//! Shadowsocks Local Server Context

use std::sync::Arc;
use tokio::sync::Notify;

#[cfg(feature = "local-dns")]
use std::{net::IpAddr, time::Duration};

#[cfg(feature = "local-dns")]
use lru_time_cache::LruCache;
use shadowsocks::{
    canceler::Canceler, config::ServerType, context::{Context, SharedContext}, dns_resolver::DnsResolver, net::{AcceptOpts, ConnectOpts, FlowStat}, relay::Address
};
#[cfg(feature = "local-dns")]
use tokio::sync::Mutex;
#[cfg(feature = "local-fake-dns")]
use tokio::sync::RwLock;

#[cfg(feature = "rate-limit")]
use shadowsocks::transport::RateLimiter;

#[cfg(feature = "transport")]
use shadowsocks::config::TransportConnectorConfig;

use crate::{acl::AccessControl, config::SecurityConfig};

use shadowsocks::ServerAddr;

use cfg_if::cfg_if;

cfg_if! {
    if #[cfg(feature = "sniffer")] {
        use std::collections::HashMap;
        use crate::sniffer::SnifferProtocol;

        #[derive(Debug, Clone)]
        pub enum ProtocolAction {
            Reject,
        }
    }
}

cfg_if! {
    if #[cfg(feature = "local-fake-mode")] {
        mod fake_mode;
        pub use fake_mode::{FakeMode, FakeCheckServer, FakeChecker};
    }
}

#[cfg(feature = "local-fake-dns")]
use super::fake_dns::manager::FakeDnsManager;

/// Local Service Context
#[derive(Clone)]
pub struct ServiceContext {
    context: SharedContext,
    connect_opts: ConnectOpts,
    accept_opts: AcceptOpts,
    connection_close_notify: Arc<Notify>,

    // Access Control
    acl: Option<Arc<AccessControl>>,

    // Flow statistic report
    flow_stat: Arc<FlowStat>,

    // For DNS relay's ACL domain name reverse lookup -- whether the IP shall be forwarded
    #[cfg(feature = "local-dns")]
    reverse_lookup_cache: Arc<Mutex<LruCache<IpAddr, bool>>>,

<<<<<<< HEAD
    #[cfg(feature = "rate-limit")]
    rate_limiter: Arc<RateLimiter>,

    #[cfg(feature = "sniffer")]
    protocol_action: HashMap<SnifferProtocol, ProtocolAction>,

    #[cfg(feature = "transport")]
    transport: Option<TransportConnectorConfig>,

    #[cfg(feature = "local-fake-mode")]
    fake_mode: Arc<spin::Mutex<FakeMode>>,
=======
    #[cfg(feature = "local-fake-dns")]
    fake_dns_manager: Arc<RwLock<Vec<Arc<FakeDnsManager>>>>,
>>>>>>> a5130caa
}

impl Default for ServiceContext {
    fn default() -> Self {
        ServiceContext::new(Context::new_shared(ServerType::Local))
    }
}

impl ServiceContext {
    /// Create a new `ServiceContext`
    pub fn new(context: Arc<Context>) -> ServiceContext {
        ServiceContext {
            context,
            connect_opts: ConnectOpts::default(),
            accept_opts: AcceptOpts::default(),
            connection_close_notify: Arc::new(Notify::new()),
            acl: None,
            flow_stat: Arc::new(FlowStat::new()),
            #[cfg(feature = "local-dns")]
            reverse_lookup_cache: Arc::new(Mutex::new(LruCache::with_expiry_duration_and_capacity(
                Duration::from_secs(3 * 24 * 60 * 60),
                10240, // XXX: It should be enough for a normal user.
            ))),
<<<<<<< HEAD
            #[cfg(feature = "rate-limit")]
            rate_limiter: Arc::new(RateLimiter::new(None).unwrap()),
            #[cfg(feature = "sniffer")]
            protocol_action: HashMap::new(),
            #[cfg(feature = "transport")]
            transport: None,
            #[cfg(feature = "local-fake-mode")]
            fake_mode: Arc::new(spin::Mutex::new(FakeMode::None)),
=======
            #[cfg(feature = "local-fake-dns")]
            fake_dns_manager: Arc::new(RwLock::new(Vec::new())),
>>>>>>> a5130caa
        }
    }

    /// Get cloned `shadowsocks` Context
    pub fn context(&self) -> SharedContext {
        self.context.clone()
    }

    /// Get `shadowsocks` Context reference
    pub fn context_ref(&self) -> &Context {
        self.context.as_ref()
    }

    /// Set `ConnectOpts`
    pub fn set_connect_opts(&mut self, connect_opts: ConnectOpts) {
        self.connect_opts = connect_opts;
    }

    /// Get `ConnectOpts` reference
    pub fn connect_opts_ref(&self) -> &ConnectOpts {
        &self.connect_opts
    }

    /// Set `AcceptOpts`
    pub fn set_accept_opts(&mut self, accept_opts: AcceptOpts) {
        self.accept_opts = accept_opts;
    }

    /// Get `AcceptOpts` cloned
    pub fn accept_opts(&self) -> AcceptOpts {
        self.accept_opts.clone()
    }

    /// Set Access Control List
    pub fn set_acl(&mut self, acl: Arc<AccessControl>) {
        self.acl = Some(acl);
    }

    /// Get Access Control List reference
    pub fn acl(&self) -> Option<&AccessControl> {
        self.acl.as_deref()
    }

    /// Get cloned flow statistic
    pub fn flow_stat(&self) -> Arc<FlowStat> {
        self.flow_stat.clone()
    }

    /// Get flow statistic reference
    pub fn flow_stat_ref(&self) -> &FlowStat {
        self.flow_stat.as_ref()
    }

    /// Set customized DNS resolver
    pub fn set_dns_resolver(&mut self, resolver: Arc<DnsResolver>) {
        let context = Arc::get_mut(&mut self.context).expect("cannot set DNS resolver on a shared context");
        context.set_dns_resolver(resolver)
    }

    /// Get reference of DNS resolver
    pub fn dns_resolver(&self) -> &DnsResolver {
        self.context.dns_resolver()
    }

    /// Check if target should be bypassed
    pub async fn check_target_bypassed(&self, addr: &Address, canceler: &Canceler) -> bool {
        match self.acl {
            None => false,
            Some(ref acl) => {
                #[cfg(feature = "local-dns")]
                {
                    if let Address::SocketAddress(ref saddr) = addr {
                        // do the reverse lookup in our local cache
                        let mut reverse_lookup_cache = self.reverse_lookup_cache.lock().await;
                        // if a qname is found
                        if let Some(forward) = reverse_lookup_cache.get(&saddr.ip()) {
                            return !*forward;
                        }
                    }
                }

                acl.check_target_bypassed(&self.context, &ServerAddr::from(addr.clone()), canceler)
                    .await
            }
        }
    }

    /// Add a record to the reverse lookup cache
    #[cfg(feature = "local-dns")]
    pub async fn add_to_reverse_lookup_cache(&self, addr: IpAddr, forward: bool) {
        let is_exception = forward
            != match self.acl {
                // Proxy everything by default
                None => true,
                Some(ref a) => a.check_ip_in_proxy_list(&addr),
            };
        let mut reverse_lookup_cache = self.reverse_lookup_cache.lock().await;
        match reverse_lookup_cache.get_mut(&addr) {
            Some(value) => {
                if is_exception {
                    *value = forward;
                } else {
                    // we do not need to remember the entry if it is already matched correctly
                    reverse_lookup_cache.remove(&addr);
                }
            }
            None => {
                if is_exception {
                    reverse_lookup_cache.insert(addr, forward);
                }
            }
        }
    }

    /// Try to connect IPv6 addresses first if hostname could be resolved to both IPv4 and IPv6
    pub fn set_ipv6_first(&mut self, ipv6_first: bool) {
        let context = Arc::get_mut(&mut self.context).expect("cannot set ipv6_first on a shared context");
        context.set_ipv6_first(ipv6_first);
    }

    /// Set security config
    pub fn set_security_config(&mut self, security: &SecurityConfig) {
        let context = Arc::get_mut(&mut self.context).expect("cannot set security on a shared context");
        context.set_replay_attack_policy(security.replay_attack.policy);
    }

<<<<<<< HEAD
    pub fn connection_close_notify(&self) -> Arc<Notify> {
        self.connection_close_notify.clone()
    }

    pub fn close_connections(&mut self) {
        let notify = {
            let old_notify = self.connection_close_notify.clone();
            self.connection_close_notify = Arc::new(Notify::new());
            old_notify
        };

        notify.notify_waiters()
    }

    /// rate limit
    #[cfg(feature = "rate-limit")]
    pub fn rate_limiter(&self) -> Arc<RateLimiter> {
        self.rate_limiter.clone()
    }

    #[cfg(feature = "sniffer")]
    pub fn set_protocol_action(&mut self, protocol: SnifferProtocol, action: Option<ProtocolAction>) {
        match action {
            Some(action) => {
                self.protocol_action.insert(protocol, action);
            }
            None => {
                self.protocol_action.remove(&protocol);
            }
        }
    }

    #[cfg(feature = "sniffer")]
    pub fn protocol_action(&self, protocol: &Option<SnifferProtocol>) -> Option<ProtocolAction> {
        match protocol {
            Some(protocol) => match self.protocol_action.get(protocol) {
                Some(action) => Some(action.clone()),
                None => None,
            },
            None => None,
        }
    }

    /// set transport
    #[cfg(feature = "transport")]
    pub fn set_transport(&mut self, transport: Option<TransportConnectorConfig>) {
        self.transport = transport;
    }

    /// transport
    #[cfg(feature = "transport")]
    pub fn transport(&self) -> Option<&TransportConnectorConfig> {
        self.transport.as_ref()
=======
    /// Set Fake DNS manager
    #[cfg(feature = "local-fake-dns")]
    pub async fn add_fake_dns_manager(&self, manager: Arc<FakeDnsManager>) {
        let mut managers = self.fake_dns_manager.write().await;
        managers.push(manager);
    }

    /// Fake DNS maps IP to Domain
    #[cfg(feature = "local-fake-dns")]
    pub async fn try_map_fake_address(&self, addr: &Address) -> Option<Address> {
        let socket_addr = match addr {
            Address::DomainNameAddress(..) => return None,
            Address::SocketAddress(socket_addr) => socket_addr,
        };
        let ip_addr = socket_addr.ip();

        for mgr in self.fake_dns_manager.read().await.iter() {
            if let Ok(Some(name)) = mgr.map_ip_domain(ip_addr).await {
                let new_addr = Address::DomainNameAddress(name.to_string(), socket_addr.port());
                log::trace!("fakedns mapped {} -> {}", addr, new_addr);
                return Some(new_addr);
            }
        }

        None
>>>>>>> a5130caa
    }
}<|MERGE_RESOLUTION|>--- conflicted
+++ resolved
@@ -68,7 +68,9 @@
     #[cfg(feature = "local-dns")]
     reverse_lookup_cache: Arc<Mutex<LruCache<IpAddr, bool>>>,
 
-<<<<<<< HEAD
+    #[cfg(feature = "local-fake-dns")]
+    fake_dns_manager: Arc<RwLock<Vec<Arc<FakeDnsManager>>>>,
+
     #[cfg(feature = "rate-limit")]
     rate_limiter: Arc<RateLimiter>,
 
@@ -80,10 +82,6 @@
 
     #[cfg(feature = "local-fake-mode")]
     fake_mode: Arc<spin::Mutex<FakeMode>>,
-=======
-    #[cfg(feature = "local-fake-dns")]
-    fake_dns_manager: Arc<RwLock<Vec<Arc<FakeDnsManager>>>>,
->>>>>>> a5130caa
 }
 
 impl Default for ServiceContext {
@@ -107,7 +105,8 @@
                 Duration::from_secs(3 * 24 * 60 * 60),
                 10240, // XXX: It should be enough for a normal user.
             ))),
-<<<<<<< HEAD
+            #[cfg(feature = "local-fake-dns")]
+            fake_dns_manager: Arc::new(RwLock::new(Vec::new())),
             #[cfg(feature = "rate-limit")]
             rate_limiter: Arc::new(RateLimiter::new(None).unwrap()),
             #[cfg(feature = "sniffer")]
@@ -116,10 +115,6 @@
             transport: None,
             #[cfg(feature = "local-fake-mode")]
             fake_mode: Arc::new(spin::Mutex::new(FakeMode::None)),
-=======
-            #[cfg(feature = "local-fake-dns")]
-            fake_dns_manager: Arc::new(RwLock::new(Vec::new())),
->>>>>>> a5130caa
         }
     }
 
@@ -246,7 +241,33 @@
         context.set_replay_attack_policy(security.replay_attack.policy);
     }
 
-<<<<<<< HEAD
+    /// Set Fake DNS manager
+    #[cfg(feature = "local-fake-dns")]
+    pub async fn add_fake_dns_manager(&self, manager: Arc<FakeDnsManager>) {
+        let mut managers = self.fake_dns_manager.write().await;
+        managers.push(manager);
+    }
+
+    /// Fake DNS maps IP to Domain
+    #[cfg(feature = "local-fake-dns")]
+    pub async fn try_map_fake_address(&self, addr: &Address) -> Option<Address> {
+        let socket_addr = match addr {
+            Address::DomainNameAddress(..) => return None,
+            Address::SocketAddress(socket_addr) => socket_addr,
+        };
+        let ip_addr = socket_addr.ip();
+
+        for mgr in self.fake_dns_manager.read().await.iter() {
+            if let Ok(Some(name)) = mgr.map_ip_domain(ip_addr).await {
+                let new_addr = Address::DomainNameAddress(name.to_string(), socket_addr.port());
+                log::trace!("fakedns mapped {} -> {}", addr, new_addr);
+                return Some(new_addr);
+            }
+        }
+
+        None
+    }
+    
     pub fn connection_close_notify(&self) -> Arc<Notify> {
         self.connection_close_notify.clone()
     }
@@ -300,32 +321,5 @@
     #[cfg(feature = "transport")]
     pub fn transport(&self) -> Option<&TransportConnectorConfig> {
         self.transport.as_ref()
-=======
-    /// Set Fake DNS manager
-    #[cfg(feature = "local-fake-dns")]
-    pub async fn add_fake_dns_manager(&self, manager: Arc<FakeDnsManager>) {
-        let mut managers = self.fake_dns_manager.write().await;
-        managers.push(manager);
-    }
-
-    /// Fake DNS maps IP to Domain
-    #[cfg(feature = "local-fake-dns")]
-    pub async fn try_map_fake_address(&self, addr: &Address) -> Option<Address> {
-        let socket_addr = match addr {
-            Address::DomainNameAddress(..) => return None,
-            Address::SocketAddress(socket_addr) => socket_addr,
-        };
-        let ip_addr = socket_addr.ip();
-
-        for mgr in self.fake_dns_manager.read().await.iter() {
-            if let Ok(Some(name)) = mgr.map_ip_domain(ip_addr).await {
-                let new_addr = Address::DomainNameAddress(name.to_string(), socket_addr.port());
-                log::trace!("fakedns mapped {} -> {}", addr, new_addr);
-                return Some(new_addr);
-            }
-        }
-
-        None
->>>>>>> a5130caa
     }
 }