--- conflicted
+++ resolved
@@ -13,12 +13,8 @@
 use crate::local::{
     context::ServiceContext,
     loadbalancing::PingBalancer,
-<<<<<<< HEAD
-    net::{UdpAssociationManager, UdpInboundWrite},
+    net::{udp::listener::create_standard_udp_listener, UdpAssociationManager, UdpInboundWrite},
     start_stat::StartStat,
-=======
-    net::{udp::listener::create_standard_udp_listener, UdpAssociationManager, UdpInboundWrite},
->>>>>>> 7f0779a8
 };
 
 pub struct TunnelUdpServerBuilder {
