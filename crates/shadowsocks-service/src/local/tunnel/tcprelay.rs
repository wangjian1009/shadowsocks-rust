--- conflicted
+++ resolved
@@ -21,24 +21,6 @@
     forward_addr: Address,
 }
 
-<<<<<<< HEAD
-    let cancel_waiter = context.cancel_waiter();
-    loop {
-        let (stream, peer_addr) = tokio::select! {
-            r = listener.accept() => {
-                match r {
-                    Ok(s) => s,
-                    Err(err) => {
-                        error!("accept failed with error: {}", err);
-                        time::sleep(Duration::from_secs(1)).await;
-                        continue;
-                    }
-                }
-            }
-            _ = cancel_waiter.wait() => {
-                tracing::trace!("canceled");
-                return Ok(())
-=======
 impl TunnelTcpServer {
     pub(crate) async fn new(
         context: Arc<ServiceContext>,
@@ -55,7 +37,6 @@
                     ShadowTcpListener::bind_with_opts(&addr, context.accept_opts()).await
                 })?
                 .1
->>>>>>> c2877c10
             }
         };
 
@@ -110,13 +91,8 @@
     if balancer.is_empty() {
         trace!("establishing tcp tunnel {} <-> {} direct", peer_addr, forward_addr);
 
-<<<<<<< HEAD
         let mut remote = AutoProxyClientStream::connect_bypassed(context.as_ref(), &forward_addr).await?;
         return establish_tcp_tunnel_bypassed(&mut stream, &mut remote, peer_addr, &forward_addr, None).await;
-=======
-        let mut remote = AutoProxyClientStream::connect_bypassed(context, forward_addr).await?;
-        return establish_tcp_tunnel_bypassed(&mut stream, &mut remote, peer_addr, forward_addr).await;
->>>>>>> c2877c10
     }
 
     let server = balancer.best_tcp_server();
@@ -129,7 +105,6 @@
         svr_cfg.addr(),
     );
 
-<<<<<<< HEAD
     #[cfg(feature = "rate-limit")]
     let mut stream = shadowsocks::transport::RateLimitedStream::from_stream(stream, Some(context.rate_limiter()));
 
@@ -143,8 +118,4 @@
         &forward_addr,
     )
     .await
-=======
-    let mut remote = AutoProxyClientStream::connect_proxied(context, &server, forward_addr).await?;
-    establish_tcp_tunnel(svr_cfg, &mut stream, &mut remote, peer_addr, &forward_addr).await
->>>>>>> c2877c10
 }