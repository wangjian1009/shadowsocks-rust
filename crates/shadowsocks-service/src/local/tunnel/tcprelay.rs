//! TCP Tunnel Server

use std::{io, net::SocketAddr, sync::Arc, time::Duration};

use shadowsocks::{canceler::Canceler, net::TcpListener as ShadowTcpListener, relay::socks5::Address, ServerAddr};
use tokio::{net::TcpStream, time};
use tracing::{error, info, trace, Instrument};

use crate::local::{
    context::ServiceContext,
    loadbalancing::PingBalancer,
    net::{tcp::listener::create_standard_tcp_listener, AutoProxyClientStream},
    utils::{establish_tcp_tunnel, establish_tcp_tunnel_bypassed},
    StartStat,
};

pub struct TunnelTcpServerBuilder {
    context: Arc<ServiceContext>,
    client_config: ServerAddr,
    balancer: PingBalancer,
    forward_addr: Address,
    #[cfg(target_os = "macos")]
    launchd_socket_name: Option<String>,
}

impl TunnelTcpServerBuilder {
    pub(crate) fn new(
        context: Arc<ServiceContext>,
        client_config: ServerAddr,
        balancer: PingBalancer,
        forward_addr: Address,
    ) -> TunnelTcpServerBuilder {
        TunnelTcpServerBuilder {
            context,
            client_config,
            balancer,
            forward_addr,
            #[cfg(target_os = "macos")]
            launchd_socket_name: None,
        }
    }

    /// macOS launchd activate socket
    #[cfg(target_os = "macos")]
    pub fn set_launchd_socket_name(&mut self, n: String) {
        self.launchd_socket_name = Some(n);
    }

    pub async fn build(self, canceler: &Canceler) -> io::Result<TunnelTcpServer> {
        cfg_if::cfg_if! {
            if #[cfg(target_os = "macos")] {
                let listener = if let Some(launchd_socket_name) = self.launchd_socket_name {
                    use tokio::net::TcpListener as TokioTcpListener;
                    use crate::net::launch_activate_socket::get_launch_activate_tcp_listener;

                    let std_listener = get_launch_activate_tcp_listener(&launchd_socket_name, true)?;
                    let tokio_listener = TokioTcpListener::from_std(std_listener)?;
                    ShadowTcpListener::from_listener(tokio_listener, self.context.accept_opts())?
                } else {
                    create_standard_tcp_listener(&self.context, &self.client_config, canceler).await?
                };
            } else {
                let listener = create_standard_tcp_listener(&self.context, &self.client_config, canceler).await?;
            }
        }

        Ok(TunnelTcpServer {
            context: self.context,
            listener,
            balancer: self.balancer,
            forward_addr: self.forward_addr,
        })
    }
}

/// TCP Tunnel instance
pub struct TunnelTcpServer {
    context: Arc<ServiceContext>,
    listener: ShadowTcpListener,
    balancer: PingBalancer,
    forward_addr: Address,
}

impl TunnelTcpServer {
    /// Server's local address
    pub fn local_addr(&self) -> io::Result<SocketAddr> {
        self.listener.local_addr()
    }

    /// Start serving
    pub async fn run(self, start_stat: StartStat, canceler: Arc<Canceler>) -> io::Result<()> {
        info!("shadowsocks TCP tunnel listening on {}", self.listener.local_addr()?);
        start_stat.notify().await?;

        let forward_addr = Arc::new(self.forward_addr);
        let mut cancel_waiter = canceler.waiter();
        loop {
            let r = tokio::select! {
                r = self.listener.accept() => { r }
                _ = cancel_waiter.wait() => {
                    return Ok(());
                }
            };

            let (stream, peer_addr) = match r {
                Ok(s) => s,
                Err(err) => {
                    error!("accept failed with error: {}", err);
                    time::sleep(Duration::from_secs(1)).await;
                    continue;
                }
            };

            let context = self.context.clone();
            let balancer = self.balancer.clone();
            let forward_addr = forward_addr.clone();
            let canceler = canceler.clone();
            tokio::spawn(
                async move {
                    handle_tcp_client(context, stream, balancer, peer_addr, forward_addr, canceler.as_ref()).await
                }
                .in_current_span(),
            );
        }
    }
}

async fn handle_tcp_client(
    context: Arc<ServiceContext>,
    #[allow(unused_mut)] mut stream: TcpStream,
    balancer: PingBalancer,
    peer_addr: SocketAddr,
    forward_addr: Arc<Address>,
    canceler: &Canceler,
) -> io::Result<()> {
    let forward_addr: &Address = &forward_addr;

    if balancer.is_empty() {
        trace!("establishing tcp tunnel {} <-> {} direct", peer_addr, forward_addr);

        let mut remote = AutoProxyClientStream::connect_bypassed(context.as_ref(), &forward_addr, canceler).await?;
        return establish_tcp_tunnel_bypassed(&mut stream, &mut remote, peer_addr, &forward_addr, None).await;
    }

    let server = balancer.best_tcp_server();
    let svr_cfg = server.server_config();
    trace!(
        "establishing tcp tunnel {} <-> {} through sever {} (outbound: {})",
        peer_addr,
        forward_addr,
        svr_cfg.tcp_external_addr(),
        svr_cfg.addr(),
    );

<<<<<<< HEAD
    #[cfg(feature = "rate-limit")]
    let stream = shadowsocks::transport::RateLimitedStream::from_stream(stream, Some(context.rate_limiter()));

    let mut remote = AutoProxyClientStream::connect_proxied(&context, &server, &forward_addr, canceler).await?;
    establish_tcp_tunnel(context.as_ref(), svr_cfg, stream, &mut remote, peer_addr, &forward_addr).await
=======
    let mut remote =
        AutoProxyClientStream::connect_proxied_with_opts(context, &server, forward_addr, server.connect_opts_ref())
            .await?;
    establish_tcp_tunnel(svr_cfg, &mut stream, &mut remote, peer_addr, forward_addr).await
>>>>>>> a5130caa
}<|MERGE_RESOLUTION|>--- conflicted
+++ resolved
@@ -138,7 +138,7 @@
     if balancer.is_empty() {
         trace!("establishing tcp tunnel {} <-> {} direct", peer_addr, forward_addr);
 
-        let mut remote = AutoProxyClientStream::connect_bypassed(context.as_ref(), &forward_addr, canceler).await?;
+        let mut remote = AutoProxyClientStream::connect_bypassed(context.as_ref(), forward_addr, canceler).await?;
         return establish_tcp_tunnel_bypassed(&mut stream, &mut remote, peer_addr, &forward_addr, None).await;
     }
 
@@ -152,16 +152,9 @@
         svr_cfg.addr(),
     );
 
-<<<<<<< HEAD
     #[cfg(feature = "rate-limit")]
     let stream = shadowsocks::transport::RateLimitedStream::from_stream(stream, Some(context.rate_limiter()));
 
-    let mut remote = AutoProxyClientStream::connect_proxied(&context, &server, &forward_addr, canceler).await?;
-    establish_tcp_tunnel(context.as_ref(), svr_cfg, stream, &mut remote, peer_addr, &forward_addr).await
-=======
-    let mut remote =
-        AutoProxyClientStream::connect_proxied_with_opts(context, &server, forward_addr, server.connect_opts_ref())
-            .await?;
-    establish_tcp_tunnel(svr_cfg, &mut stream, &mut remote, peer_addr, forward_addr).await
->>>>>>> a5130caa
+    let mut remote = AutoProxyClientStream::connect_proxied_with_opts(&context, &server, forward_addr, server.connect_opts_ref(), canceler).await?;
+    establish_tcp_tunnel(context.as_ref(), svr_cfg, stream, &mut remote, peer_addr, forward_addr).await
 }