--- conflicted
+++ resolved
@@ -57,14 +57,9 @@
 pub mod context;
 #[cfg(feature = "local-dns")]
 pub mod dns;
-<<<<<<< HEAD
-
-#[cfg(any(feature = "local-http", feature = "local-api"))]
-=======
 #[cfg(feature = "local-fake-dns")]
 pub mod fake_dns;
-#[cfg(feature = "local-http")]
->>>>>>> a5130caa
+#[cfg(any(feature = "local-http", feature = "local-api"))]
 pub mod http;
 pub mod loadbalancing;
 pub mod net;
@@ -87,9 +82,6 @@
 #[cfg(feature = "local-flow-stat")]
 use crate::config::LocalFlowStatAddress;
 
-#[cfg(any(feature = "local-tun", feature = "wireguard"))]
-mod tun_sys;
-
 use cfg_if::cfg_if;
 cfg_if! {
     if #[cfg(feature = "sniffer")] {
@@ -142,7 +134,8 @@
     dns_servers: Vec<Dns>,
     #[cfg(feature = "local-redir")]
     redir_servers: Vec<Redir>,
-<<<<<<< HEAD
+    #[cfg(feature = "local-fake-dns")]
+    fake_dns_servers: Vec<FakeDns>,
     #[cfg(feature = "wireguard")]
     wg_server: Option<wg::Server>,
     #[cfg(feature = "local-maintain")]
@@ -151,16 +144,8 @@
     fake_check_server: Option<FakeCheckServer>,
     #[cfg(feature = "local-flow-stat")]
     reporter_server: Option<reporter::ReporterServer>,
-=======
-    #[cfg(feature = "local-fake-dns")]
-    fake_dns_servers: Vec<FakeDns>,
-    #[cfg(feature = "local-flow-stat")]
-    local_stat_addr: Option<LocalFlowStatAddress>,
-    #[cfg(feature = "local-flow-stat")]
-    flow_stat: Arc<FlowStat>,
     #[cfg(feature = "local-online-config")]
     online_config: Option<OnlineConfigService>,
->>>>>>> a5130caa
 }
 
 impl Server {
@@ -313,15 +298,10 @@
                 balancer_builder.check_best_interval(intv);
             }
 
-<<<<<<< HEAD
             for server in &config.server {
-                if let Err(err) = balancer_builder.add_server(server.config.clone()) {
+                if let Err(err) = balancer_builder.add_server(server.clone()) {
                     tracing::warn!(err = ?err, "add server failed");
                 }
-=======
-            for server in config.server {
-                balancer_builder.add_server(server);
->>>>>>> a5130caa
             }
 
             balancer_builder.build(canceler).await?
@@ -340,7 +320,8 @@
             dns_servers: Vec::new(),
             #[cfg(feature = "local-redir")]
             redir_servers: Vec::new(),
-<<<<<<< HEAD
+            #[cfg(feature = "local-fake-dns")]
+            fake_dns_servers: Vec::new(),
             #[cfg(feature = "wireguard")]
             wg_server: None,
             #[cfg(feature = "local-maintain")]
@@ -349,13 +330,6 @@
             fake_check_server: None,
             #[cfg(feature = "local-flow-stat")]
             reporter_server: None,
-=======
-            #[cfg(feature = "local-fake-dns")]
-            fake_dns_servers: Vec::new(),
-            #[cfg(feature = "local-flow-stat")]
-            local_stat_addr: config.local_stat_addr,
-            #[cfg(feature = "local-flow-stat")]
-            flow_stat: context.flow_stat(),
             #[cfg(feature = "local-online-config")]
             online_config: match config.online_config {
                 None => None,
@@ -371,7 +345,6 @@
                     Some(builder.build().await?)
                 }
             },
->>>>>>> a5130caa
         };
 
         for local_instance in config.local {
@@ -770,25 +743,20 @@
             vfut.push(ServerHandle(tokio::spawn(start_stat.wait())));
         }
 
-<<<<<<< HEAD
-        #[cfg(not(feature = "local-flow-stat"))]
-        vfut.push(ServerHandle(tokio::spawn(start_stat.wait())));
-
-        run_all_done(vfut).await
-=======
         #[cfg(feature = "local-online-config")]
         if let Some(online_config) = self.online_config {
             vfut.push(ServerHandle(tokio::spawn(online_config.run())));
         }
 
-        let (res, ..) = future::select_all(vfut).await;
-        res
->>>>>>> a5130caa
+        #[cfg(not(feature = "local-flow-stat"))]
+        vfut.push(ServerHandle(tokio::spawn(start_stat.wait())));
+
+        run_all_done(vfut).await
     }
 
     /// Get the internal server balancer
-    pub fn server_balancer(&self) -> Option<&PingBalancer> {
-        Some(&self.balancer)
+    pub fn server_balancer(&self) -> &PingBalancer {
+        &self.balancer
     }
 
     /// Get SOCKS server instances
@@ -825,16 +793,12 @@
     pub fn redir_servers(&self) -> &[Redir] {
         &self.redir_servers
     }
-<<<<<<< HEAD
-=======
 
     /// Get Fake DNS instances
     #[cfg(feature = "local-fake-dns")]
     pub fn fake_dns_servers(&self) -> &[FakeDns] {
         &self.fake_dns_servers
     }
-}
->>>>>>> a5130caa
 
     #[cfg(unix)]
     pub async fn read_local_fd(
