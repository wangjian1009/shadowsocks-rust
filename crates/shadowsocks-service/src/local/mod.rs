//! Shadowsocks Local Server

use std::{
    future::Future,
    io::{self, ErrorKind},
    pin::Pin,
    sync::Arc,
    task,
    time::Duration,
};

use futures::{future, ready};
use shadowsocks::{
    canceler::CancelWaiter,
    config::{Mode, ServerType},
    context::Context,
    net::{AcceptOpts, ConnectOpts},
    relay::socks5::Address,
};
use tokio::task::JoinHandle;
use tracing::{info, info_span, trace, warn, Instrument};

#[cfg(feature = "local-flow-stat")]
use crate::config::LocalFlowStatAddress;
use crate::{
    config::{Config, ConfigType, ProtocolType},
    dns::build_dns_resolver,
};

#[cfg(feature = "local-maintain")]
mod maintain;

/// 解析证书等可以脱离Android运行，环境相关在模块内区分
pub mod android;

#[cfg(feature = "local-flow-stat")]
use shadowsocks::net::FlowStat;

use self::{
    context::ServiceContext,
    loadbalancing::{PingBalancer, PingBalancerBuilder},
};

pub mod api;
pub mod context;
#[cfg(feature = "local-dns")]
pub mod dns;
#[cfg(feature = "local-http")]
pub mod http;
pub mod loadbalancing;
pub mod net;
#[cfg(feature = "local-redir")]
pub mod redir;
pub mod socks;
#[cfg(feature = "local-tun")]
pub mod tun;
#[cfg(feature = "local-tunnel")]
pub mod tunnel;
pub mod utils;

use cfg_if::cfg_if;
cfg_if! {
    if #[cfg(feature = "sniffer")] {
        use crate::sniffer::SnifferProtocol;
        use crate::local::context::ProtocolAction;
    }
}

/// Default TCP Keep Alive timeout
///
/// This is borrowed from Go's `net` library's default setting
pub(crate) const LOCAL_DEFAULT_KEEPALIVE_TIMEOUT: Duration = Duration::from_secs(15);

struct ServerHandle(JoinHandle<io::Result<()>>);

impl Drop for ServerHandle {
    #[inline]
    fn drop(&mut self) {
        self.0.abort();
    }
}

impl Future for ServerHandle {
    type Output = io::Result<()>;

    #[inline]
    fn poll(mut self: Pin<&mut Self>, cx: &mut task::Context<'_>) -> task::Poll<Self::Output> {
        match ready!(Pin::new(&mut self.0).poll(cx)) {
            Ok(res) => res.into(),
            Err(err) => Err(io::Error::new(ErrorKind::Other, err)).into(),
        }
    }
}

/// Local Server instance
pub struct Server {
    vfut: Vec<ServerHandle>,
    balancer: PingBalancer,
}

impl Server {
    /// Create a shadowsocks local server
    pub async fn create(config: Config, cancel_waiter: CancelWaiter) -> io::Result<Server> {
        create(config, cancel_waiter).await
    }

    /// Run local server
    pub async fn run(mut self) -> io::Result<()> {
        loop {
            let (res, _, vfut_left) = future::select_all(self.vfut).await;
            let _ = res?;

            if vfut_left.is_empty() {
                return Ok(());
            } else {
                info!("one server exited success, left {}", vfut_left.len());
                self.vfut = vfut_left;
            }
        }
    }

    /// Wait until any of the servers were exited
    pub async fn wait_until_exit(self) -> io::Result<()> {
        let (res, ..) = future::select_all(self.vfut).await;
        res
    }

    /// Get the internal server balancer
    pub fn server_balancer(&self) -> &PingBalancer {
        &self.balancer
    }
}

/// Starts a shadowsocks local server
pub async fn create(mut config: Config, cancel_waiter: CancelWaiter) -> io::Result<Server> {
    assert!(config.config_type == ConfigType::Local && !config.local.is_empty());

    trace!("{:?}", config);

    // Warning for Stream Ciphers
    #[cfg(feature = "stream-cipher")]
<<<<<<< HEAD
    for server in config.server.iter() {
        server.if_ss(|ss_cfg| {
            if ss_cfg.method().is_stream() {
                warn!("stream cipher {} for server {} have inherent weaknesses (see discussion in https://github.com/shadowsocks/shadowsocks-org/issues/36). \
                            DO NOT USE. It will be removed in the future.", ss_cfg.method(), server.addr());
            }
        });
=======
    for inst in config.server.iter() {
        let server = &inst.config;

        if server.method().is_stream() {
            log::warn!("stream cipher {} for server {} have inherent weaknesses (see discussion in https://github.com/shadowsocks/shadowsocks-org/issues/36). \
                    DO NOT USE. It will be removed in the future.", server.method(), server.addr());
        }
>>>>>>> a35bbd42
    }

    #[cfg(all(unix, not(target_os = "android")))]
    if let Some(nofile) = config.nofile {
        use crate::sys::set_nofile;
        if let Err(err) = set_nofile(nofile) {
            warn!("set_nofile {} failed, error: {}", nofile, err);
        }
    }

<<<<<<< HEAD
    let context = Context::new_shared(ServerType::Local);
    let mut context = ServiceContext::new(context, cancel_waiter.clone());
=======
    // Global ServiceContext template
    // Each Local instance will hold a copy of its fields
    let mut context = ServiceContext::new();
>>>>>>> a35bbd42

    let mut connect_opts = ConnectOpts {
        #[cfg(any(target_os = "linux", target_os = "android"))]
        fwmark: config.outbound_fwmark,

        #[cfg(target_os = "android")]
        vpn_protect_path: config.outbound_vpn_protect_path.clone(),

        bind_interface: config.outbound_bind_interface.clone(),
        bind_local_addr: config.outbound_bind_addr,

        ..Default::default()
    };
    connect_opts.tcp.send_buffer_size = config.outbound_send_buffer_size;
    connect_opts.tcp.recv_buffer_size = config.outbound_recv_buffer_size;
    connect_opts.tcp.nodelay = config.no_delay;
    connect_opts.tcp.fastopen = config.fast_open;
    connect_opts.tcp.keepalive = config.keep_alive.or(Some(LOCAL_DEFAULT_KEEPALIVE_TIMEOUT));
    context.set_connect_opts(connect_opts);

    let mut accept_opts = AcceptOpts {
        ipv6_only: config.ipv6_only,
        ..Default::default()
    };
    accept_opts.tcp.send_buffer_size = config.inbound_send_buffer_size;
    accept_opts.tcp.recv_buffer_size = config.inbound_recv_buffer_size;
    accept_opts.tcp.nodelay = config.no_delay;
    accept_opts.tcp.fastopen = config.fast_open;
    accept_opts.tcp.keepalive = config.keep_alive.or(Some(LOCAL_DEFAULT_KEEPALIVE_TIMEOUT));
    context.set_accept_opts(accept_opts);

    if let Some(resolver) = build_dns_resolver(config.dns.clone(), config.ipv6_first, context.connect_opts_ref()).await
    {
        context.set_dns_resolver(Arc::new(resolver));
    }

    if config.ipv6_first {
        context.set_ipv6_first(config.ipv6_first);
    }

<<<<<<< HEAD
    let acl = config.acl;
    config.acl = None;
    if let Some(acl) = acl {
        context.set_acl(acl);
=======
    if let Some(acl) = config.acl {
        context.set_acl(Arc::new(acl));
>>>>>>> a35bbd42
    }

    context.set_security_config(&config.security);

    #[cfg(feature = "rate-limit")]
    if let Some(bound_width) = config.rate_limit.as_ref() {
        info!("bound-width={}", bound_width);
        context.rate_limiter().set_rate_limit(Some(bound_width.clone()))?;
    }

    #[cfg(feature = "sniffer-bittorrent")]
    if let Some(reject_bittorrent) = config.reject_bittorrent {
        info!("reject bittorrent = {}", reject_bittorrent);
        if reject_bittorrent {
            context.set_protocol_action(SnifferProtocol::Bittorrent, Some(ProtocolAction::Reject));
            context.set_protocol_action(SnifferProtocol::Utp, Some(ProtocolAction::Reject));
        }
    }

    assert!(!config.local.is_empty(), "no valid local server configuration");

    let mut vfut = Vec::new();

    // Create a service balancer for choosing between multiple servers
    let balancer = {
        let mut mode = Mode::TcpOnly;

        for local in &config.local {
            mode = mode.merge(local.config.mode);
        }

        // Load balancer will hold an individual ServiceContext
        let mut balancer_builder = PingBalancerBuilder::new(Arc::new(context.clone()), mode);

        // max_server_rtt have to be set before add_server
        if let Some(rtt) = config.balancer.max_server_rtt {
            balancer_builder.max_server_rtt(rtt);
        }

        if let Some(intv) = config.balancer.check_interval {
            balancer_builder.check_interval(intv);
        }

        if let Some(intv) = config.balancer.check_best_interval {
            balancer_builder.check_best_interval(intv);
        }

        for server in config.server {
<<<<<<< HEAD
            balancer_builder.add_server(server)?;
=======
            balancer_builder.add_server(server.config);
>>>>>>> a35bbd42
        }

        balancer_builder.build().await?
    };

    #[cfg(feature = "local-flow-stat")]
    if let Some(stat_addr) = config.local_stat_addr {
        // For Android's flow statistic

        let report_fut = flow_report_task(stat_addr, context.cancel_waiter(), context.flow_stat());
        vfut.push(ServerHandle(tokio::spawn(
            report_fut.instrument(info_span!("flow-report")),
        )));
    }

    // 启动一个维护服务，接受运行时控制
    #[cfg(feature = "local-maintain")]
    if let Some(maintain_addr) = config.maintain_addr {
        let maintain_server = maintain::MaintainServer::new(context.clone());
        vfut.push(ServerHandle(tokio::spawn(
            maintain_server.run(maintain_addr).instrument(info_span!("maintain")),
        )));
    }

    for local_instance in config.local {
        let local_config = local_instance.config;

        // Clone from global ServiceContext instance
        // It will shares Shadowsocks' global context, and FlowStat, DNS reverse cache
        let mut context = context.clone();

        // Private ACL
        if let Some(acl) = local_instance.acl {
            context.set_acl(Arc::new(acl))
        }

        let context = Arc::new(context);
        let balancer = balancer.clone();

        match local_config.protocol {
            ProtocolType::Socks => {
                use self::socks::Socks;

                let client_addr = match local_config.addr {
                    Some(a) => a,
                    None => return Err(io::Error::new(ErrorKind::Other, "socks requires local address")),
                };

                let mut server = Socks::with_context(context.clone());
                server.set_mode(local_config.mode);
                server.set_socks5_auth(local_config.socks5_auth);

                if let Some(c) = config.udp_max_associations {
                    server.set_udp_capacity(c);
                }
                if let Some(d) = config.udp_timeout {
                    server.set_udp_expiry_duration(d);
                }
                if let Some(b) = local_config.udp_addr {
                    server.set_udp_bind_addr(b.clone());
                }

                vfut.push(ServerHandle(tokio::spawn(
                    async move { server.run(&client_addr, balancer).await }.instrument(info_span!("socks")),
                )));
            }
            #[cfg(feature = "local-tunnel")]
            ProtocolType::Tunnel => {
                use self::tunnel::Tunnel;

                let client_addr = match local_config.addr {
                    Some(a) => a,
                    None => return Err(io::Error::new(ErrorKind::Other, "tunnel requires local address")),
                };

                let forward_addr = local_config.forward_addr.expect("tunnel requires forward address");

                let mut server = Tunnel::with_context(context.clone(), Address::from(forward_addr.clone()));

                if let Some(c) = config.udp_max_associations {
                    server.set_udp_capacity(c);
                }
                if let Some(d) = config.udp_timeout {
                    server.set_udp_expiry_duration(d);
                }
                server.set_mode(local_config.mode);

                let udp_addr = local_config.udp_addr.unwrap_or_else(|| client_addr.clone());
                vfut.push(ServerHandle(tokio::spawn(
                    async move { server.run(&client_addr, &udp_addr, balancer).await }.instrument(info_span!("tunnel")),
                )));
            }
            #[cfg(feature = "local-http")]
            ProtocolType::Http => {
                use self::http::Http;

                let client_addr = match local_config.addr {
                    Some(a) => a,
                    None => return Err(io::Error::new(ErrorKind::Other, "http requires local address")),
                };

                let server = Http::with_context(context.clone());
                vfut.push(ServerHandle(tokio::spawn(
                    async move { server.run(&client_addr, balancer).await }.instrument(info_span!("http")),
                )));
            }
            #[cfg(feature = "local-redir")]
            ProtocolType::Redir => {
                use self::redir::Redir;

                let client_addr = match local_config.addr {
                    Some(a) => a,
                    None => return Err(io::Error::new(ErrorKind::Other, "redir requires local address")),
                };

                let mut server = Redir::with_context(context.clone());
                if let Some(c) = config.udp_max_associations {
                    server.set_udp_capacity(c);
                }
                if let Some(d) = config.udp_timeout {
                    server.set_udp_expiry_duration(d);
                }
                server.set_mode(local_config.mode);
                server.set_tcp_redir(local_config.tcp_redir);
                server.set_udp_redir(local_config.udp_redir);

                let udp_addr = local_config.udp_addr.unwrap_or_else(|| client_addr.clone());
                vfut.push(ServerHandle(tokio::spawn(
                    async move { server.run(&client_addr, &udp_addr, balancer).await }.instrument(info_span!("redir")),
                )));
            }
            #[cfg(feature = "local-dns")]
            ProtocolType::Dns => {
                use self::dns::Dns;

                let client_addr = match local_config.addr {
                    Some(a) => a,
                    None => return Err(io::Error::new(ErrorKind::Other, "dns requires local address")),
                };

                let mut server = {
                    let local_addr = local_config.local_dns_addr.expect("missing local_dns_addr");
                    let remote_addr = local_config.remote_dns_addr.expect("missing remote_dns_addr");

                    Dns::with_context(context.clone(), local_addr.clone(), Address::from(remote_addr.clone()))
                };
                server.set_mode(local_config.mode);

                vfut.push(ServerHandle(tokio::spawn(
                    async move { server.run(&client_addr, balancer).await }.instrument(info_span!("dns")),
                )));
            }
            #[cfg(feature = "local-tun")]
            ProtocolType::Tun => {
                use shadowsocks::net::UnixListener;

                use self::tun::TunBuilder;

                let mut builder = TunBuilder::new(context.clone(), connector.clone(), balancer);
                if let Some(address) = local_config.tun_interface_address {
                    builder = builder.address(address);
                }
                if let Some(name) = local_config.tun_interface_name {
                    builder = builder.name(&name);
                }
                if let Some(c) = config.udp_max_associations {
                    builder = builder.udp_capacity(c);
                }
                if let Some(d) = config.udp_timeout {
                    builder = builder.udp_expiry_duration(d);
                }
                builder = builder.mode(local_config.mode);
                #[cfg(unix)]
                if let Some(fd) = local_config.tun_device_fd {
                    builder = builder.file_descriptor(fd);
                } else if let Some(ref fd_path) = local_config.tun_device_fd_from_path {
                    use std::fs;

                    let _ = fs::remove_file(fd_path);

                    let listener = match UnixListener::bind(fd_path) {
                        Ok(l) => l,
                        Err(err) => {
                            error!("failed to bind uds path \"{}\", error: {}", fd_path.display(), err);
                            return Err(err);
                        }
                    };

                    info!("waiting tun's file descriptor from {}", fd_path.display());

                    loop {
                        let (mut stream, peer_addr) = listener.accept().await?;
                        trace!("accepted {:?} for receiving tun file descriptor", peer_addr);

                        let mut buffer = [0u8; 1024];
                        let mut fd_buffer = [0];

                        match stream.recv_with_fd(&mut buffer, &mut fd_buffer).await {
                            Ok((n, fd_size)) => {
                                if fd_size == 0 {
                                    error!(
                                        "client {:?} didn't send file descriptors with buffer.size {} bytes",
                                        peer_addr, n
                                    );
                                    continue;
                                }

                                info!("got file descriptor {} for tun from {:?}", fd_buffer[0], peer_addr);

                                builder = builder.file_descriptor(fd_buffer[0]);
                                break;
                            }
                            Err(err) => {
                                error!(
                                    "failed to receive file descriptors from {:?}, error: {}",
                                    peer_addr, err
                                );
                            }
                        }
                    }
                }
                let server = builder.build().await?;
                vfut.push(ServerHandle(tokio::spawn(
                    async move { server.run().await }.instrument(info_span!("tun")),
                )));
            }
        }
    }

    #[cfg(all(feature = "local-fake-mode", target_os = "android"))]
    vfut.push(ServerHandle(tokio::spawn(
        async move {
            tokio::time::sleep(Duration::from_millis(500 + rand::random::<u64>() % 1500)).await;
            let result = crate::local::android::validate_sign();
            if result.error.is_some() {
                context.set_fake_mode(crate::local::context::FakeMode::ParamError);
            }

            futures::future::pending::<()>().await;
            panic!("check completed");
        }
        .instrument(info_span!("fake")),
    )));

    // vfut.push(async {
    //     tokio::time::sleep(Duration::from_secs(10)).await;
    //     error!("xxxxxxxxx: test done!");
    //     unsafe { *(0 as *mut u32) = 42; }
    //     Ok(())
    // }.boxed());
    // let (res, ..) = future::select_all(vfut).await;
    // let (res, _) = vfut.into_future().await;
    // res.unwrap()

    Ok(Server { vfut, balancer })
}

#[cfg(feature = "local-flow-stat")]
async fn flow_report_task(
    stat_addr: LocalFlowStatAddress,
    cancel_waiter: CancelWaiter,
    flow_stat: Arc<FlowStat>,
) -> io::Result<()> {
    use std::slice;

    use tokio::{io::AsyncWriteExt, time};
    use tracing::debug;

    // Local flow statistic report RPC
    let timeout = Duration::from_secs(1);

    loop {
        // keep it as libev's default, 0.5 seconds
        tokio::select! {
            _ = time::sleep(Duration::from_millis(500)) => {
            }
            _ = cancel_waiter.wait() => {
                trace!("canceled");
                return Ok(());
            }
        }
        time::sleep(Duration::from_millis(500)).await;

        let tx = flow_stat.tx();
        let rx = flow_stat.rx();

        let buf: [u64; 2] = [tx as u64, rx as u64];
        let buf = unsafe { slice::from_raw_parts(buf.as_ptr() as *const _, 16) };

        match stat_addr {
            #[cfg(unix)]
            LocalFlowStatAddress::UnixStreamPath(ref stat_path) => {
                use tokio::net::UnixStream;

                let mut stream = match time::timeout(timeout, UnixStream::connect(stat_path)).await {
                    Ok(Ok(s)) => s,
                    Ok(Err(err)) => {
                        debug!("send client flow statistic error: {}", err);
                        continue;
                    }
                    Err(..) => {
                        debug!("send client flow statistic error: timeout");
                        continue;
                    }
                };

                match time::timeout(timeout, stream.write_all(buf)).await {
                    Ok(Ok(..)) => {}
                    Ok(Err(err)) => {
                        debug!("send client flow statistic error: {}", err);
                    }
                    Err(..) => {
                        debug!("send client flow statistic error: timeout");
                    }
                }
            }
            LocalFlowStatAddress::TcpStreamAddr(stat_addr) => {
                use tokio::net::TcpStream;

                let mut stream = match time::timeout(timeout, TcpStream::connect(stat_addr)).await {
                    Ok(Ok(s)) => s,
                    Ok(Err(err)) => {
                        debug!("send client flow statistic error: {}", err);
                        continue;
                    }
                    Err(..) => {
                        debug!("send client flow statistic error: timeout");
                        continue;
                    }
                };

                match time::timeout(timeout, stream.write_all(buf)).await {
                    Ok(Ok(..)) => {}
                    Ok(Err(err)) => {
                        debug!("send client flow statistic error: {}", err);
                    }
                    Err(..) => {
                        debug!("send client flow statistic error: timeout");
                    }
                }
            }
        }
    }
}

/// Create then run a Local Server
pub async fn run(config: Config, cancel_waiter: CancelWaiter) -> io::Result<()> {
    create(config, cancel_waiter).await?.wait_until_exit().await
}<|MERGE_RESOLUTION|>--- conflicted
+++ resolved
@@ -132,30 +132,22 @@
 }
 
 /// Starts a shadowsocks local server
-pub async fn create(mut config: Config, cancel_waiter: CancelWaiter) -> io::Result<Server> {
+pub async fn create(config: Config, cancel_waiter: CancelWaiter) -> io::Result<Server> {
     assert!(config.config_type == ConfigType::Local && !config.local.is_empty());
 
     trace!("{:?}", config);
 
     // Warning for Stream Ciphers
     #[cfg(feature = "stream-cipher")]
-<<<<<<< HEAD
-    for server in config.server.iter() {
+    for inst in config.server.iter() {
+        let server = &inst.config;
+
         server.if_ss(|ss_cfg| {
             if ss_cfg.method().is_stream() {
                 warn!("stream cipher {} for server {} have inherent weaknesses (see discussion in https://github.com/shadowsocks/shadowsocks-org/issues/36). \
                             DO NOT USE. It will be removed in the future.", ss_cfg.method(), server.addr());
             }
         });
-=======
-    for inst in config.server.iter() {
-        let server = &inst.config;
-
-        if server.method().is_stream() {
-            log::warn!("stream cipher {} for server {} have inherent weaknesses (see discussion in https://github.com/shadowsocks/shadowsocks-org/issues/36). \
-                    DO NOT USE. It will be removed in the future.", server.method(), server.addr());
-        }
->>>>>>> a35bbd42
     }
 
     #[cfg(all(unix, not(target_os = "android")))]
@@ -166,14 +158,10 @@
         }
     }
 
-<<<<<<< HEAD
+    // Global ServiceContext template
+    // Each Local instance will hold a copy of its fields
     let context = Context::new_shared(ServerType::Local);
     let mut context = ServiceContext::new(context, cancel_waiter.clone());
-=======
-    // Global ServiceContext template
-    // Each Local instance will hold a copy of its fields
-    let mut context = ServiceContext::new();
->>>>>>> a35bbd42
 
     let mut connect_opts = ConnectOpts {
         #[cfg(any(target_os = "linux", target_os = "android"))]
@@ -214,15 +202,8 @@
         context.set_ipv6_first(config.ipv6_first);
     }
 
-<<<<<<< HEAD
-    let acl = config.acl;
-    config.acl = None;
-    if let Some(acl) = acl {
-        context.set_acl(acl);
-=======
     if let Some(acl) = config.acl {
         context.set_acl(Arc::new(acl));
->>>>>>> a35bbd42
     }
 
     context.set_security_config(&config.security);
@@ -271,11 +252,9 @@
         }
 
         for server in config.server {
-<<<<<<< HEAD
-            balancer_builder.add_server(server)?;
-=======
-            balancer_builder.add_server(server.config);
->>>>>>> a35bbd42
+            if let Err(err) = balancer_builder.add_server(server.config) {
+                warn!("add server failed, error: {}", err);
+            }
         }
 
         balancer_builder.build().await?
