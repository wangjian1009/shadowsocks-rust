--- conflicted
+++ resolved
@@ -1,15 +1,6 @@
 //! Shadowsocks Local Utilities
 
-<<<<<<< HEAD
-use std::{
-    io,
-    net::{Ipv4Addr, Ipv6Addr, SocketAddr},
-    sync::Arc,
-    time::Duration,
-};
-=======
-use std::{io, net::SocketAddr, time::Duration};
->>>>>>> e84e76a6
+use std::{io, net::SocketAddr, sync::Arc, time::Duration};
 
 use log::{debug, trace};
 use shadowsocks::{
