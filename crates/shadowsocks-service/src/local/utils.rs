//! Shadowsocks Local Utilities

use std::{io, net::SocketAddr, time::Duration};

use shadowsocks::{
    config::{ServerConfig, ServerProtocol},
    relay::{
        socks5::Address,
        tcprelay::{utils::copy_encrypted_bidirectional, utils_copy::copy_bidirectional},
    },
};
use tokio::{
    io::{AsyncRead, AsyncReadExt, AsyncWrite, AsyncWriteExt},
    time,
};
use tracing::{debug, error, trace};

use cfg_if::cfg_if;

use crate::local::{context::ServiceContext, net::AutoProxyIo};

cfg_if! {
    if #[cfg(feature = "sniffer")] {
        use crate::sniffer;
        use crate::local::context::ProtocolAction;
    }
}

pub(crate) async fn establish_tcp_tunnel<P, S>(
    #[allow(unused)] context: &ServiceContext,
    svr_cfg: &ServerConfig,
    #[allow(unused_mut)] mut plain: P,
    shadow: &mut S,
    peer_addr: SocketAddr,
    target_addr: &Address,
) -> io::Result<()>
where
    P: AsyncRead + AsyncWrite + Unpin,
    S: AsyncRead + AsyncWrite + AutoProxyIo + Unpin,
{
    if shadow.is_proxied() {
<<<<<<< HEAD
=======
        debug!(
            "established tcp tunnel {} <-> {} through sever {} (outbound: {})",
            peer_addr,
            target_addr,
            svr_cfg.tcp_external_addr(),
            svr_cfg.addr(),
        );
>>>>>>> c2877c10
    } else {
        return establish_tcp_tunnel_bypassed(&mut plain, shadow, peer_addr, target_addr, None).await;
    }

    #[cfg(feature = "sniffer")]
    let sniffer = sniffer::SnifferChainHead::new();

    #[cfg(feature = "sniffer-bittorrent")]
    let sniffer = sniffer.join(sniffer::SnifferBittorrent::new());

    #[cfg(feature = "sniffer-tls")]
    let sniffer = sniffer.join(sniffer::SnifferTls::new());

    #[cfg(feature = "sniffer")]
    let mut plain = sniffer::SnifferStream::from_stream(plain, sniffer);

    // https://github.com/shadowsocks/shadowsocks-rust/issues/232
    //
    // Protocols like FTP, clients will wait for servers to send Welcome Message without sending anything.
    //
    // Wait at most 500ms, and then sends handshake packet to remote servers.
    {
        let mut buffer = [0u8; 8192];
        match time::timeout(Duration::from_millis(500), plain.read(&mut buffer)).await {
            Ok(Ok(0)) => {
                // EOF. Just terminate right here.
                return Ok(());
            }
            Ok(Ok(n)) => {
                cfg_if! {
                    if #[cfg(feature = "sniffer")] {
                        if let Some(ProtocolAction::Reject) = context.protocol_action(plain.protocol()) {
                            error!(
                                "reject for protocol {:?} len={}",
                                plain.protocol().as_ref().unwrap(),
                                n,
                            );
                            return Ok(());
                        }

                        // tracing::error!(
                        //     "tcp check pass: xxxxxx: {} -> {} : {:?}: len={}, {:?}",
                        //     peer_addr,
                        //     target_addr,
                        //     plain.protocol(),
                        //     n,
                        //     &buffer[..std::cmp::min(n, 20)]
                        // );
                    }
                }
                // Send the first packet.
                shadow.write_all(&buffer[..n]).await?;
            }
            Ok(Err(err)) => return Err(err),
            Err(..) => {
                // Timeout. Send handshake to server.
                let _ = shadow.write(&[]).await?;

                trace!("sent handshake without data");
            }
        }
    }

    let (wn, rn, r) = match svr_cfg.protocol() {
        ServerProtocol::SS(ss_cfg) => copy_encrypted_bidirectional(ss_cfg.method(), shadow, &mut plain, None).await,
        #[cfg(feature = "trojan")]
        ServerProtocol::Trojan(_cfg) => copy_bidirectional(shadow, &mut plain, None).await,
        #[cfg(feature = "vless")]
        ServerProtocol::Vless(_cfg) => copy_bidirectional(shadow, &mut plain, None).await,
        #[cfg(feature = "tuic")]
        ServerProtocol::Tuic(_cfg) => copy_bidirectional(shadow, &mut plain, None).await,
        #[cfg(feature = "wireguard")]
        ServerProtocol::WG(_cfg) => copy_bidirectional(shadow, &mut plain, None).await,
    };
    match r {
        Ok(()) => {
            trace!(
                "tcp tunnel {} <-> {} (proxied) closed, L2R {} bytes, R2L {} bytes",
                peer_addr,
                target_addr,
                rn,
                wn
            );
        }
        Err(err) => {
            trace!(
                "tcp tunnel {} <-> {} (proxied) closed with error: {}",
                peer_addr,
                target_addr,
                err
            );
        }
    }

    Ok(())
}

pub(crate) async fn establish_tcp_tunnel_bypassed<P, S>(
    plain: &mut P,
    shadow: &mut S,
    peer_addr: SocketAddr,
    target_addr: &Address,
    idle_timeout: Option<Duration>,
) -> io::Result<()>
where
    P: AsyncRead + AsyncWrite + Unpin,
    S: AsyncRead + AsyncWrite + Unpin,
{
    debug!("established tcp tunnel {} <-> {} bypassed", peer_addr, target_addr);

    let (rn, wn, r) = copy_bidirectional(plain, shadow, idle_timeout).await;
    match r {
        Ok(()) => {
            trace!(
                "tcp tunnel {} <-> {} (bypassed) closed, L2R {} bytes, R2L {} bytes",
                peer_addr,
                target_addr,
                rn,
                wn
            );
        }
        Err(err) => {
            trace!(
                "tcp tunnel {} <-> {} (bypassed) closed with error: {}",
                peer_addr,
                target_addr,
                err
            );
        }
    }

    Ok(())
}<|MERGE_RESOLUTION|>--- conflicted
+++ resolved
@@ -39,8 +39,6 @@
     S: AsyncRead + AsyncWrite + AutoProxyIo + Unpin,
 {
     if shadow.is_proxied() {
-<<<<<<< HEAD
-=======
         debug!(
             "established tcp tunnel {} <-> {} through sever {} (outbound: {})",
             peer_addr,
@@ -48,7 +46,6 @@
             svr_cfg.tcp_external_addr(),
             svr_cfg.addr(),
         );
->>>>>>> c2877c10
     } else {
         return establish_tcp_tunnel_bypassed(&mut plain, shadow, peer_addr, target_addr, None).await;
     }
@@ -112,7 +109,7 @@
         }
     }
 
-    let (wn, rn, r) = match svr_cfg.protocol() {
+    let r = match svr_cfg.protocol() {
         ServerProtocol::SS(ss_cfg) => copy_encrypted_bidirectional(ss_cfg.method(), shadow, &mut plain, None).await,
         #[cfg(feature = "trojan")]
         ServerProtocol::Trojan(_cfg) => copy_bidirectional(shadow, &mut plain, None).await,
@@ -124,7 +121,7 @@
         ServerProtocol::WG(_cfg) => copy_bidirectional(shadow, &mut plain, None).await,
     };
     match r {
-        Ok(()) => {
+        Ok((wn, rn)) => {
             trace!(
                 "tcp tunnel {} <-> {} (proxied) closed, L2R {} bytes, R2L {} bytes",
                 peer_addr,
@@ -159,9 +156,9 @@
 {
     debug!("established tcp tunnel {} <-> {} bypassed", peer_addr, target_addr);
 
-    let (rn, wn, r) = copy_bidirectional(plain, shadow, idle_timeout).await;
+    let r = copy_bidirectional(plain, shadow, idle_timeout).await;
     match r {
-        Ok(()) => {
+        Ok((rn, wn)) => {
             trace!(
                 "tcp tunnel {} <-> {} (bypassed) closed, L2R {} bytes, R2L {} bytes",
                 peer_addr,
