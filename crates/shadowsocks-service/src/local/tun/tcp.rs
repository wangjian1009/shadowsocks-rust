--- conflicted
+++ resolved
@@ -300,12 +300,9 @@
         let manager_handle = {
             let manager_running = manager_running.clone();
 
-            let span = info_span!("manager");
             thread::Builder::new()
                 .name("smoltcp-poll".to_owned())
                 .spawn(move || {
-                    let _span = span.enter();
-
                     let TcpSocketManager {
                         ref mut device,
                         ref mut iface,
@@ -538,21 +535,15 @@
             // establish a tunnel
             let context = self.context.clone();
             let balancer = self.balancer.clone();
-<<<<<<< HEAD
             let canceler = canceler.clone();
             tokio::spawn(
                 async move {
+                    let connection = connection.await;
                     if let Err(err) =
                         handle_redir_client(context, canceler, balancer, connection, src_addr, dst_addr).await
                     {
                         error!("TCP tunnel failure, {} <-> {}, error: {}", src_addr, dst_addr, err);
                     }
-=======
-            tokio::spawn(async move {
-                let connection = connection.await;
-                if let Err(err) = handle_redir_client(context, balancer, connection, src_addr, dst_addr).await {
-                    error!("TCP tunnel failure, {} <-> {}, error: {}", src_addr, dst_addr, err);
->>>>>>> a5130caa
                 }
                 .in_current_span(),
             );
@@ -598,7 +589,6 @@
     let server = balancer.best_tcp_server();
     let svr_cfg = server.server_config();
 
-<<<<<<< HEAD
     let mut remote = AutoProxyClientStream::connect(&context, server.as_ref(), addr, canceler.as_ref()).await?;
     tracing::info!("connect to remote successed");
 
@@ -610,11 +600,6 @@
             Ok(())
         }
     }
-=======
-    let mut remote =
-        AutoProxyClientStream::connect_with_opts(context, &server, addr, server.connect_opts_ref()).await?;
-    establish_tcp_tunnel(svr_cfg, &mut stream, &mut remote, peer_addr, addr).await
->>>>>>> a5130caa
 }
 
 async fn handle_redir_client(
