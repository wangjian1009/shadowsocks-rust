--- conflicted
+++ resolved
@@ -60,16 +60,12 @@
         self
     }
 
-<<<<<<< HEAD
+    pub fn destination(mut self, addr: IpNet) -> TunBuilder<C> {
+        self.tun_config.destination(addr.addr());
+        self
+    }
+
     pub fn name(mut self, name: &str) -> TunBuilder<C> {
-=======
-    pub fn destination(mut self, addr: IpNet) -> TunBuilder {
-        self.tun_config.destination(addr.addr());
-        self
-    }
-
-    pub fn name(mut self, name: &str) -> TunBuilder {
->>>>>>> 7ab8844e
         self.tun_config.name(name);
         self
     }
