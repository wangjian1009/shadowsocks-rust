--- conflicted
+++ resolved
@@ -8,13 +8,9 @@
 use async_trait::async_trait;
 use bytes::{BufMut, BytesMut};
 use etherparse::PacketBuilder;
-<<<<<<< HEAD
-=======
-use log::debug;
->>>>>>> 7f0779a8
 use shadowsocks::relay::socks5::Address;
 use tokio::sync::mpsc;
-use tracing::{debug, trace};
+use tracing::debug;
 
 use crate::{
     local::{
