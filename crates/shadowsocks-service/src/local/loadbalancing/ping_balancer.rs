//! Load Balancer chooses server by statistic latency data collected from active probing

use std::{
    cmp,
    fmt::{self, Debug, Display},
    io,
    iter::Iterator,
    net::{Ipv4Addr, SocketAddr},
    sync::{
        atomic::{AtomicUsize, Ordering},
        Arc,
    },
    time::{Duration, Instant},
};

use arc_swap::ArcSwap;
use byte_string::ByteStr;
use futures::future;
use log::{debug, error, info, trace, warn};
use shadowsocks::{
    config::{Mode, ServerProtocol, ShadowsocksConfig},
    plugin::{Plugin, PluginMode},
    relay::{
        socks5::Address,
        udprelay::{options::UdpSocketControlData, proxy_socket::ProxySocket, MAXIMUM_UDP_PAYLOAD_SIZE},
    },
    ServerConfig,
};
use spin::Mutex as SpinMutex;
use tokio::{
    io::{AsyncBufReadExt, AsyncWriteExt, BufReader},
    sync::Notify,
    task::JoinHandle,
    time,
};

use crate::local::{context::ServiceContext, net::AutoProxyClientStream};

use super::{
    server_data::ServerIdent,
    server_stat::{Score, DEFAULT_CHECK_INTERVAL_SEC, DEFAULT_CHECK_TIMEOUT_SEC},
};

const EXPECTED_CHECK_POINTS_IN_CHECK_WINDOW: u32 = 67;

/// Remote Server Type
#[derive(Debug, Clone, Copy)]
pub enum ServerType {
    Tcp,
    Udp,
}

impl fmt::Display for ServerType {
    fn fmt(&self, f: &mut fmt::Formatter) -> fmt::Result {
        match *self {
            ServerType::Tcp => f.write_str("TCP"),
            ServerType::Udp => f.write_str("UDP"),
        }
    }
}

/// Build a `PingBalancer`
pub struct PingBalancerBuilder {
    servers: Vec<Arc<ServerIdent>>,
    context: Arc<ServiceContext>,
    mode: Mode,
    max_server_rtt: Duration,
    check_interval: Duration,
    check_best_interval: Option<Duration>,
}

impl PingBalancerBuilder {
    pub fn new(context: Arc<ServiceContext>, mode: Mode) -> PingBalancerBuilder {
        PingBalancerBuilder {
            servers: Vec::new(),
            context,
            mode,
            max_server_rtt: Duration::from_secs(DEFAULT_CHECK_TIMEOUT_SEC),
            check_interval: Duration::from_secs(DEFAULT_CHECK_INTERVAL_SEC),
            check_best_interval: None,
        }
    }

    pub fn add_server(&mut self, server: ServerConfig) {
        let ident = ServerIdent::new(
            server,
            self.max_server_rtt,
            self.check_interval * EXPECTED_CHECK_POINTS_IN_CHECK_WINDOW,
        );
        self.servers.push(Arc::new(ident));
    }

    pub fn max_server_rtt(&mut self, rtt: Duration) {
        self.max_server_rtt = rtt;
    }

    pub fn check_interval(&mut self, intv: Duration) {
        self.check_interval = intv;
    }

    pub fn check_best_interval(&mut self, intv: Duration) {
        self.check_best_interval = Some(intv);
    }

    fn find_best_idx(servers: &[Arc<ServerIdent>], mode: Mode) -> (usize, usize) {
        if servers.is_empty() {
            trace!("init without any TCP and UDP servers");
            return (0, 0);
        }

        let mut best_tcp_idx = 0;
        let mut best_udp_idx = 0;

        if mode.enable_tcp() {
            let mut found_tcp_idx = false;
            for (idx, server) in servers.iter().enumerate() {
                if PingBalancerContext::check_server_tcp_enabled(server.server_config()) {
                    best_tcp_idx = idx;
                    found_tcp_idx = true;
                    break;
                }
            }

            if !found_tcp_idx {
                warn!(
                    "no valid TCP server serving for TCP clients, consider disable TCP with \"mode\": \"udp_only\", currently chose {}",
                    ServerConfigFormatter::new(servers[best_tcp_idx].server_config())
                );
            } else {
                trace!(
                    "init chose TCP server {}",
                    ServerConfigFormatter::new(servers[best_tcp_idx].server_config())
                );
            }
        }

        if mode.enable_udp() {
            let mut found_udp_idx = false;
            for (idx, server) in servers.iter().enumerate() {
                if PingBalancerContext::check_server_udp_enabled(server.server_config()) {
                    best_udp_idx = idx;
                    found_udp_idx = true;
                    break;
                }
            }

            if !found_udp_idx {
                warn!(
                    "no valid UDP server serving for UDP clients, consider disable UDP with \"mode\": \"tcp_only\", currently chose {}",
                    ServerConfigFormatter::new(servers[best_udp_idx].server_config())
                );
            } else {
                trace!(
                    "init chose UDP server {}",
                    ServerConfigFormatter::new(servers[best_udp_idx].server_config())
                );
            }
        }

        (best_tcp_idx, best_udp_idx)
    }

    pub async fn build(self) -> io::Result<PingBalancer> {
        if let Some(intv) = self.check_best_interval {
            if intv > self.check_interval {
                return Err(io::Error::new(
                    io::ErrorKind::Other,
                    "check_interval must be >= check_best_interval",
                ));
            }
        }

        let (shared_context, task_abortable) = PingBalancerContext::new(
            self.servers,
            self.context,
            self.mode,
            self.max_server_rtt,
            self.check_interval,
            self.check_best_interval,
        )
        .await?;

        Ok(PingBalancer {
            inner: Arc::new(PingBalancerInner {
                context: ArcSwap::new(shared_context),
                task_abortable: SpinMutex::new(task_abortable),
            }),
        })
    }
}

struct PingBalancerContextTask {
    checker_abortable: JoinHandle<()>,
    plugin_abortable: Option<JoinHandle<()>>,
}

impl Drop for PingBalancerContextTask {
    fn drop(&mut self) {
        self.checker_abortable.abort();
        if let Some(ref p) = self.plugin_abortable {
            p.abort();
        }
    }
}

struct PingBalancerContext {
    servers: Vec<Arc<ServerIdent>>,
    best_tcp_idx: AtomicUsize,
    best_udp_idx: AtomicUsize,
    context: Arc<ServiceContext>,
    mode: Mode,
    max_server_rtt: Duration,
    check_interval: Duration,
    check_best_interval: Option<Duration>,
    best_task_notify: Notify,
}

impl PingBalancerContext {
    fn best_tcp_server(&self) -> Arc<ServerIdent> {
        assert!(!self.is_empty(), "no available server");
        self.servers[self.best_tcp_idx.load(Ordering::Relaxed)].clone()
    }

    fn best_udp_server(&self) -> Arc<ServerIdent> {
        assert!(!self.is_empty(), "no available server");
        self.servers[self.best_udp_idx.load(Ordering::Relaxed)].clone()
    }

    #[inline]
    fn is_empty(&self) -> bool {
        self.servers.is_empty()
    }
}

impl PingBalancerContext {
    pub(crate) async fn new(
        mut servers: Vec<Arc<ServerIdent>>,
        context: Arc<ServiceContext>,
        mode: Mode,
        max_server_rtt: Duration,
        check_interval: Duration,
        check_best_interval: Option<Duration>,
    ) -> io::Result<(Arc<PingBalancerContext>, PingBalancerContextTask)> {
        let plugin_abortable = if mode.enable_tcp() {
            // Start plugins for TCP proxies

            let mut plugins = Vec::with_capacity(servers.len());

            for server in &mut servers {
                let server = Arc::get_mut(server).unwrap();
                let svr_cfg = server.server_config_mut();

                let mut plutin = None;

                if let Some(p) = svr_cfg.if_ss(|c| c.plugin()).unwrap_or(None) {
                    // Start Plugin Process
                    plutin = Some(Plugin::start(p, svr_cfg.addr(), PluginMode::Client)?);
                }

                if let Some(plugin) = plutin {
                    svr_cfg.must_be_ss_mut(|c| c.set_plugin_addr(plugin.local_addr().into()));
                    plugins.push(plugin);
                }
            }

            if plugins.is_empty() {
                None
            } else {
                // Load balancer will check all servers' score before server's actual start.
                // So we have to ensure all plugins have been started before that.

                let mut check_fut = Vec::with_capacity(plugins.len());

                for plugin in &plugins {
                    // 3 seconds is not a carefully selected value
                    // I choose that because any values bigger will make me felt too long.
                    check_fut.push(plugin.wait_started(Duration::from_secs(3)));
                }

                // Run all of them simutaneously
                let _ = future::join_all(check_fut).await;

                let plugin_abortable = tokio::spawn(async move {
                    let mut vfut = Vec::with_capacity(plugins.len());

                    for plugin in plugins {
                        vfut.push(async move {
                            match plugin.join().await {
                                Ok(status) => {
                                    error!("plugin exited with status: {}", status);
                                    Ok(())
                                }
                                Err(err) => {
                                    error!("plugin exited with error: {}", err);
                                    Err(err)
                                }
                            }
                        });
                    }

                    let _ = future::join_all(vfut).await;

                    panic!("all plugins are exited. all connections may fail, check your configuration");
                });

                Some(plugin_abortable)
            }
        } else {
            None
        };

        let (best_tcp_idx, best_udp_idx) = PingBalancerBuilder::find_best_idx(&servers, mode);

        let balancer_context = PingBalancerContext {
            servers,
            best_tcp_idx: AtomicUsize::new(best_tcp_idx),
            best_udp_idx: AtomicUsize::new(best_udp_idx),
            context,
            mode,
            max_server_rtt,
            check_interval,
            check_best_interval,
            best_task_notify: Notify::new(),
        };

        balancer_context.init_score().await;

        let shared_context = Arc::new(balancer_context);

        let checker_abortable = {
            let shared_context = shared_context.clone();
            tokio::spawn(async move { shared_context.checker_task().await })
        };

        Ok((
            shared_context,
            PingBalancerContextTask {
                checker_abortable,
                plugin_abortable,
            },
        ))
    }

    async fn init_score(&self) {
        if self.servers.is_empty() {
            return;
        }
        self.check_once(true).await;
    }

    fn check_server_tcp_enabled(svr_cfg: &ServerConfig) -> bool {
        svr_cfg.mode().enable_tcp() && svr_cfg.weight().tcp_weight() > 0.0
    }

    fn check_server_udp_enabled(svr_cfg: &ServerConfig) -> bool {
        svr_cfg.mode().enable_udp() && svr_cfg.weight().udp_weight() > 0.0
    }

    fn probing_required(&self) -> bool {
        if self.servers.is_empty() {
            return false;
        }

        let mut tcp_count = 0;
        let mut udp_count = 0;

        for server in self.servers.iter() {
            let svr_cfg = server.server_config();
            if self.mode.enable_tcp() && PingBalancerContext::check_server_tcp_enabled(svr_cfg) {
                tcp_count += 1;
            }
            if self.mode.enable_udp() && PingBalancerContext::check_server_udp_enabled(svr_cfg) {
                udp_count += 1;
            }
        }

        tcp_count > 1 || udp_count > 1
    }

    async fn checker_task(self: Arc<Self>) {
        if !self.probing_required() {
            self.checker_task_dummy().await
        } else {
            self.checker_task_real().await
        }
    }

    /// Dummy task that will do nothing if there only have one server in the balancer
    async fn checker_task_dummy(self: Arc<Self>) {
        future::pending().await
    }

    /// Check each servers' score and update the best server's index
    async fn check_once(&self, first_run: bool) {
        let servers = &self.servers;
        if servers.is_empty() {
            return;
        }

        let mut vfut_tcp = Vec::with_capacity(servers.len());
        let mut vfut_udp = Vec::with_capacity(servers.len());

        for server in servers.iter() {
            let svr_cfg = server.server_config();

            if self.mode.enable_tcp() && PingBalancerContext::check_server_tcp_enabled(svr_cfg) {
                let checker = PingChecker {
                    server: server.clone(),
                    server_type: ServerType::Tcp,
                    context: self.context.clone(),
                    max_server_rtt: self.max_server_rtt,
                };
                vfut_tcp.push(checker.check_update_score());
            }

            if self.mode.enable_udp() && PingBalancerContext::check_server_udp_enabled(svr_cfg) {
                let checker = PingChecker {
                    server: server.clone(),
                    server_type: ServerType::Udp,
                    context: self.context.clone(),
                    max_server_rtt: self.max_server_rtt,
                };
                vfut_udp.push(checker.check_update_score());
            }
        }

        let check_tcp = vfut_tcp.len() > 1;
        let check_udp = vfut_udp.len() > 1;

        if !check_tcp && !check_udp {
            return;
        }

        let vfut = if !check_tcp {
            vfut_udp
        } else if !check_udp {
            vfut_tcp
        } else {
            vfut_tcp.append(&mut vfut_udp);
            vfut_tcp
        };

        future::join_all(vfut).await;

        if self.mode.enable_tcp() && check_tcp {
            let old_best_idx = self.best_tcp_idx.load(Ordering::Acquire);

            let mut best_idx = 0;
            let mut best_score = u32::MAX;
            for (idx, server) in servers.iter().enumerate() {
                let score = server.tcp_score().score();
                if score < best_score {
                    best_idx = idx;
                    best_score = score;
                }
            }
            self.best_tcp_idx.store(best_idx, Ordering::Release);

            if first_run {
                info!(
                    "chose best TCP server {}",
                    ServerConfigFormatter::new(servers[best_idx].server_config())
                );
            } else {
                if best_idx != old_best_idx {
                    info!(
                        "switched best TCP server from {} to {}",
                        ServerConfigFormatter::new(servers[old_best_idx].server_config()),
                        ServerConfigFormatter::new(servers[best_idx].server_config())
                    );
                } else {
                    debug!(
                        "kept best TCP server {}",
                        ServerConfigFormatter::new(servers[old_best_idx].server_config())
                    );
                }
            }
        }

        if self.mode.enable_udp() && check_udp {
            let old_best_idx = self.best_udp_idx.load(Ordering::Acquire);

            let mut best_idx = 0;
            let mut best_score = u32::MAX;
            for (idx, server) in servers.iter().enumerate() {
                let score = server.udp_score().score();
                if score < best_score {
                    best_idx = idx;
                    best_score = score;
                }
            }
            self.best_udp_idx.store(best_idx, Ordering::Release);

            if first_run {
                info!(
                    "chose best UDP server {}",
                    ServerConfigFormatter::new(servers[best_idx].server_config())
                );
            } else {
                if best_idx != old_best_idx {
                    info!(
                        "switched best UDP server from {} to {}",
                        ServerConfigFormatter::new(servers[old_best_idx].server_config()),
                        ServerConfigFormatter::new(servers[best_idx].server_config())
                    );
                } else {
                    debug!(
                        "kept best UDP server {}",
                        ServerConfigFormatter::new(servers[old_best_idx].server_config())
                    );
                }
            }
        }
    }

    /// Check the best server only
    async fn check_best_server(&self) {
        let servers = &self.servers;
        if servers.is_empty() {
            return;
        }

        let mut vfut = Vec::new();

        let best_tcp_idx = self.best_tcp_idx.load(Ordering::Acquire);
        let best_udp_idx = self.best_udp_idx.load(Ordering::Acquire);

        let best_tcp_server = &servers[best_tcp_idx];
        let best_tcp_svr_cfg = best_tcp_server.server_config();
        let best_udp_server = &servers[best_udp_idx];
        let best_udp_svr_cfg = best_udp_server.server_config();

        let mut check_tcp = false;
        let mut check_udp = false;

        if self.mode.enable_tcp() && PingBalancerContext::check_server_tcp_enabled(best_tcp_svr_cfg) {
            let checker = PingChecker {
                server: best_tcp_server.clone(),
                server_type: ServerType::Tcp,
                context: self.context.clone(),
                max_server_rtt: self.max_server_rtt,
            };
            vfut.push(checker.check_update_score());
            check_tcp = true;
        }

        if self.mode.enable_udp() && PingBalancerContext::check_server_udp_enabled(best_udp_svr_cfg) {
            let checker = PingChecker {
                server: best_udp_server.clone(),
                server_type: ServerType::Udp,
                context: self.context.clone(),
                max_server_rtt: self.max_server_rtt,
            };
            vfut.push(checker.check_update_score());
            check_udp = true;
        }

        future::join_all(vfut).await;

        if self.mode.enable_tcp() && check_tcp {
            let old_best_idx = self.best_tcp_idx.load(Ordering::Acquire);

            let mut best_idx = 0;
            let mut best_score = u32::MAX;
            for (idx, server) in servers.iter().enumerate() {
                let score = server.tcp_score().score();
                if score < best_score {
                    best_idx = idx;
                    best_score = score;
                }
            }
            self.best_tcp_idx.store(best_idx, Ordering::Release);

            if best_idx != old_best_idx {
                if best_idx != old_best_idx {
                    info!(
                        "switched best TCP server from {} to {} (best check)",
                        ServerConfigFormatter::new(servers[old_best_idx].server_config()),
                        ServerConfigFormatter::new(servers[best_idx].server_config())
                    );
                } else {
                    debug!(
                        "kept best TCP server {} (best check)",
                        ServerConfigFormatter::new(servers[old_best_idx].server_config())
                    );
                }
            }
        }

        if self.mode.enable_udp() && check_udp {
            let old_best_idx = self.best_udp_idx.load(Ordering::Acquire);

            let mut best_idx = 0;
            let mut best_score = u32::MAX;
            for (idx, server) in servers.iter().enumerate() {
                let score = server.udp_score().score();
                if score < best_score {
                    best_idx = idx;
                    best_score = score;
                }
            }
            self.best_udp_idx.store(best_idx, Ordering::Release);

            if best_idx != old_best_idx {
                if best_idx != old_best_idx {
                    info!(
                        "switched best UDP server from {} to {} (best check)",
                        ServerConfigFormatter::new(servers[old_best_idx].server_config()),
                        ServerConfigFormatter::new(servers[best_idx].server_config())
                    );
                } else {
                    debug!(
                        "kept best UDP server {} (best check)",
                        ServerConfigFormatter::new(servers[old_best_idx].server_config())
                    );
                }
            }
        }
    }

    async fn checker_task_real(&self) {
        if self.check_best_interval.is_none() {
            return self.checker_task_all_servers().await;
        }

        let best = self.checker_task_best_server();
        let all = self.checker_task_all_servers();
        futures::join!(best, all);
    }

    async fn checker_task_all_servers(&self) {
        if let Some(check_best_interval) = self.check_best_interval {
            // Get at least 10 points to get the precise scores

            let interval = cmp::min(check_best_interval, self.check_interval);

            let mut count = 0;
            while count < EXPECTED_CHECK_POINTS_IN_CHECK_WINDOW {
                time::sleep(interval).await;

                // Sleep before check.
                // PingBalancer already checked once when constructing
                self.check_once(false).await;

                count += 1;
            }

            self.best_task_notify.notify_one();

            trace!("finished initializing server scores");
        }

        loop {
            time::sleep(self.check_interval).await;

            // Sleep before check.
            // PingBalancer already checked once when constructing
            self.check_once(false).await;
        }
    }

    async fn checker_task_best_server(&self) {
        // Wait until checker_task_all_servers notify.
        // Because when server starts, the scores are unstable, so we have to run check_all for multiple times
        self.best_task_notify.notified().await;

        let check_best_interval = self.check_best_interval.unwrap();

        loop {
            time::sleep(check_best_interval).await;

            // Sleep before check.
            // PingBalancer already checked once when constructing
            self.check_best_server().await;
        }
    }
}

struct PingBalancerInner {
    context: ArcSwap<PingBalancerContext>,
    task_abortable: SpinMutex<PingBalancerContextTask>,
}

impl Drop for PingBalancerInner {
    fn drop(&mut self) {
        trace!("ping balancer stopped");
    }
}

/// Balancer with active probing
#[derive(Clone)]
pub struct PingBalancer {
    inner: Arc<PingBalancerInner>,
}

impl PingBalancer {
    /// Get service context
    pub fn context(&self) -> Arc<ServiceContext> {
        let context = self.inner.context.load();
        context.context.clone()
    }

    /// Pick the best TCP server
    pub fn best_tcp_server(&self) -> Arc<ServerIdent> {
        let context = self.inner.context.load();
        context.best_tcp_server()
    }

    /// Pick the best UDP server
    pub fn best_udp_server(&self) -> Arc<ServerIdent> {
        let context = self.inner.context.load();
        context.best_udp_server()
    }

    /// Check if there is no available server
    #[inline]
    pub fn is_empty(&self) -> bool {
        let context = self.inner.context.load();
        context.is_empty()
    }

    /// Get the server list
    pub fn servers(&self) -> PingServerIter<'_> {
        let context = self.inner.context.load();
        let servers: &Vec<Arc<ServerIdent>> = unsafe { &*(&context.servers as *const _) };
        PingServerIter {
            context: context.clone(),
            iter: servers.iter(),
        }
    }

    /// Reset servers in load balancer. Designed for auto-reloading configuration file.
    pub async fn reset_servers(&self, servers: Vec<ServerConfig>) -> io::Result<()> {
        let old_context = self.inner.context.load();

        let servers = servers
            .into_iter()
            .map(|s| {
                Arc::new(ServerIdent::new(
                    s,
                    old_context.max_server_rtt,
                    old_context.check_interval * EXPECTED_CHECK_POINTS_IN_CHECK_WINDOW,
                ))
            })
            .collect::<Vec<Arc<ServerIdent>>>();

        let (shared_context, task_abortable) = PingBalancerContext::new(
            servers,
            old_context.context.clone(),
            old_context.mode,
            old_context.max_server_rtt,
            old_context.check_interval,
            old_context.check_best_interval,
        )
        .await?;

        {
            // Stop the previous task and replace with the new task
            let mut abortable = self.inner.task_abortable.lock();
            *abortable = task_abortable;
        }

        // Replace with the new context
        self.inner.context.store(shared_context);

        Ok(())
    }
}

impl Debug for PingBalancer {
    fn fmt(&self, f: &mut fmt::Formatter<'_>) -> fmt::Result {
        let context = self.inner.context.load();

        f.debug_struct("PingBalancer")
            .field("servers", &context.servers)
            .field("best_tcp_idx", &context.best_tcp_idx.load(Ordering::Relaxed))
            .field("best_udp_idx", &context.best_udp_idx.load(Ordering::Relaxed))
            .finish()
    }
}

struct PingChecker {
    server: Arc<ServerIdent>,
    server_type: ServerType,
    context: Arc<ServiceContext>,
    max_server_rtt: Duration,
}

impl PingChecker {
    /// Checks server's score and update into `ServerScore<E>`
    async fn check_update_score(self) {
        let score = match self.check_delay().await {
            Ok(d) => match self.server_type {
                ServerType::Tcp => self.server.tcp_score().push_score(Score::Latency(d)).await,
                ServerType::Udp => self.server.udp_score().push_score(Score::Latency(d)).await,
            },
            // Penalty
            Err(..) => match self.server_type {
                ServerType::Tcp => self.server.tcp_score().push_score(Score::Errored).await,
                ServerType::Udp => self.server.udp_score().push_score(Score::Errored).await,
            },
        };

        trace!(
            "updated remote {} server {} (score: {})",
            self.server_type,
            self.server.server_config().addr(),
            score
        );
    }

    /// Detect TCP connectivity with Chromium [Network Portal Detection](https://www.chromium.org/chromium-os/chromiumos-design-docs/network-portal-detection)
    #[allow(dead_code)]
    async fn check_request_tcp_chromium(&self) -> io::Result<()> {
        static GET_BODY: &[u8] =
            b"GET /generate_204 HTTP/1.1\r\nHost: clients3.google.com\r\nConnection: close\r\nAccept: */*\r\n\r\n";

        let addr = Address::DomainNameAddress("clients3.google.com".to_owned(), 80);

        let stream = AutoProxyClientStream::connect_proxied(&self.context, &self.server, &addr).await?;

        let mut reader = BufReader::new(stream);

        let mut buf = Vec::new();
        reader.read_until(b'\n', &mut buf).await?;

        static EXPECTED_HTTP_STATUS_LINE: &[u8] = b"HTTP/1.1 204 No Content\r\n";
        if buf != EXPECTED_HTTP_STATUS_LINE {
            use std::io::{Error, ErrorKind};

            debug!(
                "unexpected response from http://clients3.google.com/generate_204, {:?}",
                ByteStr::new(&buf)
            );

            let err = Error::new(
                ErrorKind::InvalidData,
                "unexpected response from http://clients3.google.com/generate_204",
            );
            return Err(err);
        }

        Ok(())
    }

    /// Detect TCP connectivity with Firefox's http://detectportal.firefox.com/success.txt
    async fn check_request_tcp_firefox(&self) -> io::Result<()> {
        static GET_BODY: &[u8] =
            b"GET /success.txt HTTP/1.1\r\nHost: detectportal.firefox.com\r\nConnection: close\r\nAccept: */*\r\n\r\n";

        let addr = Address::DomainNameAddress("detectportal.firefox.com".to_owned(), 80);

        let mut stream = AutoProxyClientStream::connect_proxied(&self.context, &self.server, &addr).await?;
        stream.write_all(GET_BODY).await?;

        let mut reader = BufReader::new(stream);

        let mut buf = Vec::new();
        reader.read_until(b'\n', &mut buf).await?;

        static EXPECTED_HTTP_STATUS_LINE: &[u8] = b"HTTP/1.1 200 OK\r\n";
        if buf != EXPECTED_HTTP_STATUS_LINE {
            use std::io::{Error, ErrorKind};

            debug!(
                "unexpected response from http://detectportal.firefox.com/success.txt, {:?}",
                ByteStr::new(&buf)
            );

            let err = Error::new(
                ErrorKind::InvalidData,
                "unexpected response from http://detectportal.firefox.com/success.txt",
            );
            return Err(err);
        }

        Ok(())
    }

    async fn check_request_udp(&self, cfg: &ShadowsocksConfig) -> io::Result<()> {
        // TransactionID: 0x1234
        // Flags: 0x0100 RD
        // Questions: 0x0001
        // Answer RRs: 0x0000
        // Authority RRs: 0x0000
        // Additional RRs: 0x0000
        // Queries
        //    - QNAME: \x07 firefox \x03 com \x00
        //    - QTYPE: 0x0001 A
        //    - QCLASS: 0x0001 IN
        static DNS_QUERY: &[u8] =
            b"\x12\x34\x01\x00\x00\x01\x00\x00\x00\x00\x00\x00\x07firefox\x03com\x00\x00\x01\x00\x01";

        let addr = Address::SocketAddress(SocketAddr::new(Ipv4Addr::new(8, 8, 8, 8).into(), 53));

<<<<<<< HEAD
        let client = ProxySocket::connect_with_opts(
            self.context.context(),
            self.server.server_config(),
            cfg,
            self.context.connect_opts_ref(),
        )
        .await?;
=======
        let svr_cfg = self.server.server_config();
>>>>>>> 83c40050

        let client =
            ProxySocket::connect_with_opts(self.context.context(), svr_cfg, self.context.connect_opts_ref()).await?;

        let mut control = UdpSocketControlData::default();
        control.client_session_id = rand::random::<u64>();
        control.packet_id = 1;
        client.send_with_ctrl(&addr, &control, DNS_QUERY).await?;

        let mut buffer = [0u8; MAXIMUM_UDP_PAYLOAD_SIZE];
        let (n, ..) = client.recv(&mut buffer).await?;

        let dns_answer = &buffer[..n];

        // DNS packet must have at least 6 * 2 bytes
        if dns_answer.len() < 12 || &dns_answer[0..2] != b"\x12\x34" {
            use std::io::{Error, ErrorKind};

            debug!("unexpected response from 8.8.8.8:53, {:?}", ByteStr::new(dns_answer));

            let err = Error::new(ErrorKind::InvalidData, "unexpected response from 8.8.8.8:53");
            return Err(err);
        }

        Ok(())
    }

    async fn check_request(&self) -> io::Result<()> {
        match self.server_type {
            ServerType::Tcp => self.check_request_tcp_firefox().await,
            ServerType::Udp => match self.server.server_config().protocol() {
                ServerProtocol::SS(cfg) => self.check_request_udp(cfg).await,
                #[cfg(feature = "trojan")]
                ServerProtocol::Trojan(_cfg) => Ok(()),
                #[cfg(feature = "vless")]
                ServerProtocol::Vless(_cfg) => Ok(()),
            },
        }
    }

    async fn check_delay(&self) -> io::Result<u32> {
        let start = Instant::now();

        // Send HTTP GET and read the first byte
        let res = time::timeout(self.max_server_rtt, self.check_request()).await;

        let elapsed = Instant::now() - start;
        let elapsed = elapsed.as_secs() as u32 * 1000 + elapsed.subsec_millis(); // Converted to ms
        match res {
            Ok(Ok(..)) => {
                // Got the result ... record its time
                trace!(
                    "checked remote {} server {} latency with {} ms",
                    self.server_type,
                    self.server.server_config().addr(),
                    elapsed
                );
                Ok(elapsed)
            }
            Ok(Err(err)) => {
                debug!(
                    "failed to check {} server {}, error: {}",
                    self.server_type,
                    self.server.server_config().addr(),
                    err
                );

                // NOTE: connection / handshake error, server is down
                Err(err)
            }
            Err(..) => {
                use std::io::ErrorKind;

                // Timeout
                trace!(
                    "checked remote {} server {} latency timeout, elapsed {} ms",
                    self.server_type,
                    self.server.server_config().addr(),
                    elapsed
                );

                // NOTE: timeout exceeded. Count as error.
                Err(ErrorKind::TimedOut.into())
            }
        }
    }
}

struct ServerConfigFormatter<'a> {
    server_config: &'a ServerConfig,
}

impl<'a> ServerConfigFormatter<'a> {
    fn new(server_config: &'a ServerConfig) -> ServerConfigFormatter<'a> {
        ServerConfigFormatter { server_config }
    }
}

impl Display for ServerConfigFormatter<'_> {
    fn fmt(&self, f: &mut fmt::Formatter) -> fmt::Result {
        match self.server_config.remarks() {
            None => Display::fmt(self.server_config.addr(), f),
            Some(remarks) => {
                if remarks.is_empty() {
                    Display::fmt(self.server_config.addr(), f)
                } else {
                    write!(f, "{} ({})", self.server_config.addr(), remarks)
                }
            }
        }
    }
}

/// Server Iterator
pub struct PingServerIter<'a> {
    #[allow(dead_code)]
    context: Arc<PingBalancerContext>,
    iter: std::slice::Iter<'a, Arc<ServerIdent>>,
}

impl<'a> Iterator for PingServerIter<'a> {
    type Item = &'a ServerIdent;

    fn next(&mut self) -> Option<Self::Item> {
        self.iter.next().map(AsRef::as_ref)
    }
}<|MERGE_RESOLUTION|>--- conflicted
+++ resolved
@@ -893,20 +893,11 @@
 
         let addr = Address::SocketAddress(SocketAddr::new(Ipv4Addr::new(8, 8, 8, 8).into(), 53));
 
-<<<<<<< HEAD
-        let client = ProxySocket::connect_with_opts(
-            self.context.context(),
-            self.server.server_config(),
-            cfg,
-            self.context.connect_opts_ref(),
-        )
-        .await?;
-=======
         let svr_cfg = self.server.server_config();
->>>>>>> 83c40050
 
         let client =
-            ProxySocket::connect_with_opts(self.context.context(), svr_cfg, self.context.connect_opts_ref()).await?;
+            ProxySocket::connect_with_opts(self.context.context(), svr_cfg, cfg, self.context.connect_opts_ref())
+                .await?;
 
         let mut control = UdpSocketControlData::default();
         control.client_session_id = rand::random::<u64>();
