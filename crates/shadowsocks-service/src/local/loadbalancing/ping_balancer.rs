--- conflicted
+++ resolved
@@ -22,10 +22,6 @@
     plugin::{Plugin, PluginMode},
     relay::{
         socks5::Address,
-<<<<<<< HEAD
-=======
-        tcprelay::proxy_stream::ProxyClientStream,
->>>>>>> c27a3dec
         udprelay::{options::UdpSocketControlData, proxy_socket::ProxySocket, MAXIMUM_UDP_PAYLOAD_SIZE},
     },
     ServerConfig,
@@ -254,10 +250,15 @@
                 let server = Arc::get_mut(server).unwrap();
                 let svr_cfg = server.server_config_mut();
 
-                if let Some(p) = svr_cfg.plugin() {
+                let mut plutin = None;
+
+                if let Some(p) = svr_cfg.if_ss(|c| c.plugin()).unwrap_or(None) {
                     // Start Plugin Process
-                    let plugin = Plugin::start(p, svr_cfg.addr(), PluginMode::Client)?;
-                    svr_cfg.set_plugin_addr(plugin.local_addr().into());
+                    plutin = Some(Plugin::start(p, svr_cfg.addr(), PluginMode::Client)?);
+                }
+
+                if let Some(plugin) = plutin {
+                    svr_cfg.must_be_ss_mut(|c| c.set_plugin_addr(plugin.local_addr().into()));
                     plugins.push(plugin);
                 }
             }
