//! SOCKS5 TCP Server

use std::{
    io::{self, ErrorKind},
    net::{Ipv4Addr, SocketAddr},
    str,
    sync::Arc,
};

use shadowsocks::{
    canceler::Canceler, config::Mode, relay::socks5::{
        self, Address, Command, Error as Socks5Error, HandshakeRequest, HandshakeResponse, PasswdAuthRequest,
        PasswdAuthResponse, Reply, TcpRequestHeader, TcpResponseHeader,
    }, transport::StreamConnection, ServerAddr
};
use tokio::net::TcpStream;
use tracing::{error, info_span, trace, warn, Instrument};

use crate::{
    local::{
        context::ServiceContext,
        loadbalancing::PingBalancer,
        net::AutoProxyClientStream,
        socks::config::Socks5AuthConfig,
        utils::{establish_tcp_tunnel, establish_tcp_tunnel_bypassed},
    },
    net::utils::ignore_until_end,
};

pub struct Socks5TcpHandler {
    context: Arc<ServiceContext>,
    udp_bind_addr: Arc<ServerAddr>,
    balancer: PingBalancer,
    mode: Mode,
    auth: Arc<Socks5AuthConfig>,
}

impl Socks5TcpHandler {
    pub fn new(
        context: Arc<ServiceContext>,
        udp_bind_addr: Arc<ServerAddr>,
        balancer: PingBalancer,
        mode: Mode,
        auth: Arc<Socks5AuthConfig>,
    ) -> Socks5TcpHandler {
        Socks5TcpHandler {
            context,
            udp_bind_addr,
            balancer,
            mode,
            auth,
        }
    }

    async fn check_auth(&self, stream: &mut TcpStream, handshake_req: &HandshakeRequest) -> io::Result<()> {
        use std::io::Error;

        let allow_none = !self.auth.auth_required();

        for method in handshake_req.methods.iter() {
            match *method {
                socks5::SOCKS5_AUTH_METHOD_PASSWORD => {
                    let resp = HandshakeResponse::new(socks5::SOCKS5_AUTH_METHOD_PASSWORD);
                    trace!("reply handshake {:?}", resp);
                    resp.write_to(stream).await?;

                    return self.check_auth_password(stream).await;
                }
                socks5::SOCKS5_AUTH_METHOD_NONE => {
                    if !allow_none {
                        trace!("none authentication method is not allowed");
                    } else {
                        let resp = HandshakeResponse::new(socks5::SOCKS5_AUTH_METHOD_NONE);
                        trace!("reply handshake {:?}", resp);
                        resp.write_to(stream).await?;

                        return Ok(());
                    }
                }
                _ => {
                    trace!("unsupported authentication method {}", method);
                }
            }
        }

        let resp = HandshakeResponse::new(socks5::SOCKS5_AUTH_METHOD_NOT_ACCEPTABLE);
        resp.write_to(stream).await?;

        trace!("reply handshake {:?}", resp);

        Err(Error::new(
            ErrorKind::Other,
            "currently shadowsocks-rust does not support authentication",
        ))
    }

    async fn check_auth_password(&self, stream: &mut TcpStream) -> io::Result<()> {
        use std::io::Error;

        const PASSWORD_AUTH_STATUS_FAILURE: u8 = 255;

        // Read initiation negociation

        let req = match PasswdAuthRequest::read_from(stream).await {
            Ok(i) => i,
            Err(err) => {
                let rsp = PasswdAuthResponse::new(err.as_reply().as_u8());
                let _ = rsp.write_to(stream).await;

                return Err(Error::new(
                    ErrorKind::Other,
                    format!("Username/Password Authentication Initial request failed: {err}"),
                ));
            }
        };

        let user_name = match str::from_utf8(&req.uname) {
            Ok(u) => u,
            Err(..) => {
                let rsp = PasswdAuthResponse::new(PASSWORD_AUTH_STATUS_FAILURE);
                let _ = rsp.write_to(stream).await;

                return Err(Error::new(
                    ErrorKind::Other,
                    "Username/Password Authentication Initial request uname contains invaid characters",
                ));
            }
        };

        let password = match str::from_utf8(&req.passwd) {
            Ok(u) => u,
            Err(..) => {
                let rsp = PasswdAuthResponse::new(PASSWORD_AUTH_STATUS_FAILURE);
                let _ = rsp.write_to(stream).await;

                return Err(Error::new(
                    ErrorKind::Other,
                    "Username/Password Authentication Initial request passwd contains invaid characters",
                ));
            }
        };

        if self.auth.passwd.check_user(user_name, password) {
            trace!(
                "socks5 authenticated with Username/Password method, user: {}, password: {}",
                user_name,
                password
            );

            let rsp = PasswdAuthResponse::new(0);
            rsp.write_to(stream).await?;

            Ok(())
        } else {
            let rsp = PasswdAuthResponse::new(PASSWORD_AUTH_STATUS_FAILURE);
            rsp.write_to(stream).await?;

            error!(
                "socks5 rejected Username/Password user: {}, password: {}",
                user_name, password
            );

            Err(Error::new(
                ErrorKind::Other,
                format!("Username/Password Authentication failed, user: {user_name}, password: {password}"),
            ))
        }
    }

    pub async fn handle_socks5_client(self, mut stream: TcpStream, peer_addr: SocketAddr, canceler: &Canceler) -> io::Result<()> {
        // 1. Handshake

        let handshake_req = match HandshakeRequest::read_from(&mut stream).await {
            Ok(r) => r,
            Err(Socks5Error::IoError(ref err)) if err.kind() == ErrorKind::UnexpectedEof => {
                trace!("socks5 handshake early eof");
                return Ok(());
            }
            Err(err) => {
                error!(error = ?err, "socks5 handshake error");
                return Err(err.into());
            }
        };

        trace!("socks5 {:?}", handshake_req);
        self.check_auth(&mut stream, &handshake_req).await?;

        // 2. Fetch headers
        let header = match TcpRequestHeader::read_from(&mut stream).await {
            Ok(h) => h,
            Err(err) => {
                error!(error = ?err, "failed to get TcpRequestHeader");
                let rh = TcpResponseHeader::new(err.as_reply(), Address::SocketAddress(peer_addr));
                rh.write_to(&mut stream).await?;
                return Err(err.into());
            }
        };

        trace!("socks5 {:?}", header);

        let addr = header.address;

        // 3. Handle Command
        match header.command {
            Command::TcpConnect => {
                let span = info_span!("tcp", target = addr.to_string());
                self.handle_tcp_connect(stream, peer_addr, addr, canceler).instrument(span).await
            }
            Command::UdpAssociate => self.handle_udp_associate(stream, addr).await,
            Command::TcpBind => {
                warn!("BIND is not supported");
                let rh = TcpResponseHeader::new(socks5::Reply::CommandNotSupported, addr);
                rh.write_to(&mut stream).await?;

                Ok(())
            }
        }
    }

    async fn handle_tcp_connect(
        self,
        #[allow(unused_mut)] mut stream: TcpStream,
        peer_addr: SocketAddr,
        target_addr: Address,
        canceler: &Canceler,
    ) -> io::Result<()> {
        if !self.mode.enable_tcp() {
            warn!("TCP CONNECT is disabled");

            let rh = TcpResponseHeader::new(socks5::Reply::CommandNotSupported, target_addr);
            rh.write_to(&mut stream).await?;

            return Ok(());
        }

<<<<<<< HEAD
        let (remote_result, server_opt, span) = {
            if self.balancer.is_empty() {
                let span = info_span!("bypass");
                (
                    AutoProxyClientStream::connect_bypassed(self.context.as_ref(), &target_addr, canceler)
                        .instrument(span.clone())
                        .await,
                    None,
                    span,
                )
            } else {
                let server = self.balancer.best_tcp_server();

                let span = info_span!(
                    "miner",
                    addr = server.server_config().addr().to_string(),
                    score = server.tcp_score().score()
                );

                (
                    AutoProxyClientStream::connect(&self.context, &server, &target_addr, canceler)
                        .instrument(span.clone())
                        .await,
                    Some(server),
                    span,
                )
=======
        let mut server_opt = None;
        let remote_result = if self.balancer.is_empty() {
            AutoProxyClientStream::connect_bypassed(self.context.clone(), &target_addr).await
        } else {
            let server = self.balancer.best_tcp_server();

            let r = AutoProxyClientStream::connect_with_opts(
                self.context,
                &server,
                &target_addr,
                server.connect_opts_ref(),
            )
            .await;
            server_opt = Some(server);

            r
        };

        let mut remote = match remote_result {
            Ok(remote) => {
                // Tell the client that we are ready
                let header =
                    TcpResponseHeader::new(socks5::Reply::Succeeded, Address::SocketAddress(remote.local_addr()?));
                header.write_to(&mut stream).await?;

                trace!("sent header: {:?}", header);

                remote
>>>>>>> a5130caa
            }
        };

        async move {
            let mut remote = match remote_result {
                Ok(remote) => {
                    // Tell the client that we are ready
                    let header =
                        TcpResponseHeader::new(socks5::Reply::Succeeded, Address::SocketAddress(remote.local_addr()?));
                    header.write_to(&mut stream).await?;

                    trace!("sent header: {:?}", header);

                    remote
                }
                Err(err) => {
                    let reply = match err.kind() {
                        ErrorKind::ConnectionRefused => Reply::ConnectionRefused,
                        ErrorKind::ConnectionAborted => Reply::HostUnreachable,
                        _ => Reply::NetworkUnreachable,
                    };

                    let dummy_address = SocketAddr::new(Ipv4Addr::UNSPECIFIED.into(), 0);
                    let header = TcpResponseHeader::new(reply, Address::SocketAddress(dummy_address));
                    header.write_to(&mut stream).await?;

                    return Err(err);
                }
            };

            match server_opt {
                Some(server) => {
                    #[cfg(feature = "rate-limit")]
                    let stream = shadowsocks::transport::RateLimitedStream::from_stream(
                        stream,
                        Some(self.context.rate_limiter()),
                    );

                    let svr_cfg = server.server_config();
                    establish_tcp_tunnel(
                        self.context.as_ref(),
                        svr_cfg,
                        stream,
                        &mut remote,
                        peer_addr,
                        &target_addr,
                    )
                    .await
                }
                None => establish_tcp_tunnel_bypassed(&mut stream, &mut remote, peer_addr, &target_addr, None).await,
            }
        }
        .instrument(span)
        .await
    }

    async fn handle_udp_associate(self, mut stream: TcpStream, client_addr: Address) -> io::Result<()> {
        if !self.mode.enable_udp() {
            warn!("socks5 udp is disabled");

            let rh = TcpResponseHeader::new(socks5::Reply::CommandNotSupported, client_addr);
            rh.write_to(&mut stream).await?;

            return Ok(());
        }

        // shadowsocks accepts both TCP and UDP from the same address

        let rh = TcpResponseHeader::new(socks5::Reply::Succeeded, self.udp_bind_addr.as_ref().into());
        rh.write_to(&mut stream).await?;

        // Hold connection until EOF.
        let _ = ignore_until_end(&mut stream).await;

        Ok(())
    }
}<|MERGE_RESOLUTION|>--- conflicted
+++ resolved
@@ -233,7 +233,6 @@
             return Ok(());
         }
 
-<<<<<<< HEAD
         let (remote_result, server_opt, span) = {
             if self.balancer.is_empty() {
                 let span = info_span!("bypass");
@@ -254,42 +253,12 @@
                 );
 
                 (
-                    AutoProxyClientStream::connect(&self.context, &server, &target_addr, canceler)
+                    AutoProxyClientStream::connect_with_opts(&self.context, &server, &target_addr, server.connect_opts_ref(), canceler)
                         .instrument(span.clone())
                         .await,
                     Some(server),
                     span,
                 )
-=======
-        let mut server_opt = None;
-        let remote_result = if self.balancer.is_empty() {
-            AutoProxyClientStream::connect_bypassed(self.context.clone(), &target_addr).await
-        } else {
-            let server = self.balancer.best_tcp_server();
-
-            let r = AutoProxyClientStream::connect_with_opts(
-                self.context,
-                &server,
-                &target_addr,
-                server.connect_opts_ref(),
-            )
-            .await;
-            server_opt = Some(server);
-
-            r
-        };
-
-        let mut remote = match remote_result {
-            Ok(remote) => {
-                // Tell the client that we are ready
-                let header =
-                    TcpResponseHeader::new(socks5::Reply::Succeeded, Address::SocketAddress(remote.local_addr()?));
-                header.write_to(&mut stream).await?;
-
-                trace!("sent header: {:?}", header);
-
-                remote
->>>>>>> a5130caa
             }
         };
 
