//! UDP Tunnel server

use std::{
    io::{self, Cursor},
    net::{IpAddr, SocketAddr},
    sync::Arc,
    time::Duration,
};

use async_trait::async_trait;
use byte_string::ByteStr;
use bytes::{BufMut, BytesMut};
use shadowsocks::{
    relay::{
        socks5::{Address, UdpAssociateHeader},
        udprelay::MAXIMUM_UDP_PAYLOAD_SIZE,
    },
    ServerAddr,
};
use tokio::{net::UdpSocket, time};
use tracing::{debug, error, info};

use crate::{
    local::{
        context::ServiceContext,
        loadbalancing::PingBalancer,
<<<<<<< HEAD
        net::{UdpAssociationManager, UdpInboundWrite},
        StartStat,
=======
        net::{udp::listener::create_standard_udp_listener, UdpAssociationManager, UdpInboundWrite},
>>>>>>> 7f0779a8
    },
    net::utils::to_ipv4_mapped,
};

pub struct Socks5UdpServerBuilder {
    context: Arc<ServiceContext>,
    client_config: ServerAddr,
    time_to_live: Option<Duration>,
    capacity: Option<usize>,
    balancer: PingBalancer,
    #[cfg(target_os = "macos")]
    launchd_socket_name: Option<String>,
}

impl Socks5UdpServerBuilder {
    pub(crate) fn new(
        context: Arc<ServiceContext>,
        client_config: ServerAddr,
        time_to_live: Option<Duration>,
        capacity: Option<usize>,
        balancer: PingBalancer,
    ) -> Socks5UdpServerBuilder {
        Socks5UdpServerBuilder {
            context,
            client_config,
            time_to_live,
            capacity,
            balancer,
            #[cfg(target_os = "macos")]
            launchd_socket_name: None,
        }
    }

    /// macOS launchd activate socket
    #[cfg(target_os = "macos")]
    pub fn set_launchd_socket_name(&mut self, n: String) {
        self.launchd_socket_name = Some(n);
    }

    pub async fn build(self) -> io::Result<Socks5UdpServer> {
        cfg_if::cfg_if! {
            if #[cfg(target_os = "macos")] {
                let socket = if let Some(launchd_socket_name) = self.launchd_socket_name {
                    use tokio::net::UdpSocket as TokioUdpSocket;
                    use crate::net::launch_activate_socket::get_launch_activate_udp_socket;

                    let std_socket = get_launch_activate_udp_socket(&launchd_socket_name)?;
                    TokioUdpSocket::from_std(std_socket)?
                } else {
                    create_standard_udp_listener(&self.context, &self.client_config).await?.into()
                };
            } else {
                let socket = create_standard_udp_listener(&self.context, &self.client_config).await?.into();
            }
        }

        Ok(Socks5UdpServer {
            context: self.context,
            time_to_live: self.time_to_live,
            capacity: self.capacity,
            listener: Arc::new(socket),
            balancer: self.balancer,
        })
    }
}

#[derive(Clone)]
struct Socks5UdpInboundWriter {
    inbound: Arc<UdpSocket>,
}

#[async_trait]
impl UdpInboundWrite for Socks5UdpInboundWriter {
    async fn send_to(&self, peer_addr: SocketAddr, remote_addr: &Address, data: &[u8]) -> io::Result<()> {
        let remote_addr = match remote_addr {
            Address::SocketAddress(sa) => {
                // Try to convert IPv4 mapped IPv6 address if server is running on dual-stack mode
                let saddr = match *sa {
                    SocketAddr::V4(..) => *sa,
                    SocketAddr::V6(ref v6) => match to_ipv4_mapped(v6.ip()) {
                        Some(v4) => SocketAddr::new(IpAddr::from(v4), v6.port()),
                        None => *sa,
                    },
                };

                Address::SocketAddress(saddr)
            }
            daddr => daddr.clone(),
        };

        // Reassemble packet
        let mut payload_buffer = BytesMut::new();
        let header = UdpAssociateHeader::new(0, remote_addr.clone());
        payload_buffer.reserve(header.serialized_len() + data.len());

        header.write_to_buf(&mut payload_buffer);
        payload_buffer.put_slice(data);

        self.inbound.send_to(&payload_buffer, peer_addr).await.map(|_| ())
    }
}

/// SOCKS5 UDP server instance
pub struct Socks5UdpServer {
    context: Arc<ServiceContext>,
    time_to_live: Option<Duration>,
    capacity: Option<usize>,
    listener: Arc<UdpSocket>,
    balancer: PingBalancer,
}

impl Socks5UdpServer {
    /// Server's listen address
    pub fn local_addr(&self) -> io::Result<SocketAddr> {
        self.listener.local_addr()
    }

    /// Run server accept loop
    pub async fn run(self, start_stat: StartStat) -> io::Result<()> {
        info!("shadowsocks socks5 UDP listening on {}", self.listener.local_addr()?);
        start_stat.notify().await?;

        let (mut manager, mut close_rx) = UdpAssociationManager::new(
            self.context.clone(),
            Socks5UdpInboundWriter {
                inbound: self.listener.clone(),
            },
            self.time_to_live,
            self.capacity,
            self.balancer,
        );

        let mut buffer = [0u8; MAXIMUM_UDP_PAYLOAD_SIZE];
        let cancel_waiter = self.context.cancel_waiter();
        loop {
            tokio::select! {
                _ = cancel_waiter.wait() => {
                    return Ok(());
                }

                close_opt = close_rx.recv() => {
                    let (peer_addr, reason) = close_opt.expect("close channel closed unexpectly");
                    manager.close_association(&peer_addr, reason);
                }

                recv_result = self.listener.recv_from(&mut buffer) => {
                    let (n, peer_addr) = match recv_result {
                        Ok(s) => s,
                        Err(err) => {
                            error!("udp server recv_from failed with error: {}", err);
                            time::sleep(Duration::from_secs(1)).await;
                            continue;
                        }
                    };

                    let data = &buffer[..n];

                    // PKT = UdpAssociateHeader + PAYLOAD
                    let mut cur = Cursor::new(data);
                    let header = match UdpAssociateHeader::read_from(&mut cur).await {
                        Ok(h) => h,
                        Err(..) => {
                            error!("received invalid UDP associate packet: {:?}", ByteStr::new(data));
                            continue;
                        }
                    };

                    if header.frag != 0 {
                        error!("received UDP associate with frag != 0, which is not supported by shadowsocks");
                        continue;
                    }

                    let pos = cur.position() as usize;
                    let payload = &data[pos..];

                    if let Err(err) = manager.send_to(peer_addr, header.address, payload).await {
                        debug!(
                            "udp packet from {} relay {} bytes failed, error: {}",
                            peer_addr,
                            data.len(),
                            err
                        );
                    }
                }
            }
        }
    }
}<|MERGE_RESOLUTION|>--- conflicted
+++ resolved
@@ -24,12 +24,8 @@
     local::{
         context::ServiceContext,
         loadbalancing::PingBalancer,
-<<<<<<< HEAD
-        net::{UdpAssociationManager, UdpInboundWrite},
+        net::{udp::listener::create_standard_udp_listener, UdpAssociationManager, UdpInboundWrite},
         StartStat,
-=======
-        net::{udp::listener::create_standard_udp_listener, UdpAssociationManager, UdpInboundWrite},
->>>>>>> 7f0779a8
     },
     net::utils::to_ipv4_mapped,
 };
