//! Shadowsocks SOCKS Local Server

use std::{io, net::SocketAddr, sync::Arc, time::Duration};

use futures::{future, FutureExt};
use log::{error, info};
use shadowsocks::{config::Mode, lookup_then, net::TcpListener as ShadowTcpListener, ServerAddr};
use tokio::{net::TcpStream, time};

use crate::local::{context::ServiceContext, loadbalancing::PingBalancer};

#[cfg(feature = "local-socks4")]
use self::socks4::Socks4TcpHandler;
use self::socks5::{Socks5TcpHandler, Socks5UdpServer};

use super::config::Socks5AuthConfig;

#[cfg(feature = "local-socks4")]
mod socks4;
mod socks5;

/// SOCKS4/4a, SOCKS5 Local Server
pub struct Socks {
    context: Arc<ServiceContext>,
    mode: Mode,
    udp_expiry_duration: Option<Duration>,
    udp_capacity: Option<usize>,
    udp_bind_addr: Option<ServerAddr>,
    socks5_auth: Arc<Socks5AuthConfig>,
<<<<<<< HEAD
=======
}

impl Default for Socks {
    fn default() -> Self {
        Socks::new()
    }
>>>>>>> c27a3dec
}

impl Socks {
    /// Create a new SOCKS server with default configuration
    pub fn new() -> Socks {
        let context = ServiceContext::default();
        Socks::with_context(Arc::new(context))
    }

    /// Create a new SOCKS server with context
    pub fn with_context(context: Arc<ServiceContext>) -> Socks {
        Socks {
            context,
            mode: Mode::TcpOnly,
            udp_expiry_duration: None,
            udp_capacity: None,
            udp_bind_addr: None,
            socks5_auth: Arc::new(Socks5AuthConfig::default()),
        }
    }

    /// Set server mode
    pub fn set_mode(&mut self, mode: Mode) {
        self.mode = mode;
    }

    /// Set UDP association's expiry duration
    pub fn set_udp_expiry_duration(&mut self, d: Duration) {
        self.udp_expiry_duration = Some(d);
    }

    /// Set total UDP association to be kept simultaneously in server
    pub fn set_udp_capacity(&mut self, c: usize) {
        self.udp_capacity = Some(c);
    }

    /// UDP server's bind address
    ///
    /// * If `mode` is `tcp_only`, then it will still return this address for `UDP_ASSOCIATE` command
    /// * Otherwise, UDP relay will bind to this address
    pub fn set_udp_bind_addr(&mut self, a: ServerAddr) {
        self.udp_bind_addr = Some(a);
    }

    /// Set SOCKS5 Username/Password Authentication configuration
    pub fn set_socks5_auth(&mut self, p: Socks5AuthConfig) {
        self.socks5_auth = Arc::new(p);
    }

    /// Start serving
    pub async fn run(self, client_config: &ServerAddr, balancer: PingBalancer) -> io::Result<()> {
        let mut vfut = Vec::new();

        if self.mode.enable_tcp() {
            vfut.push(self.run_tcp_server(client_config, balancer.clone()).boxed());
        }

        if self.mode.enable_udp() {
            // NOTE: SOCKS 5 RFC requires TCP handshake for UDP ASSOCIATE command
            // But here we can start a standalone UDP SOCKS 5 relay server, for special use cases

            vfut.push(self.run_udp_server(client_config, balancer).boxed());
        }

        let (res, ..) = future::select_all(vfut).await;
        res
    }

    async fn run_tcp_server(&self, client_config: &ServerAddr, balancer: PingBalancer) -> io::Result<()> {
        let listener = match *client_config {
            ServerAddr::SocketAddr(ref saddr) => {
                ShadowTcpListener::bind_with_opts(saddr, self.context.accept_opts()).await?
            }
            ServerAddr::DomainName(ref dname, port) => {
                lookup_then!(self.context.context_ref(), dname, port, |addr| {
                    ShadowTcpListener::bind_with_opts(&addr, self.context.accept_opts()).await
                })?
                .1
            }
        };

        info!("shadowsocks socks TCP listening on {}", listener.local_addr()?);

        // If UDP is enabled, SOCK5 UDP_ASSOCIATE command will let client to send requests to this address
        let udp_bind_addr = if self.mode.enable_udp() {
            let udp_bind_addr = self.udp_bind_addr.as_ref().unwrap_or(client_config);
            let udp_bind_addr = Arc::new(udp_bind_addr.clone());
            Some(udp_bind_addr)
        } else {
            self.udp_bind_addr.clone().map(Arc::new)
        };

        loop {
            let (stream, peer_addr) = match listener.accept().await {
                Ok(s) => s,
                Err(err) => {
                    error!("accept failed with error: {}", err);
                    time::sleep(Duration::from_secs(1)).await;
                    continue;
                }
            };

            let balancer = balancer.clone();
            let context = self.context.clone();
            let udp_bind_addr = udp_bind_addr.clone();
            let mode = self.mode;
            let socks5_auth = self.socks5_auth.clone();

            tokio::spawn(async move {
                if let Err(err) =
                    Socks::handle_tcp_client(context, udp_bind_addr, stream, balancer, peer_addr, mode, socks5_auth)
                        .await
                {
                    error!("socks5 tcp client handler error: {}", err);
                }
            });
        }
    }

    #[cfg(feature = "local-socks4")]
    async fn handle_tcp_client(
        context: Arc<ServiceContext>,
        udp_bind_addr: Option<Arc<ServerAddr>>,
        stream: TcpStream,
        balancer: PingBalancer,
        peer_addr: SocketAddr,
        mode: Mode,
        socks5_auth: Arc<Socks5AuthConfig>,
    ) -> io::Result<()> {
        use std::io::ErrorKind;

        let mut version_buffer = [0u8; 1];
        let n = stream.peek(&mut version_buffer).await?;
        if n == 0 {
            return Err(ErrorKind::UnexpectedEof.into());
        }

        match version_buffer[0] {
            0x04 => {
                let handler = Socks4TcpHandler::new(context, balancer, mode);
                handler.handle_socks4_client(stream, peer_addr).await
            }

            0x05 => {
                let handler = Socks5TcpHandler::new(context, udp_bind_addr, balancer, mode, socks5_auth);
                handler.handle_socks5_client(stream, peer_addr).await
            }

            version => {
                error!("unsupported socks version {:x}", version);
                let err = io::Error::new(ErrorKind::Other, "unsupported socks version");
                Err(err)
            }
        }
    }

    #[cfg(not(feature = "local-socks4"))]
    async fn handle_tcp_client(
        context: Arc<ServiceContext>,
        udp_bind_addr: Option<Arc<ServerAddr>>,
        stream: TcpStream,
        balancer: PingBalancer,
        peer_addr: SocketAddr,
        mode: Mode,
        socks5_auth: Arc<Socks5AuthConfig>,
    ) -> io::Result<()> {
        let handler = Socks5TcpHandler::new(context, udp_bind_addr, balancer, mode, socks5_auth);
        handler.handle_socks5_client(stream, peer_addr).await
    }

    async fn run_udp_server(&self, client_config: &ServerAddr, balancer: PingBalancer) -> io::Result<()> {
        let server = Socks5UdpServer::new(self.context.clone(), self.udp_expiry_duration, self.udp_capacity);

        let udp_bind_addr = self.udp_bind_addr.as_ref().unwrap_or(client_config);
        server.run(udp_bind_addr, balancer).await
    }
}<|MERGE_RESOLUTION|>--- conflicted
+++ resolved
@@ -27,15 +27,12 @@
     udp_capacity: Option<usize>,
     udp_bind_addr: Option<ServerAddr>,
     socks5_auth: Arc<Socks5AuthConfig>,
-<<<<<<< HEAD
-=======
 }
 
 impl Default for Socks {
     fn default() -> Self {
         Socks::new()
     }
->>>>>>> c27a3dec
 }
 
 impl Socks {
