--- conflicted
+++ resolved
@@ -112,13 +112,8 @@
     }
 
     /// Start serving
-<<<<<<< HEAD
     pub async fn run(self, start_stat: StartStat) -> io::Result<()> {
-        let listener = ShadowTcpListener::from_listener(self.listener, self.context.accept_opts());
-=======
-    pub async fn run(self) -> io::Result<()> {
         let listener = ShadowTcpListener::from_listener(self.listener, self.context.accept_opts())?;
->>>>>>> 7f0779a8
 
         let actual_local_addr = listener.local_addr().expect("determine port bound to");
 
