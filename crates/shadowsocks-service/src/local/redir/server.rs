//! Shadowsocks Transparent Proxy Local Server

use std::{io, sync::Arc, time::Duration};

use futures::{future, FutureExt};
use shadowsocks::{config::Mode, ServerAddr};
use tracing::Instrument;

use crate::{
    config::RedirType,
    local::{context::ServiceContext, loadbalancing::PingBalancer},
};

use super::{tcprelay::RedirTcpServer, udprelay::RedirUdpServer};

/// Transparent Proxy builder
pub struct RedirBuilder {
    context: Arc<ServiceContext>,
    mode: Mode,
    udp_expiry_duration: Option<Duration>,
    udp_capacity: Option<usize>,
    tcp_redir: RedirType,
    udp_redir: RedirType,
    client_addr: ServerAddr,
    udp_bind_addr: Option<ServerAddr>,
    balancer: PingBalancer,
}

<<<<<<< HEAD
impl Redir {
    /// Create a new transparent proxy server with default configuration
    pub fn new() -> Redir {
        let context = ServiceContext::default();
        Redir::with_context(Arc::new(context))
=======
impl RedirBuilder {
    /// Create a new transparent proxy server with default configuration
    pub fn new(client_addr: ServerAddr, balancer: PingBalancer) -> RedirBuilder {
        let context = ServiceContext::new();
        RedirBuilder::with_context(Arc::new(context), client_addr, balancer)
>>>>>>> c2877c10
    }

    /// Create a new transparent proxy server with context
    pub fn with_context(context: Arc<ServiceContext>, client_addr: ServerAddr, balancer: PingBalancer) -> RedirBuilder {
        RedirBuilder {
            context,
            mode: Mode::TcpOnly,
            udp_expiry_duration: None,
            udp_capacity: None,
            tcp_redir: RedirType::tcp_default(),
            udp_redir: RedirType::udp_default(),
            client_addr,
            udp_bind_addr: None,
            balancer,
        }
    }

    /// Set UDP association's expiry duration
    pub fn set_udp_expiry_duration(&mut self, d: Duration) {
        self.udp_expiry_duration = Some(d);
    }

    /// Set total UDP association to be kept simultaneously in server
    pub fn set_udp_capacity(&mut self, c: usize) {
        self.udp_capacity = Some(c);
    }

    /// Set server mode
    pub fn set_mode(&mut self, mode: Mode) {
        self.mode = mode;
    }

    /// Set transparent proxy type of TCP relay, which is platform dependent
    pub fn set_tcp_redir(&mut self, ty: RedirType) {
        self.tcp_redir = ty;
    }

    /// Set transparent proxy type of UDP relay, which is platform dependent
    pub fn set_udp_redir(&mut self, ty: RedirType) {
        self.udp_redir = ty;
    }

    /// Set UDP bind address
    pub fn set_udp_bind_addr(&mut self, addr: ServerAddr) {
        self.udp_bind_addr = Some(addr);
    }

    pub async fn build(self) -> io::Result<Redir> {
        let mut tcp_server = None;
        if self.mode.enable_tcp() {
<<<<<<< HEAD
            vfut.push(
                self.run_tcp_tunnel(tcp_addr, balancer.clone())
                    .in_current_span()
                    .boxed(),
            );
=======
            let server = RedirTcpServer::new(
                self.context.clone(),
                &self.client_addr,
                self.balancer.clone(),
                self.tcp_redir,
            )
            .await?;
            tcp_server = Some(server);
>>>>>>> c2877c10
        }

        let mut udp_server = None;
        if self.mode.enable_udp() {
<<<<<<< HEAD
            vfut.push(self.run_udp_tunnel(udp_addr, balancer).in_current_span().boxed());
=======
            let udp_addr = self.udp_bind_addr.as_ref().unwrap_or(&self.client_addr);

            let server = RedirUdpServer::new(
                self.context,
                self.udp_redir,
                udp_addr,
                self.udp_expiry_duration,
                self.udp_capacity,
                self.balancer,
            )
            .await?;
            udp_server = Some(server);
>>>>>>> c2877c10
        }

        Ok(Redir { tcp_server, udp_server })
    }
}

/// Transparent Proxy
pub struct Redir {
    tcp_server: Option<RedirTcpServer>,
    udp_server: Option<RedirUdpServer>,
}

impl Redir {
    /// TCP server instance
    pub fn tcp_server(&self) -> Option<&RedirTcpServer> {
        self.tcp_server.as_ref()
    }

    /// UDP server instance
    pub fn udp_server(&self) -> Option<&RedirUdpServer> {
        self.udp_server.as_ref()
    }

    /// Start serving
    pub async fn run(self) -> io::Result<()> {
        let mut vfut = Vec::new();

        if let Some(tcp_server) = self.tcp_server {
            vfut.push(tcp_server.run().boxed());
        }

        if let Some(udp_server) = self.udp_server {
            vfut.push(udp_server.run().boxed());
        }

        let (res, ..) = future::select_all(vfut).await;
        res
    }
}<|MERGE_RESOLUTION|>--- conflicted
+++ resolved
@@ -3,8 +3,8 @@
 use std::{io, sync::Arc, time::Duration};
 
 use futures::{future, FutureExt};
-use shadowsocks::{config::Mode, ServerAddr};
-use tracing::Instrument;
+use shadowsocks::{canceler::CancelWaiter, config::Mode, context::Context, ServerAddr};
+use tracing::{info_span, Instrument};
 
 use crate::{
     config::RedirType,
@@ -26,19 +26,16 @@
     balancer: PingBalancer,
 }
 
-<<<<<<< HEAD
-impl Redir {
-    /// Create a new transparent proxy server with default configuration
-    pub fn new() -> Redir {
-        let context = ServiceContext::default();
-        Redir::with_context(Arc::new(context))
-=======
 impl RedirBuilder {
     /// Create a new transparent proxy server with default configuration
-    pub fn new(client_addr: ServerAddr, balancer: PingBalancer) -> RedirBuilder {
-        let context = ServiceContext::new();
+    pub fn new(
+        context: Arc<Context>,
+        cancel_waiter: CancelWaiter,
+        client_addr: ServerAddr,
+        balancer: PingBalancer,
+    ) -> RedirBuilder {
+        let context = ServiceContext::new(context, cancel_waiter);
         RedirBuilder::with_context(Arc::new(context), client_addr, balancer)
->>>>>>> c2877c10
     }
 
     /// Create a new transparent proxy server with context
@@ -89,13 +86,6 @@
     pub async fn build(self) -> io::Result<Redir> {
         let mut tcp_server = None;
         if self.mode.enable_tcp() {
-<<<<<<< HEAD
-            vfut.push(
-                self.run_tcp_tunnel(tcp_addr, balancer.clone())
-                    .in_current_span()
-                    .boxed(),
-            );
-=======
             let server = RedirTcpServer::new(
                 self.context.clone(),
                 &self.client_addr,
@@ -104,14 +94,10 @@
             )
             .await?;
             tcp_server = Some(server);
->>>>>>> c2877c10
         }
 
         let mut udp_server = None;
         if self.mode.enable_udp() {
-<<<<<<< HEAD
-            vfut.push(self.run_udp_tunnel(udp_addr, balancer).in_current_span().boxed());
-=======
             let udp_addr = self.udp_bind_addr.as_ref().unwrap_or(&self.client_addr);
 
             let server = RedirUdpServer::new(
@@ -124,7 +110,6 @@
             )
             .await?;
             udp_server = Some(server);
->>>>>>> c2877c10
         }
 
         Ok(Redir { tcp_server, udp_server })
@@ -153,11 +138,11 @@
         let mut vfut = Vec::new();
 
         if let Some(tcp_server) = self.tcp_server {
-            vfut.push(tcp_server.run().boxed());
+            vfut.push(tcp_server.run().instrument(info_span!("tcp")).boxed());
         }
 
         if let Some(udp_server) = self.udp_server {
-            vfut.push(udp_server.run().boxed());
+            vfut.push(udp_server.run().instrument(info_span!("udp")).boxed());
         }
 
         let (res, ..) = future::select_all(vfut).await;
