//! PacketFilter implementation for *BSD

use std::{
    io::{self, Error, ErrorKind},
    mem,
    net::SocketAddr,
    ptr,
};

<<<<<<< HEAD
=======
use cfg_if::cfg_if;
use log::trace;
use nix::ioctl_readwrite;
>>>>>>> 920ebb29
use once_cell::sync::Lazy;
use socket2::{Protocol, SockAddr};
use tracing::trace;

use super::pfvar::{
    in6_addr,
    in_addr,
    pf_addr,
    pfioc_natlook,
    pfioc_states,
    pfsync_state,
    sockaddr_in,
    sockaddr_in6,
    PF_OUT,
};

ioctl_readwrite!(ioc_natlook, 'D', 23, pfioc_natlook);
ioctl_readwrite!(ioc_getstates, 'D', 25, pfioc_states);

pub struct PacketFilter {
    fd: libc::c_int,
}

impl PacketFilter {
    fn open() -> io::Result<PacketFilter> {
        unsafe {
            let dev_path = b"/dev/pf\0";

            // According to FreeBSD's doc
            // https://www.freebsd.org/cgi/man.cgi?query=pf&sektion=4&apropos=0&manpath=FreeBSD+12.1-RELEASE+and+Ports
            let fd = libc::open(dev_path.as_ptr() as *const _, libc::O_RDONLY);
            if fd < 0 {
                let err = Error::last_os_error();
                return Err(err);
            }

            // Set CLOEXEC
            let ret = libc::fcntl(fd, libc::F_SETFD, libc::fcntl(fd, libc::F_GETFD) | libc::FD_CLOEXEC);
            if ret != 0 {
                let err = Error::last_os_error();
                let _ = libc::close(fd);
                return Err(err);
            }

            Ok(PacketFilter { fd })
        }
    }

    pub fn natlook(&self, bind_addr: &SocketAddr, peer_addr: &SocketAddr, proto: Protocol) -> io::Result<SocketAddr> {
        match proto {
            Protocol::TCP => self.tcp_natlook(bind_addr, peer_addr, proto),
            Protocol::UDP => self.udp_natlook(bind_addr, peer_addr, proto),
            _ => Err(io::ErrorKind::InvalidInput.into()),
        }
    }

    fn tcp_natlook(&self, bind_addr: &SocketAddr, peer_addr: &SocketAddr, proto: Protocol) -> io::Result<SocketAddr> {
        trace!("PF natlook peer: {}, bind: {}", peer_addr, bind_addr);

        unsafe {
            let mut pnl: pfioc_natlook = mem::zeroed();

            match *bind_addr {
                SocketAddr::V4(ref v4) => {
                    pnl.af = libc::AF_INET as libc::sa_family_t;

                    let sockaddr = SockAddr::from(*v4);
                    let sockaddr = sockaddr.as_ptr() as *const sockaddr_in;

                    let addr: *const in_addr = ptr::addr_of!((*sockaddr).sin_addr) as *const _;
                    let port: libc::in_port_t = (*sockaddr).sin_port;

                    ptr::write_unaligned::<in_addr>(ptr::addr_of_mut!(pnl.daddr.pfa) as *mut _, *addr);

                    cfg_if! {
                        if #[cfg(any(target_os = "macos", target_os = "ios"))] {
                            pnl.dxport.port = port;
                        } else {
                            pnl.dport = port;
                        }
                    }
                }
                SocketAddr::V6(ref v6) => {
                    pnl.af = libc::AF_INET6 as libc::sa_family_t;

                    let sockaddr = SockAddr::from(*v6);
                    let sockaddr = sockaddr.as_ptr() as *const sockaddr_in6;

                    let addr: *const in6_addr = ptr::addr_of!((*sockaddr).sin6_addr) as *const _;
                    let port: libc::in_port_t = (*sockaddr).sin6_port;

                    ptr::write_unaligned::<in6_addr>(ptr::addr_of_mut!(pnl.daddr.pfa) as *mut _, *addr);

                    cfg_if! {
                        if #[cfg(any(target_os = "macos", target_os = "ios"))] {
                            pnl.dxport.port = port;
                        } else {
                            pnl.dport = port;
                        }
                    }
                }
            }

            match *peer_addr {
                SocketAddr::V4(ref v4) => {
                    if pnl.af != libc::AF_INET as libc::sa_family_t {
                        return Err(Error::new(ErrorKind::InvalidInput, "client addr must be ipv4"));
                    }

                    let sockaddr = SockAddr::from(*v4);
                    let sockaddr = sockaddr.as_ptr() as *const sockaddr_in;

                    let addr: *const in_addr = ptr::addr_of!((*sockaddr).sin_addr) as *const _;
                    let port: libc::in_port_t = (*sockaddr).sin_port;

                    ptr::write_unaligned::<in_addr>(ptr::addr_of_mut!(pnl.saddr.pfa) as *mut _, *addr);

                    cfg_if! {
                        if #[cfg(any(target_os = "macos", target_os = "ios"))] {
                            pnl.sxport.port = port;
                        } else {
                            pnl.sport = port;
                        }
                    }
                }
                SocketAddr::V6(ref v6) => {
                    if pnl.af != libc::AF_INET6 as libc::sa_family_t {
                        return Err(Error::new(ErrorKind::InvalidInput, "client addr must be ipv6"));
                    }

                    let sockaddr = SockAddr::from(*v6);
                    let sockaddr = sockaddr.as_ptr() as *const sockaddr_in6;

                    let addr: *const in6_addr = ptr::addr_of!((*sockaddr).sin6_addr) as *const _;
                    let port: libc::in_port_t = (*sockaddr).sin6_port;

                    ptr::write_unaligned::<in6_addr>(ptr::addr_of_mut!(pnl.saddr.pfa) as *mut _, *addr);

                    cfg_if! {
                        if #[cfg(any(target_os = "macos", target_os = "ios"))] {
                            pnl.sxport.port = port;
                        } else {
                            pnl.sport = port;
                        }
                    }
                }
            }

            pnl.proto = i32::from(proto) as u8;
            pnl.direction = PF_OUT as u8;

            if let Err(err) = ioc_natlook(self.fd, &mut pnl) {
                return Err(Error::from_raw_os_error(err as i32));
            }

            let (_, dst_addr) = SockAddr::try_init(|dst_addr, addr_len| {
                if pnl.af == libc::AF_INET as libc::sa_family_t {
                    let dst_addr: &mut sockaddr_in = &mut *(dst_addr as *mut _);
                    dst_addr.sin_family = pnl.af;

                    cfg_if! {
                        if #[cfg(any(target_os = "macos", target_os = "ios"))] {
                            dst_addr.sin_port = pnl.rdxport.port;
                        } else {
                            dst_addr.sin_port = pnl.rdport;
                        }
                    }

                    ptr::write_unaligned::<in_addr>(
                        ptr::addr_of_mut!(dst_addr.sin_addr),
                        ptr::read::<in_addr>(ptr::addr_of!(pnl.rdaddr.pfa) as *const _),
                    );
                    *addr_len = mem::size_of_val(&dst_addr.sin_addr) as libc::socklen_t;
                } else if pnl.af == libc::AF_INET6 as libc::sa_family_t {
                    let dst_addr: &mut sockaddr_in6 = &mut *(dst_addr as *mut _);
                    dst_addr.sin6_family = pnl.af;

                    cfg_if! {
                        if #[cfg(any(target_os = "macos", target_os = "ios"))] {
                            dst_addr.sin6_port = pnl.rdxport.port;
                        } else {
                            dst_addr.sin6_port = pnl.rdport;
                        }
                    }

                    ptr::write_unaligned::<in6_addr>(
                        ptr::addr_of_mut!(dst_addr.sin6_addr),
                        ptr::read::<in6_addr>(ptr::addr_of!(pnl.rdaddr.pfa) as *const _),
                    );
                    *addr_len = mem::size_of_val(&dst_addr.sin6_addr) as libc::socklen_t;
                } else {
                    unreachable!("sockaddr should be either ipv4 or ipv6");
                }

                Ok(())
            })?;

            Ok(dst_addr.as_socket().expect("SocketAddr"))
        }
    }

    fn udp_natlook(&self, bind_addr: &SocketAddr, peer_addr: &SocketAddr, _proto: Protocol) -> io::Result<SocketAddr> {
        unsafe {
            // Get all states
            // https://man.freebsd.org/cgi/man.cgi?query=pf&sektion=4&manpath=OpenBSD
            // DIOCGETSTATES

            let mut states: pfioc_states = mem::zeroed();
            let mut states_buffer = vec![0u8; 8192];

            loop {
                states.ps_len = states_buffer.len() as _;
                states.ps_u.psu_buf = states_buffer.as_mut_ptr() as *mut _;

                if let Err(err) = ioc_getstates(self.fd, &mut states) {
                    return Err(Error::from_raw_os_error(err as i32));
                }

                if states.ps_len as usize <= states_buffer.len() {
                    break;
                }

                // Resize to fit all states
                // > On exit, ps_len is always set to the total size re-
                // > quired to hold all state table entries
                states_buffer.resize(states.ps_len as usize, 0);
            }

            let bind_addr_sockaddr = SockAddr::from(*bind_addr);
            let peer_addr_sockaddr = SockAddr::from(*peer_addr);

            let mut bind_addr_pfaddr: pf_addr = mem::zeroed();
            let mut peer_addr_pfaddr: pf_addr = mem::zeroed();

            match bind_addr_sockaddr.family() as libc::c_int {
                libc::AF_INET => {
                    let sockaddr: *const sockaddr_in = bind_addr_sockaddr.as_ptr() as *const _;
                    ptr::write_unaligned::<in_addr>(
                        ptr::addr_of_mut!(bind_addr_pfaddr.pfa) as *mut _,
                        (*sockaddr).sin_addr,
                    );
                }
                libc::AF_INET6 => {
                    let sockaddr: *const sockaddr_in6 = bind_addr_sockaddr.as_ptr() as *const _;
                    ptr::write_unaligned::<in6_addr>(
                        ptr::addr_of_mut!(bind_addr_pfaddr.pfa) as *mut _,
                        (*sockaddr).sin6_addr,
                    );
                }
                _ => unreachable!("bind_addr family = {}", bind_addr_sockaddr.family()),
            }

            match peer_addr_sockaddr.family() as libc::c_int {
                libc::AF_INET => {
                    let sockaddr: *const sockaddr_in = peer_addr_sockaddr.as_ptr() as *const _;
                    ptr::write_unaligned::<in_addr>(
                        ptr::addr_of_mut!(peer_addr_pfaddr.pfa) as *mut _,
                        (*sockaddr).sin_addr,
                    );
                }
                libc::AF_INET6 => {
                    let sockaddr: *const sockaddr_in6 = peer_addr_sockaddr.as_ptr() as *const _;
                    ptr::write_unaligned::<in6_addr>(
                        ptr::addr_of_mut!(peer_addr_pfaddr.pfa) as *mut _,
                        (*sockaddr).sin6_addr,
                    );
                }
                _ => unreachable!("peer_addr family = {}", peer_addr_sockaddr.family()),
            }

            let states_count = states.ps_len as usize / mem::size_of::<pfsync_state>();
            for i in 0..states_count {
                let state = &*(states.ps_u.psu_states.add(i));

                if state.proto == libc::IPPROTO_UDP as u8 {
                    cfg_if! {
                        if #[cfg(any(target_os = "macos", target_os = "ios"))] {
                            let dst_port = state.lan.xport.port;
                            let src_port = state.ext_gwy.xport.port;
                            let actual_dst_port = state.gwy.xport.port;
                        } else {
                            let dst_port = state.lan.port;
                            let src_port = state.ext_gwy.port;
                            let actual_dst_port = state.gwy.port;
                        }
                    }

                    let dst_addr_eq = libc::memcmp(
                        &bind_addr_pfaddr as *const _ as *const _,
                        ptr::addr_of!(state.lan.addr.pfa) as *const _,
                        mem::size_of::<pf_addr>(),
                    ) == 0;
                    let src_addr_eq = libc::memcmp(
                        &peer_addr_pfaddr as *const _ as *const _,
                        ptr::addr_of!(state.ext_gwy.addr.pfa) as *const _,
                        mem::size_of::<pf_addr>(),
                    ) == 0;

                    if src_addr_eq && src_port == peer_addr.port() && dst_addr_eq && dst_port == bind_addr.port() {
                        let actual_dst_addr = match state.af_gwy as libc::c_int {
                            libc::AF_INET => {
                                let (_, actual_dst_addr) = SockAddr::try_init(|sockaddr, len| {
                                    let addr = &mut *(sockaddr as *mut sockaddr_in);
                                    addr.sin_family = libc::AF_INET as libc::sa_family_t;
                                    ptr::write_unaligned::<in_addr>(
                                        ptr::addr_of_mut!(addr.sin_addr),
                                        ptr::read_unaligned::<in_addr>(ptr::addr_of!(state.gwy.addr.pfa) as *const _),
                                    );
                                    addr.sin_port = actual_dst_port as libc::in_port_t;

                                    ptr::write(len, mem::size_of::<sockaddr_in>() as libc::socklen_t);
                                    Ok(())
                                })
                                .unwrap();

                                actual_dst_addr
                            }
                            libc::AF_INET6 => {
                                let (_, actual_dst_addr) = SockAddr::try_init(|sockaddr, len| {
                                    let addr = &mut *(sockaddr as *mut sockaddr_in6);
                                    addr.sin6_family = libc::AF_INET6 as libc::sa_family_t;
                                    ptr::write_unaligned::<in6_addr>(
                                        ptr::addr_of_mut!(addr.sin6_addr),
                                        ptr::read_unaligned::<in6_addr>(ptr::addr_of!(state.gwy.addr.pfa) as *const _),
                                    );
                                    addr.sin6_port = actual_dst_port as libc::in_port_t;

                                    ptr::write(len, mem::size_of::<sockaddr_in6>() as libc::socklen_t);
                                    Ok(())
                                })
                                .unwrap();

                                actual_dst_addr
                            }
                            _ => {
                                return Err(io::Error::new(
                                    ErrorKind::Other,
                                    format!("state.af_gwy {} is not a valid address family", state.af_gwy),
                                ));
                            }
                        };

                        return Ok(actual_dst_addr.as_socket().expect("SocketAddr"));
                    }
                }
            }
        }

        Err(io::Error::new(
            ErrorKind::Other,
            format!("natlook UDP binding {}, {} not found", bind_addr, peer_addr),
        ))
    }
}

impl Drop for PacketFilter {
    fn drop(&mut self) {
        unsafe {
            libc::close(self.fd);
        }
    }
}

pub static PF: Lazy<PacketFilter> = Lazy::new(|| match PacketFilter::open() {
    Ok(pf) => pf,
    Err(err) if err.kind() == ErrorKind::PermissionDenied => {
        panic!("open /dev/pf permission denied, consider restart with root user");
    }
    Err(err) => {
        panic!("open /dev/pf {err}");
    }
});<|MERGE_RESOLUTION|>--- conflicted
+++ resolved
@@ -7,12 +7,8 @@
     ptr,
 };
 
-<<<<<<< HEAD
-=======
 use cfg_if::cfg_if;
-use log::trace;
 use nix::ioctl_readwrite;
->>>>>>> 920ebb29
 use once_cell::sync::Lazy;
 use socket2::{Protocol, SockAddr};
 use tracing::trace;
