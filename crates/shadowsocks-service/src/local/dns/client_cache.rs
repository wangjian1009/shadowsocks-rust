//! DNS Client cache

#[cfg(unix)]
use std::path::Path;
use std::{
    collections::{hash_map::Entry, HashMap, VecDeque},
    future::Future,
    io,
    net::SocketAddr,
    time::Duration,
};

use log::{debug, trace};
use shadowsocks::{config::ServerConfig, net::ConnectOpts, relay::socks5::Address};
use tokio::sync::Mutex;
use trust_dns_resolver::proto::{error::ProtoError, op::Message};

use crate::local::context::ServiceContext;

use super::upstream::DnsClient;

#[derive(Clone, Debug, Hash, Eq, PartialEq, PartialOrd, Ord)]
enum DnsClientKey {
    TcpLocal(SocketAddr),
    UdpLocal(SocketAddr),
    TcpRemote(Address),
    UdpRemote(Address),
}

pub struct DnsClientCache {
    cache: Mutex<HashMap<DnsClientKey, VecDeque<DnsClient>>>,
    timeout: Duration,
    retry_count: usize,
    max_client_per_addr: usize,
}

impl DnsClientCache {
    pub fn new(max_client_per_addr: usize) -> DnsClientCache {
        DnsClientCache {
            cache: Mutex::new(HashMap::new()),
            timeout: Duration::from_secs(5),
            retry_count: 1,
            max_client_per_addr,
        }
    }

    pub async fn lookup_tcp_local(
        &self,
        ns: SocketAddr,
        msg: Message,
        connect_opts: &ConnectOpts,
    ) -> Result<Message, ProtoError> {
        let mut last_err = None;

        for _ in 0..self.retry_count {
            let key = DnsClientKey::TcpLocal(ns);
            let mut client = match self
                .get_client_or_create(&key, async { DnsClient::connect_tcp_local(ns, connect_opts).await })
                .await
            {
                Ok(client) => client,
                Err(err) => {
                    last_err = Some(From::from(err));
                    continue;
                }
            };

            let res = match client.lookup_timeout(msg.clone(), self.timeout).await {
                Ok(msg) => msg,
                Err(error) => {
                    last_err = Some(error);
                    continue;
                }
            };

            self.save_client(key, client).await;

            return Ok(res);
        }

        Err(last_err.unwrap())
    }

    pub async fn lookup_udp_local(
        &self,
        ns: SocketAddr,
        msg: Message,
        connect_opts: &ConnectOpts,
    ) -> Result<Message, ProtoError> {
        let mut last_err = None;

        for _ in 0..self.retry_count {
            let key = DnsClientKey::UdpLocal(ns);
            let mut client = match self
                .get_client_or_create(&key, async { DnsClient::connect_udp_local(ns, connect_opts).await })
                .await
            {
                Ok(client) => client,
                Err(err) => {
                    last_err = Some(From::from(err));
                    continue;
                }
            };

            let res = match client.lookup_timeout(msg.clone(), self.timeout).await {
                Ok(msg) => msg,
                Err(error) => {
                    last_err = Some(error);
                    continue;
                }
            };

            self.save_client(key, client).await;

            return Ok(res);
        }

        Err(last_err.unwrap())
    }

    #[cfg(unix)]
    pub async fn lookup_unix_stream<P: AsRef<Path>>(&self, ns: &P, msg: Message) -> Result<Message, ProtoError> {
        let mut last_err = None;

        for _ in 0..self.retry_count {
<<<<<<< HEAD
=======
            // UNIX stream won't keep connection alive
            //
            // https://github.com/shadowsocks/shadowsocks-rust/pull/567
            //
            // 1. The cost of recreating UNIX stream sockets are very low
            // 2. This feature is only used by shadowsocks-android, and it doesn't support connection reuse

>>>>>>> c0b0d7c5
            let mut client = match DnsClient::connect_unix_stream(ns).await {
                Ok(client) => client,
                Err(err) => {
                    last_err = Some(From::from(err));
                    continue;
                }
            };

            let res = match client.lookup_timeout(msg.clone(), self.timeout).await {
                Ok(msg) => msg,
                Err(error) => {
                    last_err = Some(error);
                    continue;
                }
            };

            return Ok(res);
        }

        Err(last_err.unwrap())
    }

    pub async fn lookup_tcp_remote(
        &self,
        context: &ServiceContext,
        svr_cfg: &ServerConfig,
        ns: &Address,
        msg: Message,
    ) -> Result<Message, ProtoError> {
        let mut last_err = None;

        let key = DnsClientKey::UdpRemote(ns.clone());
        for _ in 0..self.retry_count {
            let mut client = match self
                .get_client_or_create(&key, async {
                    DnsClient::connect_tcp_remote(
                        context.context(),
                        svr_cfg,
                        ns,
                        context.connect_opts_ref(),
                        context.flow_stat(),
                    )
                    .await
                })
                .await
            {
                Ok(client) => client,
                Err(err) => {
                    last_err = Some(From::from(err));
                    continue;
                }
            };

            let res = match client.lookup_timeout(msg.clone(), self.timeout).await {
                Ok(msg) => msg,
                Err(error) => {
                    last_err = Some(error);
                    continue;
                }
            };

            self.save_client(key, client).await;

            return Ok(res);
        }

        Err(last_err.unwrap())
    }

    pub async fn lookup_udp_remote(
        &self,
        context: &ServiceContext,
        svr_cfg: &ServerConfig,
        ns: &Address,
        msg: Message,
    ) -> Result<Message, ProtoError> {
        let mut last_err = None;

        let key = DnsClientKey::TcpRemote(ns.clone());
        for _ in 0..self.retry_count {
            let mut client = match self
                .get_client_or_create(&key, async {
                    DnsClient::connect_udp_remote(
                        context.context(),
                        svr_cfg,
                        ns.clone(),
                        context.connect_opts_ref(),
                        context.flow_stat(),
                    )
                    .await
                })
                .await
            {
                Ok(client) => client,
                Err(err) => {
                    last_err = Some(From::from(err));
                    continue;
                }
            };

            let res = match client.lookup_timeout(msg.clone(), self.timeout).await {
                Ok(msg) => msg,
                Err(error) => {
                    last_err = Some(error);
                    continue;
                }
            };

            self.save_client(key, client).await;

            return Ok(res);
        }

        Err(last_err.unwrap())
    }

    async fn get_client_or_create<C>(&self, key: &DnsClientKey, create_fn: C) -> io::Result<DnsClient>
    where
        C: Future<Output = io::Result<DnsClient>>,
    {
        // Check if there already is a cached client
        if let Some(q) = self.cache.lock().await.get_mut(key) {
            while let Some(mut c) = q.pop_front() {
                trace!("take cached DNS client for {:?}", key);

                if !c.check_connected().await {
                    debug!("cached DNS client for {:?} is lost", key);
                    continue;
                }

                return Ok(c);
            }
        }

        trace!("creating connection to DNS server {:?}", key);

        // Create one
        create_fn.await
    }

    async fn save_client(&self, key: DnsClientKey, client: DnsClient) {
        match self.cache.lock().await.entry(key) {
            Entry::Occupied(occ) => {
                let q = occ.into_mut();
                q.push_back(client);
                if q.len() > self.max_client_per_addr {
                    q.pop_front();
                }
            }
            Entry::Vacant(vac) => {
                let mut q = VecDeque::with_capacity(5);
                q.push_back(client);
                vac.insert(q);
            }
        }
    }
}<|MERGE_RESOLUTION|>--- conflicted
+++ resolved
@@ -123,8 +123,6 @@
         let mut last_err = None;
 
         for _ in 0..self.retry_count {
-<<<<<<< HEAD
-=======
             // UNIX stream won't keep connection alive
             //
             // https://github.com/shadowsocks/shadowsocks-rust/pull/567
@@ -132,7 +130,6 @@
             // 1. The cost of recreating UNIX stream sockets are very low
             // 2. This feature is only used by shadowsocks-android, and it doesn't support connection reuse
 
->>>>>>> c0b0d7c5
             let mut client = match DnsClient::connect_unix_stream(ns).await {
                 Ok(client) => client,
                 Err(err) => {
