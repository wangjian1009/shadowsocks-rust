--- conflicted
+++ resolved
@@ -6,14 +6,10 @@
 
 use byteorder::{BigEndian, ByteOrder};
 use bytes::{BufMut, BytesMut};
-<<<<<<< HEAD
-=======
 use hickory_resolver::proto::{
     error::{ProtoError, ProtoErrorKind},
     op::Message,
 };
-use log::trace;
->>>>>>> 7f0779a8
 use rand::{thread_rng, Rng};
 use shadowsocks::{
     config::ServerProtocol,
@@ -34,14 +30,6 @@
     sync::Notify,
     time,
 };
-<<<<<<< HEAD
-
-use trust_dns_resolver::proto::{
-    error::{ProtoError, ProtoErrorKind},
-    op::Message,
-};
-=======
->>>>>>> 7f0779a8
 
 use crate::{
     local::{loadbalancing::ServerIdent, net::AutoProxyClientStream},
