//! Shadowsocks DNS relay local server
//!
//! This DNS server requires 2 upstream DNS servers, one for direct queries, and the other queries through shadowsocks proxy

use std::{
    cmp::Ordering,
    collections::HashSet,
    io::{self, ErrorKind},
    net::{IpAddr, Ipv4Addr, Ipv6Addr, SocketAddr},
    str::FromStr,
    sync::Arc,
    time::Duration,
};

use byteorder::{BigEndian, ByteOrder};
use bytes::{BufMut, BytesMut};
use futures::{
    future::{self, Either},
    FutureExt,
};
<<<<<<< HEAD
=======
use hickory_resolver::proto::{
    op::{header::MessageType, response_code::ResponseCode, Message, OpCode, Query},
    rr::{DNSClass, Name, RData, RecordType},
};
use log::{debug, error, info, trace, warn};
>>>>>>> 7f0779a8
use rand::{thread_rng, Rng};
use tokio::{
    io::{AsyncReadExt, AsyncWriteExt},
    net::{TcpStream, UdpSocket},
    time,
};
<<<<<<< HEAD
use tracing::{error, info, info_span, trace, warn, Instrument};
use trust_dns_resolver::proto::{
    op::{header::MessageType, response_code::ResponseCode, Message, OpCode, Query},
    rr::{DNSClass, Name, RData, RecordType},
};
=======
>>>>>>> 7f0779a8

use shadowsocks::{
    canceler::CancelWaiter,
    config::Mode,
<<<<<<< HEAD
    context::Context,
    lookup_then,
    net::{TcpListener, UdpSocket as ShadowUdpSocket},
=======
    net::TcpListener,
>>>>>>> 7f0779a8
    relay::{udprelay::MAXIMUM_UDP_PAYLOAD_SIZE, Address},
    ServerAddr, ServerConfig,
};

use crate::{
    acl::AccessControl,
<<<<<<< HEAD
    local::{context::ServiceContext, loadbalancing::PingBalancer, run_all_done, start_stat::StartStat},
=======
    local::{
        context::ServiceContext,
        loadbalancing::PingBalancer,
        net::{tcp::listener::create_standard_tcp_listener, udp::listener::create_standard_udp_listener},
    },
>>>>>>> 7f0779a8
};

use super::{client_cache::DnsClientCache, config::NameServerAddr};

/// DNS Relay server builder
pub struct DnsBuilder {
    context: Arc<ServiceContext>,
    mode: Mode,
    local_addr: Option<NameServerAddr>,
    remote_addr: Address,
    bind_addr: ServerAddr,
    balancer: PingBalancer,
    client_cache_size: usize,
    #[cfg(target_os = "macos")]
    launchd_tcp_socket_name: Option<String>,
    #[cfg(target_os = "macos")]
    launchd_udp_socket_name: Option<String>,
}

impl DnsBuilder {
    /// Create a new DNS Relay server
    pub fn new(
        bind_addr: ServerAddr,
        local_addr: Option<NameServerAddr>,
        remote_addr: Address,
        balancer: PingBalancer,
<<<<<<< HEAD
        context: Arc<Context>,
        cancel_waiter: CancelWaiter,
    ) -> DnsBuilder {
        let context = ServiceContext::new(context, cancel_waiter);
        DnsBuilder::with_context(Arc::new(context), bind_addr, local_addr, remote_addr, balancer)
=======
        client_cache_size: usize,
    ) -> DnsBuilder {
        let context = ServiceContext::new();
        DnsBuilder::with_context(
            Arc::new(context),
            bind_addr,
            local_addr,
            remote_addr,
            balancer,
            client_cache_size,
        )
>>>>>>> 7f0779a8
    }

    /// Create with an existed `context`
    pub fn with_context(
        context: Arc<ServiceContext>,
        bind_addr: ServerAddr,
        local_addr: Option<NameServerAddr>,
        remote_addr: Address,
        balancer: PingBalancer,
        client_cache_size: usize,
    ) -> DnsBuilder {
        DnsBuilder {
            context,
            mode: Mode::UdpOnly,
            local_addr,
            remote_addr,
            bind_addr,
            balancer,
            client_cache_size,
            #[cfg(target_os = "macos")]
            launchd_tcp_socket_name: None,
            #[cfg(target_os = "macos")]
            launchd_udp_socket_name: None,
        }
    }

    /// Set remote server mode
    pub fn set_mode(&mut self, mode: Mode) {
        self.mode = mode;
    }

    /// macOS launchd activate socket
    #[cfg(target_os = "macos")]
    pub fn set_launchd_tcp_socket_name(&mut self, n: String) {
        self.launchd_tcp_socket_name = Some(n);
    }

    /// macOS launchd activate socket
    #[cfg(target_os = "macos")]
    pub fn set_launchd_udp_socket_name(&mut self, n: String) {
        self.launchd_udp_socket_name = Some(n);
    }

    /// Build DNS server
    pub async fn build(self) -> io::Result<Dns> {
        let client = Arc::new(DnsClient::new(
            self.context.clone(),
            self.balancer,
            self.mode,
            self.client_cache_size,
        ));

        let local_addr = self.local_addr.map(|addr| Arc::new(addr));
        let remote_addr = Arc::new(self.remote_addr);

        let mut tcp_server = None;
        if self.mode.enable_tcp() {
            #[allow(unused_mut)]
            let mut builder = DnsTcpServerBuilder::new(
                self.context.clone(),
                self.bind_addr.clone(),
                local_addr.clone(),
                remote_addr.clone(),
                client.clone(),
            );

            #[cfg(target_os = "macos")]
            if let Some(s) = self.launchd_tcp_socket_name {
                builder.set_launchd_socket_name(s);
            }

            let server = builder.build().await?;
            tcp_server = Some(server);
        }

        let mut udp_server = None;
        if self.mode.enable_udp() {
            #[allow(unused_mut)]
            let mut builder = DnsUdpServerBuilder::new(self.context, self.bind_addr, local_addr, remote_addr, client);

            #[cfg(target_os = "macos")]
            if let Some(s) = self.launchd_udp_socket_name {
                builder.set_launchd_socket_name(s);
            }

            let server = builder.build().await?;
            udp_server = Some(server);
        }

        Ok(Dns { tcp_server, udp_server })
    }
}

<<<<<<< HEAD
/// DNS TCP server instance
pub struct DnsTcpServer {
    context: Arc<ServiceContext>,
    listener: TcpListener,
    local_addr: Option<Arc<NameServerAddr>>,
=======
struct DnsTcpServerBuilder {
    context: Arc<ServiceContext>,
    bind_addr: ServerAddr,
    local_addr: Arc<NameServerAddr>,
>>>>>>> 7f0779a8
    remote_addr: Arc<Address>,
    client: Arc<DnsClient>,
    #[cfg(target_os = "macos")]
    launchd_socket_name: Option<String>,
}

impl DnsTcpServerBuilder {
    fn new(
        context: Arc<ServiceContext>,
<<<<<<< HEAD
        bind_addr: &ServerAddr,
        local_addr: Option<Arc<NameServerAddr>>,
=======
        bind_addr: ServerAddr,
        local_addr: Arc<NameServerAddr>,
>>>>>>> 7f0779a8
        remote_addr: Arc<Address>,
        client: Arc<DnsClient>,
    ) -> DnsTcpServerBuilder {
        DnsTcpServerBuilder {
            context,
            bind_addr,
            local_addr,
            remote_addr,
            client,
            #[cfg(target_os = "macos")]
            launchd_socket_name: None,
        }
    }

    /// macOS launchd activate socket
    #[cfg(target_os = "macos")]
    fn set_launchd_socket_name(&mut self, n: String) {
        self.launchd_socket_name = Some(n);
    }

    async fn build(self) -> io::Result<DnsTcpServer> {
        cfg_if::cfg_if! {
            if #[cfg(target_os = "macos")] {
                let listener = if let Some(launchd_socket_name) = self.launchd_socket_name {
                    use tokio::net::TcpListener as TokioTcpListener;
                    use crate::net::launch_activate_socket::get_launch_activate_tcp_listener;

                    let std_listener = get_launch_activate_tcp_listener(&launchd_socket_name)?;
                    let tokio_listener = TokioTcpListener::from_std(std_listener)?;
                    TcpListener::from_listener(tokio_listener, self.context.accept_opts())?
                } else {
                    create_standard_tcp_listener(&self.context, &self.bind_addr).await?
                };
            } else {
                let listener = create_standard_tcp_listener(&self.context, &self.bind_addr).await?;
            }
        }

        Ok(DnsTcpServer {
            context,
            listener,
            local_addr: self.local_addr,
            remote_addr: self.remote_addr,
            client: self.client,
        })
    }
}

/// DNS TCP server instance
pub struct DnsTcpServer {
    listener: TcpListener,
    local_addr: Arc<NameServerAddr>,
    remote_addr: Arc<Address>,
    client: Arc<DnsClient>,
}

impl DnsTcpServer {
    /// Get server local address
    pub fn local_addr(&self) -> io::Result<SocketAddr> {
        self.listener.local_addr()
    }

    /// Start serving
    pub async fn run(self, start_stat: StartStat) -> io::Result<()> {
        info!(
            local_dns = ?self.local_addr,
            remote_dns = ?self.remote_addr,
            "shadowsocks dns TCP listening on {}",
            self.listener.local_addr()?,
        );
        start_stat.notify().await?;

        let cancel_waiter = self.context.cancel_waiter();
        loop {
            let (stream, peer_addr) = tokio::select! {
                r = self.listener.accept() => {
                    match r {
                        Ok(s) => s,
                        Err(err) => {
                            error!("accept failed with error: {}", err);
                            time::sleep(Duration::from_secs(1)).await;
                            continue;
                        }
                    }
                }
                _ = cancel_waiter.wait() => {
                    trace!("shadowsocks dns TCP listening canceled");
                    break;
                }
            };

            let span = info_span!("dns.client", net = "tcp", peer.addr = peer_addr.to_string());
            tokio::spawn(
                DnsTcpServer::handle_tcp_stream(
                    self.client.clone(),
                    stream,
                    self.local_addr.clone(),
                    self.remote_addr.clone(),
                )
                .instrument(span),
            );
        }

        Ok(())
    }

    async fn handle_tcp_stream(
        client: Arc<DnsClient>,
        mut stream: TcpStream,
        local_addr: Option<Arc<NameServerAddr>>,
        remote_addr: Arc<Address>,
    ) -> io::Result<()> {
        let mut length_buf = [0u8; 2];
        let mut message_buf = BytesMut::new();
        loop {
            match stream.read_exact(&mut length_buf).await {
                Ok(..) => {}
                Err(ref err) if err.kind() == ErrorKind::UnexpectedEof => {
                    break;
                }
                Err(err) => {
                    error!(error = ?err, "read length failed");
                    return Err(err);
                }
            }

            let length = BigEndian::read_u16(&length_buf) as usize;

            message_buf.clear();
            message_buf.reserve(length);
            unsafe {
                message_buf.advance_mut(length);
            }

            match stream.read_exact(&mut message_buf).await {
                Ok(..) => {}
                Err(err) => {
                    error!(error = ?err, "read message failed");
                    return Err(err);
                }
            }

            let message = match Message::from_vec(&message_buf) {
                Ok(m) => m,
                Err(err) => {
                    error!(error = ?err, "parse message failed");
                    return Err(err.into());
                }
            };

            let respond_message = match client
                .resolve(message, local_addr.as_ref().map(|e| e.as_ref()), &remote_addr)
                .await
            {
                Ok(m) => m,
                Err(err) => {
                    error!(error = ?err, "lookup error");
                    return Err(err);
                }
            };

            let mut buf = respond_message.to_vec()?;
            let length = buf.len();
            buf.resize(length + 2, 0);
            buf.copy_within(..length, 2);
            BigEndian::write_u16(&mut buf[..2], length as u16);

            stream.write_all(&buf).await?;
        }

        trace!("dns tcp connection closed");

        Ok(())
    }
}

<<<<<<< HEAD
/// DNS UDP server instance
pub struct DnsUdpServer {
    context: Arc<ServiceContext>,
    listener: Arc<UdpSocket>,
    local_addr: Option<Arc<NameServerAddr>>,
=======
struct DnsUdpServerBuilder {
    context: Arc<ServiceContext>,
    bind_addr: ServerAddr,
    local_addr: Arc<NameServerAddr>,
>>>>>>> 7f0779a8
    remote_addr: Arc<Address>,
    client: Arc<DnsClient>,
    #[cfg(target_os = "macos")]
    launchd_socket_name: Option<String>,
}

impl DnsUdpServerBuilder {
    fn new(
        context: Arc<ServiceContext>,
<<<<<<< HEAD
        bind_addr: &ServerAddr,
        local_addr: Option<Arc<NameServerAddr>>,
        remote_addr: Arc<Address>,
        client: Arc<DnsClient>,
    ) -> io::Result<DnsUdpServer> {
        let socket = match *bind_addr {
            ServerAddr::SocketAddr(ref saddr) => ShadowUdpSocket::listen(saddr).await?,
            ServerAddr::DomainName(ref dname, port) => {
                lookup_then!(context.context_ref(), dname, port, |addr| {
                    ShadowUdpSocket::listen(&addr).await
                })?
                .1
            }
        };
        let socket: UdpSocket = socket.into();

        let listener = Arc::new(socket);

        Ok(DnsUdpServer {
            context,
            listener,
=======
        bind_addr: ServerAddr,
        local_addr: Arc<NameServerAddr>,
        remote_addr: Arc<Address>,
        client: Arc<DnsClient>,
    ) -> DnsUdpServerBuilder {
        DnsUdpServerBuilder {
            context,
            bind_addr,
>>>>>>> 7f0779a8
            local_addr,
            remote_addr,
            client,
            #[cfg(target_os = "macos")]
            launchd_socket_name: None,
        }
    }

    /// macOS launchd activate socket
    #[cfg(target_os = "macos")]
    fn set_launchd_socket_name(&mut self, n: String) {
        self.launchd_socket_name = Some(n);
    }

    async fn build(self) -> io::Result<DnsUdpServer> {
        cfg_if::cfg_if! {
            if #[cfg(target_os = "macos")] {
                let socket = if let Some(launchd_socket_name) = self.launchd_socket_name {
                    use tokio::net::UdpSocket as TokioUdpSocket;
                    use crate::net::launch_activate_socket::get_launch_activate_udp_socket;

                    let std_socket = get_launch_activate_udp_socket(&launchd_socket_name)?;
                    TokioUdpSocket::from_std(std_socket)?
                } else {
                    create_standard_udp_listener(&self.context, &self.bind_addr).await?.into()
                };
            } else {
                let socket = create_standard_udp_listener(&self.context, &self.bind_addr).await?.into();
            }
        }

        Ok(DnsUdpServer {
            listener: Arc::new(socket),
            local_addr: self.local_addr,
            remote_addr: self.remote_addr,
            client: self.client,
        })
    }
}

/// DNS UDP server instance
pub struct DnsUdpServer {
    listener: Arc<UdpSocket>,
    local_addr: Arc<NameServerAddr>,
    remote_addr: Arc<Address>,
    client: Arc<DnsClient>,
}

impl DnsUdpServer {
    /// Get server local address
    pub fn local_addr(&self) -> io::Result<SocketAddr> {
        self.listener.local_addr()
    }

    /// Start serving
    pub async fn run(self, start_stat: StartStat) -> io::Result<()> {
        info!(
            local_dns = ?self.local_addr,
            remote_dns = ?self.remote_addr,
            "shadowsocks dns UDP listening on {}",
            self.listener.local_addr()?,
        );
        start_stat.notify().await?;

        let cancel_waiter = self.context.cancel_waiter();
        let mut buffer = [0u8; MAXIMUM_UDP_PAYLOAD_SIZE];
        loop {
            let (n, peer_addr) = tokio::select! {
                r = self.listener.recv_from(&mut buffer) => {
                    match r {
                        Ok(s) => s,
                        Err(err) => {
                            error!(error = ?err, "udp server recv_from failed with error");
                            time::sleep(Duration::from_secs(1)).await;
                            continue;
                        }
                    }
                }
                _ = cancel_waiter.wait() => {
                    trace!("shadowsocks dns UDP listening canceled");
                    return Ok(());
                }
            };

            let span = info_span!("dns.client", net = "udp", peer.addr = peer_addr.to_string());
            let message = {
                let _ender = span.clone().entered();
                let data = &buffer[..n];
                match Message::from_vec(data) {
                    Ok(m) => m,
                    Err(err) => {
                        error!(error = ?err, "query message parse error");
                        continue;
                    }
                }
            };

            tokio::spawn(
                DnsUdpServer::handle_udp_packet(
                    self.client.clone(),
                    self.listener.clone(),
                    peer_addr,
                    message,
                    self.local_addr.clone(),
                    self.remote_addr.clone(),
                )
                .instrument(span),
            );
        }
    }

    async fn handle_udp_packet(
        client: Arc<DnsClient>,
        listener: Arc<UdpSocket>,
        peer_addr: SocketAddr,
        message: Message,
        local_addr: Option<Arc<NameServerAddr>>,
        remote_addr: Arc<Address>,
    ) -> io::Result<()> {
        let respond_message = match client
            .resolve(message, local_addr.as_ref().map(|e| e.as_ref()), &remote_addr)
            .await
        {
            Ok(m) => m,
            Err(err) => {
                error!(error = ?err, "lookup failed");
                return Err(err);
            }
        };

        let buf = respond_message.to_vec()?;
        listener.send_to(&buf, peer_addr).await?;

        Ok(())
    }
}

/// DNS Relay server
pub struct Dns {
    tcp_server: Option<DnsTcpServer>,
    udp_server: Option<DnsUdpServer>,
}

impl Dns {
    /// Get TCP server instance
    pub fn tcp_server(&self) -> Option<&DnsTcpServer> {
        self.tcp_server.as_ref()
    }

    /// Get UDP server instance
    pub fn udp_server(&self) -> Option<&DnsUdpServer> {
        self.udp_server.as_ref()
    }

    /// Run server
    pub async fn run(self, mut start_stat: StartStat) -> io::Result<()> {
        let mut vfut = Vec::new();

        if let Some(tcp_server) = self.tcp_server {
            vfut.push(tcp_server.run(start_stat.new_child("tcp")).boxed());
        }

        if let Some(udp_server) = self.udp_server {
            // NOTE: SOCKS 5 RFC requires TCP handshake for UDP ASSOCIATE command
            // But here we can start a standalone UDP SOCKS 5 relay server, for special use cases
            vfut.push(udp_server.run(start_stat.new_child("udp")).boxed());
        }

        vfut.push(start_stat.wait().boxed());

        run_all_done(vfut).await
    }
}

fn should_forward_by_ptr_name(acl: &AccessControl, name: &Name) -> bool {
    let mut iter = name.iter().rev();
    let mut next = || match iter.next() {
        Some(label) => std::str::from_utf8(label).unwrap_or("*"),
        None => "0", // zero fill the missing labels
    };
    if !"arpa".eq_ignore_ascii_case(next()) {
        return acl.is_default_in_proxy_list();
    }
    match &next().to_ascii_lowercase()[..] {
        "in-addr" => {
            let mut octets: [u8; 4] = [0; 4];
            for octet in octets.iter_mut() {
                match next().parse() {
                    Ok(result) => *octet = result,
                    Err(_) => return acl.is_default_in_proxy_list(),
                }
            }
            acl.check_ip_in_proxy_list(&IpAddr::V4(Ipv4Addr::new(octets[0], octets[1], octets[2], octets[3])))
        }
        "ip6" => {
            let mut segments: [u16; 8] = [0; 8];
            for segment in segments.iter_mut() {
                match u16::from_str_radix(&[next(), next(), next(), next()].concat(), 16) {
                    Ok(result) => *segment = result,
                    Err(_) => return acl.is_default_in_proxy_list(),
                }
            }
            acl.check_ip_in_proxy_list(&IpAddr::V6(Ipv6Addr::new(
                segments[0],
                segments[1],
                segments[2],
                segments[3],
                segments[4],
                segments[5],
                segments[6],
                segments[7],
            )))
        }
        _ => acl.is_default_in_proxy_list(),
    }
}

fn check_name_in_proxy_list(acl: &AccessControl, name: &Name) -> Option<bool> {
    if name.is_fqdn() {
        // convert to ASCII representation
        let mut name = name.to_ascii();
        name.make_ascii_lowercase();
        acl.check_ascii_host_in_proxy_list(&name)
    } else {
        // unconditionally use default for PQDNs
        Some(acl.is_default_in_proxy_list())
    }
}

/// given the query, determine whether remote/local query should be used, or inconclusive
fn should_forward_by_query(context: &ServiceContext, balancer: &PingBalancer, query: &Query) -> Option<bool> {
    // No server was configured, then always resolve with local
    if balancer.is_empty() {
        return Some(false);
    }

    // Check if we are trying to make queries for remote servers
    //
    // This happens normally because VPN or TUN device receives DNS queries from local servers' plugins
    // https://github.com/shadowsocks/shadowsocks-android/issues/2722
    for server in balancer.servers() {
        let svr_cfg = server.server_config();
        if let ServerAddr::DomainName(ref dn, ..) = svr_cfg.addr() {
            // Convert domain name to `Name`
            // Ignore it if error occurs
            if let Ok(name) = Name::from_str(dn) {
                // cmp will handle FQDN in case insensitive way
                if let Ordering::Equal = query.name().cmp(&name) {
                    // It seems that query is for this server, just bypass it to local resolver
                    trace!("DNS querying name {} of server {:?}", query.name(), svr_cfg);
                    return Some(false);
                }
            }
        }
    }

    if let Some(acl) = context.acl() {
        if query.query_class() != DNSClass::IN {
            // unconditionally use default for all non-IN queries
            Some(acl.is_default_in_proxy_list())
        } else if query.query_type() == RecordType::PTR {
            Some(should_forward_by_ptr_name(acl, query.name()))
        } else {
            let result = check_name_in_proxy_list(acl, query.name());
            if result.is_none() && acl.is_ip_empty() && acl.is_host_empty() {
                Some(acl.is_default_in_proxy_list())
            } else {
                result
            }
        }
    } else {
        Some(true)
    }
}

/// given the local response, determine whether remote response should be used instead
fn should_forward_by_response(
    acl: Option<&AccessControl>,
    local_response: &io::Result<Message>,
    query: &Query,
) -> bool {
    if let Some(acl) = acl {
        if let Ok(ref local_response) = local_response {
            let mut names = HashSet::new();
            names.insert(query.name());
            macro_rules! examine_name {
                ($name:expr, $is_answer:expr) => {{
                    names.insert($name);
                    if $is_answer {
                        if let Some(value) = check_name_in_proxy_list(acl, $name) {
                            value
                        } else {
                            acl.is_default_in_proxy_list()
                        }
                    } else {
                        acl.is_default_in_proxy_list()
                    }
                }};
            }
            macro_rules! examine_record {
                ($rec:ident, $is_answer:expr) => {
                    if let Some(RData::CNAME(name)) = $rec.data() {
                        if $is_answer {
                            if let Some(value) = check_name_in_proxy_list(acl, name) {
                                return value;
                            }
                        }
                        names.insert(name);
                        continue;
                    }
                    if $is_answer && !query.query_type().is_any() && $rec.record_type() != query.query_type() {
                        warn!(
                            "local DNS response has inconsistent answer type {} for query {}",
                            $rec.record_type(),
                            query
                        );
                        return true;
                    }
                    let forward = match $rec.data() {
                        Some(RData::A(ip)) => acl.check_ip_in_proxy_list(&IpAddr::V4((*ip).into())),
                        Some(RData::AAAA(ip)) => acl.check_ip_in_proxy_list(&IpAddr::V6((*ip).into())),
                        // MX records cause type A additional section processing for the host specified by EXCHANGE.
                        Some(RData::MX(mx)) => examine_name!(mx.exchange(), $is_answer),
                        // NS records cause both the usual additional section processing to locate a type A record...
                        Some(RData::NS(name)) => examine_name!(name, $is_answer),
                        Some(RData::PTR(_)) => unreachable!(),
                        _ => acl.is_default_in_proxy_list(),
                    };
                    if !forward {
                        return false;
                    }
                };
            }
            for rec in local_response.answers() {
                if !names.contains(rec.name()) {
                    warn!(
                        "local DNS response contains unexpected name {} for query {}",
                        rec.name(),
                        query
                    );
                    return true;
                }
                examine_record!(rec, true);
            }
            for rec in local_response.additionals() {
                if names.contains(rec.name()) {
                    examine_record!(rec, false);
                }
            }
        }
        true
    } else {
        unreachable!()
    }
}

struct DnsClient {
    context: Arc<ServiceContext>,
    client_cache: DnsClientCache,
    mode: Mode,
    balancer: PingBalancer,
    attempts: usize,
}

impl DnsClient {
    fn new(context: Arc<ServiceContext>, balancer: PingBalancer, mode: Mode, client_cache_size: usize) -> DnsClient {
        DnsClient {
            context,
            client_cache: DnsClientCache::new(client_cache_size),
            mode,
            balancer,
            attempts: 2,
        }
    }

    async fn resolve(
        &self,
        request: Message,
        local_addr: Option<&NameServerAddr>,
        remote_addr: &Address,
    ) -> io::Result<Message> {
        let mut message = Message::new();
        message.set_id(request.id());
        message.set_recursion_desired(true);
        message.set_recursion_available(true);
        message.set_message_type(MessageType::Response);

        if !request.recursion_desired() {
            // RD is required by default. Otherwise it may not get valid respond from remote servers

            message.set_recursion_desired(false);
            message.set_response_code(ResponseCode::NotImp);
        } else if request.op_code() != OpCode::Query || request.message_type() != MessageType::Query {
            // Other ops are not supported

            message.set_response_code(ResponseCode::NotImp);
        } else if request.query_count() > 0 {
            // Make queries according to ACL rules

            let query = &request.queries()[0];
            let span = info_span!("dns.query", query = query.to_string());
            let (r, forward) = self.acl_lookup(query, local_addr, remote_addr).instrument(span).await;
            if let Ok(result) = r {
                for rec in result.answers() {
                    trace!("dns answer: {:?}", rec);
                    match rec.data() {
                        Some(RData::A(ip)) => {
                            self.context
                                .add_to_reverse_lookup_cache(Ipv4Addr::from(*ip).into(), forward)
                                .await
                        }
                        Some(RData::AAAA(ip)) => {
                            self.context
                                .add_to_reverse_lookup_cache(Ipv6Addr::from(*ip).into(), forward)
                                .await
                        }
                        _ => (),
                    }
                }
                message = result;
                message.set_id(request.id());
            } else {
                message.set_response_code(ResponseCode::ServFail);
            }
        }
        Ok(message)
    }

    async fn acl_lookup(
        &self,
        query: &Query,
        local_addr: Option<&NameServerAddr>,
        remote_addr: &Address,
    ) -> (io::Result<Message>, bool) {
        // 原版的检查对于域名没有在acl配置中的，交由默认处理
        // 此处将默认处理改为根据acl的黑、白名单配置确定
        let mut acl_check_result = should_forward_by_query(&self.context, &self.balancer, query);
        if acl_check_result.is_none() {
            if let Some(acl) = self.context.acl() {
                acl_check_result = Some(acl.is_default_in_proxy_list())
            }
        }

        match acl_check_result {
            Some(true) => {
                let remote_response = self.lookup_remote(query, remote_addr).await;
                trace!("pick remote response (query): {:?}", remote_response);
                return (remote_response, true);
            }
            Some(false) => {
                let local_response = self.lookup_local(query, local_addr).await;
                trace!("pick local response (query): {:?}", local_response);
                return (local_response, false);
            }
            None => (),
        }

        let decider = async {
            let local_response = self.lookup_local(query, local_addr).await;
            if should_forward_by_response(self.context.acl(), &local_response, query) {
                info!("local response blocked");
                None
            } else {
                Some(local_response)
            }
        }
        .instrument(info_span!("dns.local"));

        let remote_response_fut = self
            .lookup_remote(query, remote_addr)
            .instrument(info_span!("dns.remote"));
        tokio::pin!(remote_response_fut, decider);

        let mut use_remote = false;
        let mut remote_response = None;
        loop {
            tokio::select! {
                response = &mut remote_response_fut, if remote_response.is_none() => {
                    if use_remote {
                        trace!("pick remote response (response): {:?}", response);
                        return (response, true);
                    } else {
                        remote_response = Some(response);
                    }
                }
                decision = &mut decider, if !use_remote => {
                    if let Some(local_response) = decision {
                        trace!("pick local response (response): {:?}", local_response);
                        return (local_response, false);
                    } else if let Some(remote_response) = remote_response {
                        trace!("pick remote response (response): {:?}", remote_response);
                        return (remote_response, true);
                    } else {
                        use_remote = true;
                    }
                }
                else => unreachable!(),
            }
        }
    }

    async fn lookup_remote(&self, query: &Query, remote_addr: &Address) -> io::Result<Message> {
        let mut last_err = io::Error::new(ErrorKind::InvalidData, "resolve empty");

        for _ in 0..self.attempts {
            match self.lookup_remote_inner(query, remote_addr).await {
                Ok(m) => {
                    return Ok(m);
                }
                Err(err) => last_err = err,
            }
        }

        Err(last_err)
    }

    async fn lookup_remote_inner(&self, query: &Query, remote_addr: &Address) -> io::Result<Message> {
        let mut message = Message::new();
        message.set_id(thread_rng().gen());
        message.set_recursion_desired(true);
        message.add_query(query.clone());

        // Query UDP and TCP

        match self.mode {
            Mode::TcpOnly => {
                let server = self.balancer.best_tcp_server();
                self.lookup_remote_via_miner(message, remote_addr, server.as_ref(), false, false)
                    .await
            }
            Mode::UdpOnly => {
                let server = self.balancer.best_udp_server();
                self.lookup_remote_via_miner(message, remote_addr, server.as_ref(), true, false)
                    .await
            }
            Mode::TcpAndUdp => {
                let udp_server = self.balancer.best_udp_server();
                if !Self::support_udp_lookup(udp_server.server_config()) {
                    let server = self.balancer.best_tcp_server();
                    return self
                        .lookup_remote_via_miner(message, remote_addr, server.as_ref(), false, false)
                        .await;
                }

                // Query TCP & UDP simutaneously
                let message2 = message.clone();
                let tcp_fut = async {
                    // For most cases UDP query will return in 1s,
                    // Then this future will be disabled and have no effect
                    //
                    // Randomly choose from 500ms ~ 1.5s for preventing obvious request pattern
                    let sleep_time = thread_rng().gen_range(500..=1500);
                    time::sleep(Duration::from_millis(sleep_time)).await;

                    let server = self.balancer.best_tcp_server();
                    self.lookup_remote_via_miner(message2, remote_addr, server.as_ref(), false, true)
                        .await
                };
                let udp_fut = self.lookup_remote_via_miner(message, remote_addr, udp_server.as_ref(), true, false);

                tokio::pin!(tcp_fut);
                tokio::pin!(udp_fut);

                match future::select(tcp_fut, udp_fut).await {
                    Either::Left((res, next)) => match res {
                        Ok(o) => Ok(o),
                        Err(..) => next.await.map_err(From::from),
                    },
                    Either::Right((res, next)) => match res {
                        Ok(o) => Ok(o),
                        Err(..) => next.await.map_err(From::from),
                    },
                }
            }
        }
    }

    async fn lookup_remote_via_miner(
        &self,
        message: Message,
        remote_addr: &Address,
        server: &super::super::loadbalancing::ServerIdent,
        is_udp: bool,
        is_second: bool,
    ) -> io::Result<Message> {
        let span = info_span!(
            "miner",
            addr = server.server_config().addr().to_string(),
            score = server.tcp_score().score(),
            net = if is_udp { "udp" } else { "tcp" },
            dns.mode = self.mode.to_string(),
            dns.order = if is_second { "second" } else { "first" },
        );

        self.client_cache
            .lookup_remote(&self.context, server, remote_addr, message, false)
            .instrument(span)
            .await
            .map_err(From::from)
    }

    fn support_udp_lookup(server_config: &ServerConfig) -> bool {
        if let Some(b) = server_config.protocol().support_native_packet() {
            return b;
        }

        server_config
            .connector_transport()
            .map(|e| e.support_native_packet())
            .unwrap_or(true)
    }

    async fn lookup_local(&self, query: &Query, local_addr: Option<&NameServerAddr>) -> io::Result<Message> {
        let mut last_err = io::Error::new(ErrorKind::InvalidData, "resolve empty");

        for _ in 0..self.attempts {
            match self.lookup_local_inner(query, local_addr).await {
                Ok(m) => {
                    return Ok(m);
                }
                Err(err) => last_err = err,
            }
        }

        Err(last_err)
    }

    async fn lookup_local_inner(&self, query: &Query, local_addr: Option<&NameServerAddr>) -> io::Result<Message> {
        let local_addr = match local_addr {
            Some(local_addr) => local_addr,
            None => {
                let mut response = Message::new();
                response.set_recursion_desired(true);
                response.set_recursion_available(true);
                response.set_message_type(MessageType::Response);
                return Ok(response);
            }
        };

        let mut message = Message::new();
        message.set_id(thread_rng().gen());
        message.set_recursion_desired(true);
        message.add_query(query.clone());

        match *local_addr {
            NameServerAddr::SocketAddr(ns) => {
                // Query UDP then TCP

                let udp_query =
                    self.client_cache
                        .lookup_local(ns, message.clone(), self.context.connect_opts_ref(), true);
                let tcp_query = async move {
                    // Send TCP query after 500ms, because UDP will always return faster than TCP, there is no need to send queries simutaneously
                    time::sleep(Duration::from_millis(500)).await;

                    self.client_cache
                        .lookup_local(ns, message, self.context.connect_opts_ref(), false)
                        .await
                };

                tokio::pin!(udp_query);
                tokio::pin!(tcp_query);

                match future::select(udp_query, tcp_query).await {
                    Either::Left((Ok(m), ..)) => Ok(m),
                    Either::Left((Err(..), next)) => next.await.map_err(From::from),
                    Either::Right((Ok(m), ..)) => Ok(m),
                    Either::Right((Err(..), next)) => next.await.map_err(From::from),
                }
            }
            #[cfg(unix)]
            NameServerAddr::UnixSocketAddr(ref path) => self
                .client_cache
                .lookup_unix_stream(path, message)
                .await
                .map_err(From::from),
        }
    }
}<|MERGE_RESOLUTION|>--- conflicted
+++ resolved
@@ -18,54 +18,35 @@
     future::{self, Either},
     FutureExt,
 };
-<<<<<<< HEAD
-=======
 use hickory_resolver::proto::{
     op::{header::MessageType, response_code::ResponseCode, Message, OpCode, Query},
     rr::{DNSClass, Name, RData, RecordType},
 };
-use log::{debug, error, info, trace, warn};
->>>>>>> 7f0779a8
 use rand::{thread_rng, Rng};
 use tokio::{
     io::{AsyncReadExt, AsyncWriteExt},
     net::{TcpStream, UdpSocket},
     time,
 };
-<<<<<<< HEAD
 use tracing::{error, info, info_span, trace, warn, Instrument};
-use trust_dns_resolver::proto::{
-    op::{header::MessageType, response_code::ResponseCode, Message, OpCode, Query},
-    rr::{DNSClass, Name, RData, RecordType},
-};
-=======
->>>>>>> 7f0779a8
 
 use shadowsocks::{
     canceler::CancelWaiter,
     config::Mode,
-<<<<<<< HEAD
     context::Context,
-    lookup_then,
-    net::{TcpListener, UdpSocket as ShadowUdpSocket},
-=======
     net::TcpListener,
->>>>>>> 7f0779a8
     relay::{udprelay::MAXIMUM_UDP_PAYLOAD_SIZE, Address},
     ServerAddr, ServerConfig,
 };
 
 use crate::{
     acl::AccessControl,
-<<<<<<< HEAD
-    local::{context::ServiceContext, loadbalancing::PingBalancer, run_all_done, start_stat::StartStat},
-=======
     local::{
         context::ServiceContext,
         loadbalancing::PingBalancer,
         net::{tcp::listener::create_standard_tcp_listener, udp::listener::create_standard_udp_listener},
+        run_all_done, StartStat,
     },
->>>>>>> 7f0779a8
 };
 
 use super::{client_cache::DnsClientCache, config::NameServerAddr};
@@ -92,16 +73,11 @@
         local_addr: Option<NameServerAddr>,
         remote_addr: Address,
         balancer: PingBalancer,
-<<<<<<< HEAD
         context: Arc<Context>,
         cancel_waiter: CancelWaiter,
+        client_cache_size: usize,
     ) -> DnsBuilder {
         let context = ServiceContext::new(context, cancel_waiter);
-        DnsBuilder::with_context(Arc::new(context), bind_addr, local_addr, remote_addr, balancer)
-=======
-        client_cache_size: usize,
-    ) -> DnsBuilder {
-        let context = ServiceContext::new();
         DnsBuilder::with_context(
             Arc::new(context),
             bind_addr,
@@ -110,7 +86,6 @@
             balancer,
             client_cache_size,
         )
->>>>>>> 7f0779a8
     }
 
     /// Create with an existed `context`
@@ -204,18 +179,10 @@
     }
 }
 
-<<<<<<< HEAD
-/// DNS TCP server instance
-pub struct DnsTcpServer {
-    context: Arc<ServiceContext>,
-    listener: TcpListener,
-    local_addr: Option<Arc<NameServerAddr>>,
-=======
 struct DnsTcpServerBuilder {
     context: Arc<ServiceContext>,
     bind_addr: ServerAddr,
-    local_addr: Arc<NameServerAddr>,
->>>>>>> 7f0779a8
+    local_addr: Option<Arc<NameServerAddr>>,
     remote_addr: Arc<Address>,
     client: Arc<DnsClient>,
     #[cfg(target_os = "macos")]
@@ -225,13 +192,8 @@
 impl DnsTcpServerBuilder {
     fn new(
         context: Arc<ServiceContext>,
-<<<<<<< HEAD
-        bind_addr: &ServerAddr,
+        bind_addr: ServerAddr,
         local_addr: Option<Arc<NameServerAddr>>,
-=======
-        bind_addr: ServerAddr,
-        local_addr: Arc<NameServerAddr>,
->>>>>>> 7f0779a8
         remote_addr: Arc<Address>,
         client: Arc<DnsClient>,
     ) -> DnsTcpServerBuilder {
@@ -271,7 +233,7 @@
         }
 
         Ok(DnsTcpServer {
-            context,
+            context: self.context,
             listener,
             local_addr: self.local_addr,
             remote_addr: self.remote_addr,
@@ -282,8 +244,9 @@
 
 /// DNS TCP server instance
 pub struct DnsTcpServer {
+    context: Arc<ServiceContext>,
     listener: TcpListener,
-    local_addr: Arc<NameServerAddr>,
+    local_addr: Option<Arc<NameServerAddr>>,
     remote_addr: Arc<Address>,
     client: Arc<DnsClient>,
 }
@@ -408,18 +371,10 @@
     }
 }
 
-<<<<<<< HEAD
-/// DNS UDP server instance
-pub struct DnsUdpServer {
-    context: Arc<ServiceContext>,
-    listener: Arc<UdpSocket>,
-    local_addr: Option<Arc<NameServerAddr>>,
-=======
 struct DnsUdpServerBuilder {
     context: Arc<ServiceContext>,
     bind_addr: ServerAddr,
-    local_addr: Arc<NameServerAddr>,
->>>>>>> 7f0779a8
+    local_addr: Option<Arc<NameServerAddr>>,
     remote_addr: Arc<Address>,
     client: Arc<DnsClient>,
     #[cfg(target_os = "macos")]
@@ -429,38 +384,14 @@
 impl DnsUdpServerBuilder {
     fn new(
         context: Arc<ServiceContext>,
-<<<<<<< HEAD
-        bind_addr: &ServerAddr,
+        bind_addr: ServerAddr,
         local_addr: Option<Arc<NameServerAddr>>,
-        remote_addr: Arc<Address>,
-        client: Arc<DnsClient>,
-    ) -> io::Result<DnsUdpServer> {
-        let socket = match *bind_addr {
-            ServerAddr::SocketAddr(ref saddr) => ShadowUdpSocket::listen(saddr).await?,
-            ServerAddr::DomainName(ref dname, port) => {
-                lookup_then!(context.context_ref(), dname, port, |addr| {
-                    ShadowUdpSocket::listen(&addr).await
-                })?
-                .1
-            }
-        };
-        let socket: UdpSocket = socket.into();
-
-        let listener = Arc::new(socket);
-
-        Ok(DnsUdpServer {
-            context,
-            listener,
-=======
-        bind_addr: ServerAddr,
-        local_addr: Arc<NameServerAddr>,
         remote_addr: Arc<Address>,
         client: Arc<DnsClient>,
     ) -> DnsUdpServerBuilder {
         DnsUdpServerBuilder {
             context,
             bind_addr,
->>>>>>> 7f0779a8
             local_addr,
             remote_addr,
             client,
@@ -493,6 +424,7 @@
         }
 
         Ok(DnsUdpServer {
+            context: self.context,
             listener: Arc::new(socket),
             local_addr: self.local_addr,
             remote_addr: self.remote_addr,
@@ -503,8 +435,9 @@
 
 /// DNS UDP server instance
 pub struct DnsUdpServer {
+    context: Arc<ServiceContext>,
     listener: Arc<UdpSocket>,
-    local_addr: Arc<NameServerAddr>,
+    local_addr: Option<Arc<NameServerAddr>>,
     remote_addr: Arc<Address>,
     client: Arc<DnsClient>,
 }
