--- conflicted
+++ resolved
@@ -11,8 +11,13 @@
 
 use pin_project::pin_project;
 use shadowsocks::{
-<<<<<<< HEAD
-    canceler::Canceler, context::SharedContext, create_connector_then, net::{ConnectOpts, FlowStat}, relay::{socks5::Address, tcprelay::proxy_stream::ProxyClientStream}, transport::{AsyncPing, DeviceOrGuard, RateLimitedStream, StreamConnection}, ServerAddr
+    canceler::Canceler,
+    context::SharedContext,
+    create_connector_then,
+    net::{ConnectOpts, FlowStat},
+    relay::{socks5::Address, tcprelay::proxy_stream::ProxyClientStream},
+    transport::{AsyncPing, DeviceOrGuard, RateLimitedStream, StreamConnection},
+    ServerAddr,
 };
 
 #[cfg(feature = "rate-limit")]
@@ -30,10 +35,6 @@
 use tokio::{
     io::{AsyncRead, AsyncWrite, ReadBuf},
     sync::Notify,
-=======
-    net::{ConnectOpts, TcpStream},
-    relay::{socks5::Address, tcprelay::proxy_stream::ProxyClientStream},
->>>>>>> a5130caa
 };
 
 use crate::{
@@ -79,22 +80,43 @@
 
 impl AutoProxyClientStream {
     /// Connect to target `addr` via shadowsocks' server configured by `svr_cfg`
-    pub async fn connect(
+    pub async fn connect<A>(
         context: &Arc<ServiceContext>,
         server: &ServerIdent,
-<<<<<<< HEAD
-        addr: &Address,
+        addr: A,
         canceler: &Canceler,
-    ) -> io::Result<AutoProxyClientStream> {
+    ) -> io::Result<AutoProxyClientStream>
+    where
+        A: Into<Address>,
+    {
+        Self::connect_with_opts(context, server, addr, context.connect_opts_ref(), canceler).await
+    }
+    
+    pub async fn connect_with_opts<A>(
+        context: &Arc<ServiceContext>,
+        server: &ServerIdent,
+        addr: A,
+        connect_opts: &ConnectOpts,
+        canceler: &Canceler,
+    ) -> io::Result<AutoProxyClientStream>
+    where
+        A: Into<Address>,
+    {
+        let addr = addr.into();
+
         #[cfg(feature = "local-fake-mode")]
         if context.fake_mode().is_bypass() {
-            return AutoProxyClientStream::connect_bypassed(context, addr, canceler)
+            return AutoProxyClientStream::connect_bypassed_with_opts(context, addr, connect_opts, canceler)
                 .instrument(info_span!("bypass", reason = "fake"))
                 .await;
         }
 
-        if context.check_target_bypassed(addr, canceler).instrument(info_span!("acl")).await {
-            AutoProxyClientStream::connect_bypassed(context, addr, canceler)
+        if context
+            .check_target_bypassed(&addr, canceler)
+            .instrument(info_span!("acl"))
+            .await
+        {
+            AutoProxyClientStream::connect_bypassed_with_opts(context, addr, connect_opts, canceler)
                 .instrument(info_span!("bypass", reason = "acl"))
                 .await
         } else {
@@ -115,46 +137,41 @@
                     )
                 }
             };
-            AutoProxyClientStream::connect_proxied(context, server, addr, canceler)
+            AutoProxyClientStream::connect_proxied_with_opts(context, server, addr, connect_opts, canceler)
                 .instrument(span)
                 .await
-=======
+        }
+    }
+
+    /// Connect directly to target `addr`
+    pub async fn connect_bypassed<A>(
+        context: &ServiceContext,
         addr: A,
+        canceler: &Canceler,
     ) -> io::Result<AutoProxyClientStream>
     where
         A: Into<Address>,
     {
-        AutoProxyClientStream::connect_with_opts(context.clone(), server, addr, context.connect_opts_ref()).await
-    }
-
-    /// Connect to target `addr` via shadowsocks' server configured by `svr_cfg`
-    pub async fn connect_with_opts<A>(
-        context: Arc<ServiceContext>,
-        server: &ServerIdent,
+        Self::connect_bypassed_with_opts(context, addr, context.connect_opts_ref(), canceler).await
+    }
+    
+    pub async fn connect_bypassed_with_opts<A>(
+        context: &ServiceContext,
         addr: A,
-        opts: &ConnectOpts,
+        connect_opts: &ConnectOpts,
+        canceler: &Canceler,
     ) -> io::Result<AutoProxyClientStream>
     where
         A: Into<Address>,
     {
         let addr = addr.into();
-        if context.check_target_bypassed(&addr).await {
-            AutoProxyClientStream::connect_bypassed_with_opts(context, addr, opts).await
-        } else {
-            AutoProxyClientStream::connect_proxied_with_opts(context, server, addr, opts).await
->>>>>>> a5130caa
-        }
-    }
-
-    /// Connect directly to target `addr`
-<<<<<<< HEAD
-    pub async fn connect_bypassed(context: &ServiceContext, addr: &Address, canceler: &Canceler) -> io::Result<AutoProxyClientStream> {
+
         // Connect directly.
         let stream = shadowsocks::net::TcpStream::connect_remote_with_opts(
             context.context_ref(),
-            ServerAddr::from(addr.clone()),
-            context.connect_opts_ref(),
-            canceler, 
+            ServerAddr::from(addr),
+            connect_opts,
+            canceler,
         )
         .await?;
 
@@ -162,46 +179,34 @@
             s: AutoProxyClientStreamStream::Bypassed(Box::new(stream)),
             c: None,
         })
-=======
-    pub async fn connect_bypassed<A>(context: Arc<ServiceContext>, addr: A) -> io::Result<AutoProxyClientStream>
-    where
-        A: Into<Address>,
-    {
-        AutoProxyClientStream::connect_bypassed_with_opts(context.clone(), addr, context.connect_opts_ref()).await
-    }
-
-    /// Connect directly to target `addr`
-    pub async fn connect_bypassed_with_opts<A>(
-        context: Arc<ServiceContext>,
+    }
+
+    /// Connect via server to target `addr`
+    pub async fn connect_proxied<A>(
+        context: &ServiceContext,
+        server: &ServerIdent,
         addr: A,
-        connect_opts: &ConnectOpts,
+        canceler: &Canceler,
     ) -> io::Result<AutoProxyClientStream>
     where
         A: Into<Address>,
     {
-        // Connect directly.
-        #[cfg_attr(not(feature = "local-fake-dns"), allow(unused_mut))]
-        let mut addr = addr.into();
-        #[cfg(feature = "local-fake-dns")]
-        if let Some(mapped_addr) = context.try_map_fake_address(&addr).await {
-            addr = mapped_addr;
-        }
-        let stream = TcpStream::connect_remote_with_opts(context.context_ref(), &addr, connect_opts).await?;
-        Ok(AutoProxyClientStream::Bypassed(stream))
->>>>>>> a5130caa
-    }
-
-    /// Connect via server to target `addr`
-    pub async fn connect_proxied(
+        Self::connect_proxied_with_opts(context, server, addr, context.connect_opts_ref(), canceler).await
+    }
+
+    pub async fn connect_proxied_with_opts<A>(
         context: &ServiceContext,
         server: &ServerIdent,
-<<<<<<< HEAD
-        addr: &Address,
+        addr: A,
+        connect_opts: &ConnectOpts,
         canceler: &Canceler,
-    ) -> io::Result<AutoProxyClientStream> {
+    ) -> io::Result<AutoProxyClientStream>
+    where
+        A: Into<Address>,
+    {
         match Self::connect_proxied_no_score(
             context.context(),
-            context.connect_opts_ref(),
+            connect_opts,
             server,
             addr,
             Some(context.flow_stat()),
@@ -211,22 +216,28 @@
             Some(context.rate_limiter()),
             #[cfg(feature = "local-fake-mode")]
             context.fake_mode(),
-=======
+        )
+        .await
+        {
+            Ok(s) => Ok(s),
+            Err(err) => {
+                server.tcp_score().report_failure().await;
+                Err(err)
+            }
+        }
+    }
+
+    #[allow(clippy::too_many_arguments)]
+    async fn connect_proxied_no_score<A>(
+        context: SharedContext,
+        connect_opts: &ConnectOpts,
+        svr: &ServerIdent,
         addr: A,
-    ) -> io::Result<AutoProxyClientStream>
-    where
-        A: Into<Address>,
-    {
-        AutoProxyClientStream::connect_proxied_with_opts(context.clone(), server, addr, context.connect_opts_ref())
-            .await
-    }
-
-    /// Connect to target `addr` via shadowsocks' server configured by `svr_cfg`
-    pub async fn connect_proxied_with_opts<A>(
-        context: Arc<ServiceContext>,
-        server: &ServerIdent,
-        addr: A,
-        connect_opts: &ConnectOpts,
+        flow_stat: Option<Arc<FlowStat>>,
+        connection_close_notify: Option<Arc<Notify>>,
+        canceler: &Canceler,
+        #[cfg(feature = "rate-limit")] rate_limit: Option<Arc<RateLimiter>>,
+        #[cfg(feature = "local-fake-mode")] fake_mode: FakeMode,
     ) -> io::Result<AutoProxyClientStream>
     where
         A: Into<Address>,
@@ -237,37 +248,7 @@
         if let Some(mapped_addr) = context.try_map_fake_address(&addr).await {
             addr = mapped_addr;
         }
-        let flow_stat = context.flow_stat();
-        let stream = match ProxyClientStream::connect_with_opts_map(
-            context.context(),
-            server.server_config(),
-            addr,
-            connect_opts,
-            |stream| MonProxyStream::from_stream(stream, flow_stat),
->>>>>>> a5130caa
-        )
-        .await
-        {
-            Ok(s) => Ok(s),
-            Err(err) => {
-                server.tcp_score().report_failure().await;
-                Err(err)
-            }
-        }
-    }
-
-    #[allow(clippy::too_many_arguments)]
-    async fn connect_proxied_no_score(
-        context: SharedContext,
-        connect_opts: &ConnectOpts,
-        svr: &ServerIdent,
-        addr: &Address,
-        flow_stat: Option<Arc<FlowStat>>,
-        connection_close_notify: Option<Arc<Notify>>,
-        canceler: &Canceler,
-        #[cfg(feature = "rate-limit")] rate_limit: Option<Arc<RateLimiter>>,
-        #[cfg(feature = "local-fake-mode")] fake_mode: FakeMode,
-    ) -> io::Result<AutoProxyClientStream> {
+
         let svr_cfg = svr.server_config();
         create_connector_then!(Some(context.clone()), svr_cfg.connector_transport(), |connector| {
             let connector = Arc::new(connector);
