//! HTTP Client

use std::{
    collections::VecDeque,
    fmt::Debug,
    future::Future,
    io::{self, ErrorKind},
    pin::Pin,
    sync::Arc,
    task::{Context, Poll},
    time::{Duration, Instant},
};

use hyper::{
    body::{self, Body},
    client::conn::{http1, http2},
    http::uri::Scheme,
<<<<<<< HEAD
    Request, Response,
=======
    rt::{Sleep, Timer},
    Request,
    Response,
>>>>>>> a5130caa
};
use lru_time_cache::LruCache;
<<<<<<< HEAD
use shadowsocks::{relay::Address, canceler::Canceler};
=======
use pin_project::pin_project;
use shadowsocks::relay::Address;
>>>>>>> a5130caa
use tokio::sync::Mutex;
use tracing::{error, trace, Instrument};

use crate::local::{context::ServiceContext, loadbalancing::PingBalancer, net::AutoProxyClientStream};

use super::{
    http_stream::ProxyHttpStream,
    tokio_rt::{TokioExecutor, TokioIo},
    utils::{check_keep_alive, connect_host, host_addr},
};

const CONNECTION_EXPIRE_DURATION: Duration = Duration::from_secs(20);

/// HTTPClient API request errors
#[derive(thiserror::Error, Debug)]
pub enum HttpClientError {
    /// Errors from hyper
    #[error("{0}")]
    Hyper(#[from] hyper::Error),
    /// std::io::Error
    #[error("{0}")]
    Io(#[from] io::Error),
}

#[derive(Clone, Debug)]
pub struct TokioTimer;

impl Timer for TokioTimer {
    fn sleep(&self, duration: Duration) -> Pin<Box<dyn Sleep>> {
        Box::pin(TokioSleep {
            inner: tokio::time::sleep(duration),
        })
    }

    fn sleep_until(&self, deadline: Instant) -> Pin<Box<dyn Sleep>> {
        Box::pin(TokioSleep {
            inner: tokio::time::sleep_until(deadline.into()),
        })
    }

    fn reset(&self, sleep: &mut Pin<Box<dyn Sleep>>, new_deadline: Instant) {
        if let Some(sleep) = sleep.as_mut().downcast_mut_pin::<TokioSleep>() {
            sleep.reset(new_deadline)
        }
    }
}

#[pin_project]
pub(crate) struct TokioSleep {
    #[pin]
    pub(crate) inner: tokio::time::Sleep,
}

impl Future for TokioSleep {
    type Output = ();

    fn poll(self: Pin<&mut Self>, cx: &mut Context<'_>) -> Poll<Self::Output> {
        self.project().inner.poll(cx)
    }
}

impl Sleep for TokioSleep {}

impl TokioSleep {
    pub fn reset(self: Pin<&mut Self>, deadline: Instant) {
        self.project().inner.as_mut().reset(deadline.into());
    }
}

/// HTTPClient, supporting HTTP/1.1 and H2, HTTPS.
pub struct HttpClient<B> {
    #[allow(clippy::type_complexity)]
    cache_conn: Arc<Mutex<LruCache<Address, VecDeque<(HttpConnection<B>, Instant)>>>>,
}

impl<B> Clone for HttpClient<B> {
    fn clone(&self) -> Self {
        HttpClient {
            cache_conn: self.cache_conn.clone(),
        }
    }
}

impl<B> Default for HttpClient<B>
where
    B: Body + Send + Unpin + Debug + 'static,
    B::Data: Send,
    B::Error: Into<Box<dyn ::std::error::Error + Send + Sync>>,
{
    fn default() -> Self {
        HttpClient::new()
    }
}

impl<B> HttpClient<B>
where
    B: Body + Send + Unpin + Debug + 'static,
    B::Data: Send,
    B::Error: Into<Box<dyn ::std::error::Error + Send + Sync>>,
{
    /// Create a new HttpClient
    pub fn new() -> HttpClient<B> {
        HttpClient {
            cache_conn: Arc::new(Mutex::new(LruCache::with_expiry_duration(CONNECTION_EXPIRE_DURATION))),
        }
    }

    /// Make HTTP requests
    #[inline]
    pub async fn send_request(
        &self,
<<<<<<< HEAD
        context: &Arc<ServiceContext>,
        req: Request<body::Incoming>,
        balancer: &PingBalancer,
        canceler: &Canceler,
=======
        context: Arc<ServiceContext>,
        req: Request<B>,
        balancer: Option<&PingBalancer>,
>>>>>>> a5130caa
    ) -> Result<Response<body::Incoming>, HttpClientError> {
        let host = match host_addr(req.uri()) {
            Some(h) => h,
            None => panic!("URI missing host: {}", req.uri()),
        };

        // 1. Check if there is an available client
        //
        // FIXME: If the cached connection is closed unexpectly, this request will fail immediately.
        if let Some(c) = self.get_cached_connection(&host).await {
            trace!("HTTP client for host: {} taken from cache", host);
            match self.send_request_conn(host, c, req).await {
                Ok(o) => return Ok(o),
                Err(err) => return Err(err.into()),
            }
        }

        // 2. If no. Make a new connection
        let scheme = match req.uri().scheme() {
            Some(s) => s,
            None => &Scheme::HTTP,
        };

        let domain = req
            .uri()
            .host()
            .unwrap()
            .trim_start_matches('[')
            .trim_start_matches(']');
        let c = match HttpConnection::connect(context, scheme, host.clone(), domain, balancer, canceler).await {
            Ok(c) => c,
            Err(err) => {
                error!("failed to connect to host: {}, error: {}", host, err);
                return Err(err.into());
            }
        };

        self.send_request_conn(host, c, req).await.map_err(Into::into)
    }

    async fn get_cached_connection(&self, host: &Address) -> Option<HttpConnection<B>> {
        if let Some(q) = self.cache_conn.lock().await.get_mut(host) {
            while let Some((c, inst)) = q.pop_front() {
                let now = Instant::now();
                if now - inst >= CONNECTION_EXPIRE_DURATION {
                    continue;
                }
                if c.is_closed() {
                    continue;
                }
                return Some(c);
            }
        }
        None
    }

    async fn send_request_conn(
        &self,
        host: Address,
        mut c: HttpConnection<B>,
        req: Request<B>,
    ) -> hyper::Result<Response<body::Incoming>> {
        trace!("HTTP making request to host: {}, request: {:?}", host, req);
        let response = c.send_request(req).await?;
        trace!("HTTP received response from host: {}, response: {:?}", host, response);

        // Check keep-alive
        if check_keep_alive(response.version(), response.headers(), false) {
            trace!(
                "HTTP connection keep-alive for host: {}, response: {:?}",
                host,
                response
            );
            self.cache_conn
                .lock()
                .await
                .entry(host)
                .or_insert_with(VecDeque::new)
                .push_back((c, Instant::now()));
        }

        Ok(response)
    }
}

enum HttpConnection<B> {
    Http1(http1::SendRequest<B>),
    Http2(http2::SendRequest<B>),
}

impl<B> HttpConnection<B>
where
    B: Body + Send + Unpin + 'static,
    B::Data: Send,
    B::Error: Into<Box<dyn ::std::error::Error + Send + Sync>>,
{
    async fn connect(
        context: &Arc<ServiceContext>,
        scheme: &Scheme,
        host: Address,
        domain: &str,
<<<<<<< HEAD
        balancer: &PingBalancer,
        canceler: &Canceler,
    ) -> io::Result<HttpConnection> {
=======
        balancer: Option<&PingBalancer>,
    ) -> io::Result<HttpConnection<B>> {
>>>>>>> a5130caa
        if *scheme != Scheme::HTTP && *scheme != Scheme::HTTPS {
            return Err(io::Error::new(ErrorKind::InvalidInput, "invalid scheme"));
        }

        let (stream, _) = connect_host(context, &host, balancer, canceler).await?;

        if *scheme == Scheme::HTTP {
            HttpConnection::connect_http_http1(scheme, host, stream).await
        } else if *scheme == Scheme::HTTPS {
            HttpConnection::connect_https(scheme, host, domain, stream).await
        } else {
            unreachable!()
        }
    }

    async fn connect_http_http1(
        scheme: &Scheme,
        host: Address,
        stream: AutoProxyClientStream,
    ) -> io::Result<HttpConnection<B>> {
        trace!(
            "HTTP making new HTTP/1.1 connection to host: {}, scheme: {}",
            host,
            scheme
        );

        let stream = ProxyHttpStream::connect_http(stream);

        // HTTP/1.x
        let (send_request, connection) = match http1::Builder::new()
            .preserve_header_case(true)
            .title_case_headers(true)
            .handshake(TokioIo::new(stream))
            .await
        {
            Ok(s) => s,
            Err(err) => return Err(io::Error::new(ErrorKind::Other, err)),
        };

        tokio::spawn(async move {
            if let Err(err) = connection.await {
                error!("HTTP/1.x connection to host: {} aborted with error: {}", host, err);
            }
        }.in_current_span());

        Ok(HttpConnection::Http1(send_request))
    }

    async fn connect_https(
        scheme: &Scheme,
        host: Address,
        domain: &str,
        stream: AutoProxyClientStream,
    ) -> io::Result<HttpConnection<B>> {
        trace!("HTTP making new TLS connection to host: {}, scheme: {}", host, scheme);

        // TLS handshake, check alpn for h2 support.
        let stream = ProxyHttpStream::connect_https(stream, domain).await?;

        if stream.negotiated_http2() {
            // H2 connnection
            let (send_request, connection) = match http2::Builder::new(TokioExecutor)
                .timer(TokioTimer)
                .keep_alive_interval(Duration::from_secs(15))
                .handshake(TokioIo::new(stream))
                .await
            {
                Ok(s) => s,
                Err(err) => return Err(io::Error::new(ErrorKind::Other, err)),
            };

            tokio::spawn(async move {
                if let Err(err) = connection.await {
                    error!("HTTP/2 TLS connection to host: {} aborted with error: {}", host, err);
                }
            }.in_current_span());

            Ok(HttpConnection::Http2(send_request))
        } else {
            // HTTP/1.x TLS
            let (send_request, connection) = match http1::Builder::new()
                .preserve_header_case(true)
                .title_case_headers(true)
                .handshake(TokioIo::new(stream))
                .await
            {
                Ok(s) => s,
                Err(err) => return Err(io::Error::new(ErrorKind::Other, err)),
            };

            tokio::spawn(async move {
                if let Err(err) = connection.await {
                    error!("HTTP/1.x TLS connection to host: {} aborted with error: {}", host, err);
                }
            }.in_current_span());

            Ok(HttpConnection::Http1(send_request))
        }
    }

    #[inline]
    pub async fn send_request(&mut self, req: Request<B>) -> hyper::Result<Response<body::Incoming>> {
        match self {
            HttpConnection::Http1(r) => r.send_request(req).await,
            HttpConnection::Http2(r) => r.send_request(req).await,
        }
    }

    pub fn is_closed(&self) -> bool {
        match self {
            HttpConnection::Http1(r) => r.is_closed(),
            HttpConnection::Http2(r) => r.is_closed(),
        }
    }
}<|MERGE_RESOLUTION|>--- conflicted
+++ resolved
@@ -15,21 +15,13 @@
     body::{self, Body},
     client::conn::{http1, http2},
     http::uri::Scheme,
-<<<<<<< HEAD
-    Request, Response,
-=======
     rt::{Sleep, Timer},
     Request,
     Response,
->>>>>>> a5130caa
 };
 use lru_time_cache::LruCache;
-<<<<<<< HEAD
+use pin_project::pin_project;
 use shadowsocks::{relay::Address, canceler::Canceler};
-=======
-use pin_project::pin_project;
-use shadowsocks::relay::Address;
->>>>>>> a5130caa
 use tokio::sync::Mutex;
 use tracing::{error, trace, Instrument};
 
@@ -141,16 +133,10 @@
     #[inline]
     pub async fn send_request(
         &self,
-<<<<<<< HEAD
         context: &Arc<ServiceContext>,
-        req: Request<body::Incoming>,
-        balancer: &PingBalancer,
-        canceler: &Canceler,
-=======
-        context: Arc<ServiceContext>,
         req: Request<B>,
         balancer: Option<&PingBalancer>,
->>>>>>> a5130caa
+        canceler: &Canceler,
     ) -> Result<Response<body::Incoming>, HttpClientError> {
         let host = match host_addr(req.uri()) {
             Some(h) => h,
@@ -252,14 +238,9 @@
         scheme: &Scheme,
         host: Address,
         domain: &str,
-<<<<<<< HEAD
-        balancer: &PingBalancer,
+        balancer: Option<&PingBalancer>,
         canceler: &Canceler,
-    ) -> io::Result<HttpConnection> {
-=======
-        balancer: Option<&PingBalancer>,
     ) -> io::Result<HttpConnection<B>> {
->>>>>>> a5130caa
         if *scheme != Scheme::HTTP && *scheme != Scheme::HTTPS {
             return Err(io::Error::new(ErrorKind::InvalidInput, "invalid scheme"));
         }
