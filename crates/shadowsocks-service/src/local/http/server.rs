--- conflicted
+++ resolved
@@ -12,7 +12,7 @@
     service::{make_service_fn, service_fn},
     Body, Client, Request, Server,
 };
-use shadowsocks::{config::ServerAddr, lookup_then, net::TcpListener};
+use shadowsocks::{canceler::CancelWaiter, config::ServerAddr, context::Context, lookup_then, net::TcpListener};
 use tracing::{error, info, info_span, trace, Instrument, Span};
 
 use crate::local::{
@@ -24,26 +24,20 @@
 /// HTTP Local server builder
 pub struct HttpBuilder {
     context: Arc<ServiceContext>,
-<<<<<<< HEAD
-    proxy_client_cache: Arc<ProxyClientCache>,
-}
-
-impl Http {
-    /// Create a new HTTP Local server
-    pub fn new() -> Http {
-        let context = ServiceContext::default();
-        Http::with_context(Arc::new(context))
-=======
     client_config: ServerAddr,
     balancer: PingBalancer,
 }
 
 impl HttpBuilder {
     /// Create a new HTTP Local server builder
-    pub fn new(client_config: ServerAddr, balancer: PingBalancer) -> HttpBuilder {
-        let context = ServiceContext::new();
+    pub fn new(
+        context: Arc<Context>,
+        cancel_waiter: CancelWaiter,
+        client_config: ServerAddr,
+        balancer: PingBalancer,
+    ) -> HttpBuilder {
+        let context = ServiceContext::new(context, cancel_waiter);
         HttpBuilder::with_context(Arc::new(context), client_config, balancer)
->>>>>>> c2877c10
     }
 
     /// Create with an existed context
@@ -103,11 +97,8 @@
 
         let context = self.context.clone();
         let proxy_client_cache = self.proxy_client_cache.clone();
-<<<<<<< HEAD
+        let balancer = self.balancer;
         let span = Span::current();
-=======
-        let balancer = self.balancer;
->>>>>>> c2877c10
         let make_service = make_service_fn(|socket: &AddrStream| {
             let client_addr = socket.remote_addr();
             let balancer = balancer.clone();
