//! Shadowsocks HTTP Local Server

<<<<<<< HEAD
pub use self::server::Http;
pub use http_stream::ProxyHttpStream;
=======
pub use self::server::{Http, HttpBuilder};
>>>>>>> c2877c10

mod client_cache;
mod connector;
mod dispatcher;
mod http_client;
mod http_stream;
mod http_tls;
mod server;
mod utils;<|MERGE_RESOLUTION|>--- conflicted
+++ resolved
@@ -1,11 +1,7 @@
 //! Shadowsocks HTTP Local Server
 
-<<<<<<< HEAD
-pub use self::server::Http;
+pub use self::server::{Http, HttpBuilder};
 pub use http_stream::ProxyHttpStream;
-=======
-pub use self::server::{Http, HttpBuilder};
->>>>>>> c2877c10
 
 mod client_cache;
 mod connector;
