//! Shadowsocks Local HTTP proxy server
//!
//! https://www.ietf.org/rfc/rfc2068.txt

<<<<<<< HEAD
pub use self::server::{Http, HttpBuilder, HttpConnectionHandler};
pub use http_stream::ProxyHttpStream;
=======
pub use self::{
    http_client::{HttpClient, HttpClientError},
    server::{Http, HttpBuilder, HttpConnectionHandler},
};
>>>>>>> a5130caa

mod http_client;
mod http_service;
mod http_stream;
pub mod server;
mod tokio_rt;
mod utils;<|MERGE_RESOLUTION|>--- conflicted
+++ resolved
@@ -2,15 +2,11 @@
 //!
 //! https://www.ietf.org/rfc/rfc2068.txt
 
-<<<<<<< HEAD
-pub use self::server::{Http, HttpBuilder, HttpConnectionHandler};
-pub use http_stream::ProxyHttpStream;
-=======
 pub use self::{
     http_client::{HttpClient, HttpClientError},
+    http_stream::ProxyHttpStream,
     server::{Http, HttpBuilder, HttpConnectionHandler},
 };
->>>>>>> a5130caa
 
 mod http_client;
 mod http_service;
