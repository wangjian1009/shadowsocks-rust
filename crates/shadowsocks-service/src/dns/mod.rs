--- conflicted
+++ resolved
@@ -1,12 +1,8 @@
 //! DNS resolvers
 
 use shadowsocks::{dns_resolver::DnsResolver, net::ConnectOpts};
-<<<<<<< HEAD
-use tracing::trace;
-=======
 #[cfg(feature = "trust-dns")]
 use trust_dns_resolver::config::ResolverOpts;
->>>>>>> a8955d2b
 
 use crate::config::DnsConfig;
 
@@ -53,17 +49,11 @@
                 }
             }
 
-            trace!("initialized DNS system resolver builtin");
+            tracing::trace!("initialized DNS system resolver builtin");
 
             None
         }
         #[cfg(feature = "trust-dns")]
-<<<<<<< HEAD
-        DnsConfig::TrustDns(dns) => match DnsResolver::trust_dns_resolver(dns, dns_cache_size, connect_opts.clone()).await {
-            Ok(r) => Some(r),
-            Err(err) => {
-                use tracing::warn;
-=======
         DnsConfig::TrustDns(dns) => {
             let mut opts_opt = None;
             if let Some(dns_cache_size) = dns_cache_size {
@@ -71,12 +61,11 @@
                 opts.cache_size = dns_cache_size;
                 opts_opt = Some(opts);
             }
->>>>>>> a8955d2b
 
             match DnsResolver::trust_dns_resolver(dns, opts_opt, connect_opts.clone()).await {
                 Ok(r) => Some(r),
                 Err(err) => {
-                    use log::warn;
+                    use tracing::warn;
 
                     warn!(
                         "initialize trust-dns DNS resolver failed, fallback to default system resolver, error: {}",
@@ -91,7 +80,7 @@
             use crate::local::dns::dns_resolver::DnsResolver as LocalDnsResolver;
             use shadowsocks::config::Mode;
 
-            trace!("initializing direct DNS resolver for {}", ns);
+            tracing::trace!("initializing direct DNS resolver for {}", ns);
 
             let mut resolver = LocalDnsResolver::new(ns);
             resolver.set_mode(Mode::TcpAndUdp);
