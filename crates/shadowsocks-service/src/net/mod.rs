--- conflicted
+++ resolved
@@ -5,12 +5,9 @@
     mon_stream::MonProxyStream,
 };
 
-<<<<<<< HEAD
-=======
-pub mod flow;
+// pub mod flow;
 #[cfg(target_os = "macos")]
 pub mod launch_activate_socket;
->>>>>>> 7f0779a8
 pub mod mon_socket;
 pub mod mon_stream;
 pub mod packet_window;
