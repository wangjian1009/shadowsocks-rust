--- conflicted
+++ resolved
@@ -140,8 +140,8 @@
         C: Connector,
         F: FnOnce(C::TS) -> S,
     {
-<<<<<<< HEAD
-        let stream = match time::timeout(svr_cfg.timeout(), connector.connect(svr_cfg.external_addr(), opts)).await {
+        let stream = match time::timeout(svr_cfg.timeout(), connector.connect(svr_cfg.tcp_external_addr(), opts)).await
+        {
             Ok(Ok(s)) => s,
             Ok(Err(e)) => return Err(e),
             Err(..) => {
@@ -150,27 +150,6 @@
                     format!("connect {} timeout", svr_cfg.addr()),
                 ))
             }
-=======
-        let stream = match svr_cfg.timeout() {
-            Some(d) => {
-                match time::timeout(
-                    d,
-                    OutboundTcpStream::connect_server_with_opts(&context, svr_cfg.tcp_external_addr(), opts),
-                )
-                .await
-                {
-                    Ok(Ok(s)) => s,
-                    Ok(Err(e)) => return Err(e),
-                    Err(..) => {
-                        return Err(io::Error::new(
-                            ErrorKind::TimedOut,
-                            format!("connect {} timeout", svr_cfg.addr()),
-                        ))
-                    }
-                }
-            }
-            None => OutboundTcpStream::connect_server_with_opts(&context, svr_cfg.tcp_external_addr(), opts).await?,
->>>>>>> c2877c10
         };
 
         trace!(
