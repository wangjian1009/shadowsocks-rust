--- conflicted
+++ resolved
@@ -154,11 +154,7 @@
     Copy {
         reader,
         writer,
-<<<<<<< HEAD
-        buf: CopyBuffer::new(encrypted_read_buffer_size(method), idle_timeout),
-=======
-        buf: CopyBuffer::new(plain_read_buffer_size(method)),
->>>>>>> 7f0779a8
+        buf: CopyBuffer::new(plain_read_buffer_size(method), idle_timeout),
     }
     .await
 }
@@ -366,55 +362,9 @@
     CopyBidirectional {
         a: encrypted,
         b: plain,
-<<<<<<< HEAD
         timeout_waiter,
-        a_to_b: TransferState::Running(CopyBuffer::new(encrypted_read_buffer_size(method), timeout_ticker_a)),
+        a_to_b: TransferState::Running(CopyBuffer::new(plain_read_buffer_size(method), timeout_ticker_a)),
         b_to_a: TransferState::Running(CopyBuffer::new(plain_read_buffer_size(method), timeout_ticker_b)),
-=======
-        a_to_b: TransferState::Running(CopyBuffer::new(plain_read_buffer_size(method))),
-        b_to_a: TransferState::Running(CopyBuffer::new(plain_read_buffer_size(method))),
-    }
-    .await
-}
-
-/// Copies data in both directions
-///
-/// This function returns a future that will read from both streams,
-/// writing any data read to the opposing stream.
-/// This happens in both directions concurrently.
-///
-/// If an EOF is observed on one stream, [`shutdown()`] will be invoked on
-/// the other, and reading from that stream will stop. Copying of data in
-/// the other direction will continue.
-///
-/// The future will complete successfully once both directions of communication has been shut down.
-/// A direction is shut down when the reader reports EOF,
-/// at which point [`shutdown()`] is called on the corresponding writer. When finished,
-/// it will return a tuple of the number of bytes copied from encrypted to plain
-/// and the number of bytes copied from plain to encrypted, in that order.
-///
-/// [`shutdown()`]: tokio::io::AsyncWriteExt::shutdown
-///
-/// # Errors
-///
-/// The future will immediately return an error if any IO operation any of the streams
-/// returns an error. Some data read from either stream may be lost (not
-/// written to the other stream) in this case.
-///
-/// # Return value
-///
-/// Returns a tuple of bytes copied on both directions
-pub async fn copy_bidirectional<A, B>(a: &mut A, b: &mut B) -> io::Result<(u64, u64)>
-where
-    A: AsyncRead + AsyncWrite + Unpin + ?Sized,
-    B: AsyncRead + AsyncWrite + Unpin + ?Sized,
-{
-    CopyBidirectional {
-        a,
-        b,
-        a_to_b: TransferState::Running(CopyBuffer::new(8192)),
-        b_to_a: TransferState::Running(CopyBuffer::new(8192)),
->>>>>>> 7f0779a8
     }
     .await
 }