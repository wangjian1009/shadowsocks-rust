//! Utilities for TCP relay
//!
//! The `CopyBuffer`, `Copy` and `CopyBidirection` are borrowed from the [tokio](https://github.com/tokio-rs/tokio) project.
//! LICENSE MIT

use std::{
    fmt::{self, Debug},
    future::Future,
    io,
    pin::Pin,
    task::{Context, Poll},
    time::Duration,
};

use futures::ready;
use log::{debug, trace};
use pin_project::pin_project;
use tokio::io::{AsyncRead, AsyncWrite, ReadBuf};

use crate::{
    crypto::{CipherCategory, CipherKind},
    timeout::{TimeoutTicker, TimeoutWaiter},
};

struct CopyBuffer {
    read_done: bool,
    pos: usize,
    cap: usize,
    amt: u64,
    buf: Box<[u8]>,
    idle_timeout: Option<TimeoutTicker>,
}

impl Debug for CopyBuffer {
    fn fmt(&self, f: &mut fmt::Formatter) -> fmt::Result {
        f.debug_struct("CopyBuffer")
            .field("read_done", &self.read_done)
            .field("pos", &self.pos)
            .field("cap", &self.cap)
            .field("amt", &self.amt)
            .finish_non_exhaustive()
    }
}

impl CopyBuffer {
    fn new(buffer_size: usize, idle_timeout: Option<TimeoutTicker>) -> Self {
        Self {
            read_done: false,
            pos: 0,
            cap: 0,
            amt: 0,
            buf: vec![0; buffer_size].into_boxed_slice(),
            idle_timeout,
        }
    }

    fn poll_copy<R, W>(
        &mut self,
        cx: &mut Context<'_>,
        mut reader: Pin<&mut R>,
        mut writer: Pin<&mut W>,
    ) -> Poll<io::Result<u64>>
    where
        R: AsyncRead + Unpin + ?Sized,
        W: AsyncWrite + Unpin + ?Sized,
    {
        loop {
            // let check_timeout
            // let pinfut1 =  Pin::new(&mut fut1);

            // If our buffer is empty, then we need to read some data to
            // continue.
            if self.pos == self.cap && !self.read_done {
                let me = &mut *self;
                let mut buf = ReadBuf::new(&mut me.buf);
                ready!(reader.as_mut().poll_read(cx, &mut buf))?;
                let n = buf.filled().len();
                if n == 0 {
                    self.read_done = true;
                } else {
                    self.pos = 0;
                    self.cap = n;
                    if let Some(o) = self.idle_timeout.as_ref() {
                        o.tick();
                    }
                }
            }

            // If our buffer has some data, let's write it out!
            while self.pos < self.cap {
                let me = &mut *self;
                let i = ready!(writer.as_mut().poll_write(cx, &me.buf[me.pos..me.cap]))?;
                if i == 0 {
                    return Poll::Ready(Err(io::Error::new(
                        io::ErrorKind::WriteZero,
                        "write zero byte into writer",
                    )));
                } else {
                    self.pos += i;
                    self.amt += i as u64;
                    if let Some(o) = self.idle_timeout.as_ref() {
                        o.tick();
                    }
                }
            }

            // If we've written all the data and we've seen EOF, flush out the
            // data and finish the transfer.
            if self.pos == self.cap && self.read_done {
                ready!(writer.as_mut().poll_flush(cx))?;
                return Poll::Ready(Ok(self.amt));
            }
        }
    }
}

/// A future that asynchronously copies the entire contents of a reader into a
/// writer.
#[derive(Debug)]
#[pin_project]
#[must_use = "futures do nothing unless you `.await` or poll them"]
struct Copy<'a, R: ?Sized, W: ?Sized> {
    #[pin]
    reader: &'a mut R,
    #[pin]
    writer: &'a mut W,
    buf: CopyBuffer,
}

impl<R, W> Future for Copy<'_, R, W>
where
    R: AsyncRead + Unpin + ?Sized,
    W: AsyncWrite + Unpin + ?Sized,
{
    type Output = io::Result<u64>;

    fn poll(self: Pin<&mut Self>, cx: &mut Context<'_>) -> Poll<io::Result<u64>> {
        let this = self.project();
        this.buf.poll_copy(cx, this.reader, this.writer)
    }
}

/// Copy data from encrypted reader to plain writer
pub async fn copy_from_encrypted<ER, PW>(
    method: CipherKind,
    reader: &mut ER,
    writer: &mut PW,
    idle_timeout: Option<TimeoutTicker>,
) -> io::Result<u64>
where
    ER: AsyncRead + Unpin + ?Sized,
    PW: AsyncWrite + Unpin + ?Sized,
{
    Copy {
        reader,
        writer,
        buf: CopyBuffer::new(encrypted_read_buffer_size(method), idle_timeout),
    }
    .await
}

/// Copy data from plain reader to encrypted writer
pub async fn copy_to_encrypted<PR, EW>(
    method: CipherKind,
    reader: &mut PR,
    writer: &mut EW,
    idle_timeout: Option<TimeoutTicker>,
) -> io::Result<u64>
where
    PR: AsyncRead + Unpin + ?Sized,
    EW: AsyncWrite + Unpin + ?Sized,
{
    Copy {
        reader,
        writer,
        buf: CopyBuffer::new(plain_read_buffer_size(method), idle_timeout),
    }
    .await
}

fn encrypted_read_buffer_size(method: CipherKind) -> usize {
    match method.category() {
        CipherCategory::Aead => super::aead::MAX_PACKET_SIZE + method.tag_len(),
        #[cfg(feature = "stream-cipher")]
        CipherCategory::Stream => 1 << 14,
        CipherCategory::None => 1 << 14,
        #[cfg(feature = "aead-cipher-2022")]
        CipherCategory::Aead2022 => super::aead_2022::MAX_PACKET_SIZE + method.tag_len(),
    }
}

fn plain_read_buffer_size(method: CipherKind) -> usize {
    match method.category() {
        CipherCategory::Aead => super::aead::MAX_PACKET_SIZE,
        #[cfg(feature = "stream-cipher")]
        CipherCategory::Stream => 1 << 14,
        CipherCategory::None => 1 << 14,
        #[cfg(feature = "aead-cipher-2022")]
        CipherCategory::Aead2022 => super::aead_2022::MAX_PACKET_SIZE,
    }
}

/// Create a buffer for reading from shadowsocks' encrypted channel
#[inline]
pub fn alloc_encrypted_read_buffer(method: CipherKind) -> Box<[u8]> {
    vec![0u8; encrypted_read_buffer_size(method)].into_boxed_slice()
}

/// Create a buffer for reading from plain channel (not encrypted), for copying data into encrypted channel
#[inline]
pub fn alloc_plain_read_buffer(method: CipherKind) -> Box<[u8]> {
    vec![0u8; plain_read_buffer_size(method)].into_boxed_slice()
}

#[derive(Debug)]
enum TransferState {
    Running(CopyBuffer),
    ShuttingDown(u64),
    Done(u64),
}

impl TransferState {
    fn count(&self) -> u64 {
        match self {
            Self::Running(b) => b.amt,
            Self::ShuttingDown(c) => *c,
            Self::Done(c) => *c,
        }
    }
}

#[pin_project(project = CopyBidirectionalProj)]
struct CopyBidirectional<'a, A: ?Sized, B: ?Sized> {
    #[pin]
    a: &'a mut A,
    #[pin]
    b: &'a mut B,
    #[pin]
    timeout_waiter: Option<TimeoutWaiter>,
    a_to_b: TransferState,
    b_to_a: TransferState,
}

fn transfer_one_direction<A, B>(
    cx: &mut Context<'_>,
    state: &mut TransferState,
    mut r: Pin<&mut A>,
    mut w: Pin<&mut B>,
) -> Poll<io::Result<()>>
where
    A: AsyncRead + AsyncWrite + Unpin + ?Sized,
    B: AsyncRead + AsyncWrite + Unpin + ?Sized,
{
    loop {
        match state {
            TransferState::Running(buf) => {
                let count = ready!(buf.poll_copy(cx, r.as_mut(), w.as_mut()))?;
                *state = TransferState::ShuttingDown(count);
            }
            TransferState::ShuttingDown(count) => {
                ready!(w.as_mut().poll_shutdown(cx))?;
                *state = TransferState::Done(*count);
            }
            TransferState::Done(_count) => return Poll::Ready(Ok(())),
        }
    }
}

impl<A, B> CopyBidirectional<'_, A, B>
where
    A: AsyncRead + AsyncWrite + Unpin + ?Sized,
    B: AsyncRead + AsyncWrite + Unpin + ?Sized,
{
<<<<<<< HEAD
    type Output = (u64, u64, io::Result<()>);

    fn poll(self: Pin<&mut Self>, cx: &mut Context<'_>) -> Poll<Self::Output> {
=======
    #[inline(always)]
    fn poll_impl(self: Pin<&mut Self>, cx: &mut Context<'_>) -> Poll<io::Result<(u64, u64)>> {
>>>>>>> c2877c10
        // Unpack self into mut refs to each field to avoid borrow check issues.
        let CopyBidirectionalProj {
            mut a,
            mut b,
            timeout_waiter,
            a_to_b,
            b_to_a,
        } = self.project();

        if let Some(timeout_waiter) = timeout_waiter.as_pin_mut() {
            if timeout_waiter.poll(cx).is_ready() {
                return Poll::Ready((
                    a_to_b.count(),
                    b_to_a.count(),
                    Err(io::Error::new(io::ErrorKind::TimedOut, "copy bidirectional timeout")),
                ));
            }
        }

        let poll_a_to_b = transfer_one_direction(cx, a_to_b, a.as_mut(), b.as_mut());
        let poll_b_to_a = transfer_one_direction(cx, b_to_a, b.as_mut(), a.as_mut());

        match (poll_a_to_b, poll_b_to_a) {
            (Poll::Pending, Poll::Pending) => Poll::Pending,
            (Poll::Ready(r), Poll::Pending) => Poll::Ready((a_to_b.count(), b_to_a.count(), r)),
            (Poll::Pending, Poll::Ready(r)) => Poll::Ready((a_to_b.count(), b_to_a.count(), r)),
            (Poll::Ready(a_r), Poll::Ready(b_r)) => {
                let r = if a_r.is_err() { a_r } else { b_r };
                Poll::Ready((a_to_b.count(), b_to_a.count(), r))
            }
        }
    }
}

impl<'a, A, B> Future for CopyBidirectional<'a, A, B>
where
    A: AsyncRead + AsyncWrite + Unpin + ?Sized,
    B: AsyncRead + AsyncWrite + Unpin + ?Sized,
{
    type Output = io::Result<(u64, u64)>;

    fn poll(mut self: Pin<&mut Self>, cx: &mut Context<'_>) -> Poll<Self::Output> {
        match self.as_mut().poll_impl(cx) {
            Poll::Pending => Poll::Pending,
            Poll::Ready(r) => {
                match r {
                    Ok(..) => {
                        trace!(
                            "copy bidirection ends, a_to_b: {:?}, b_to_a: {:?}",
                            self.a_to_b,
                            self.b_to_a
                        );
                    }
                    Err(ref err) => {
                        debug!(
                            "copy bidirection ends with error: {}, a_to_b: {:?}, b_to_a: {:?}",
                            err, self.a_to_b, self.b_to_a
                        );
                    }
                }
                Poll::Ready(r)
            }
        }
    }
}

/// Copies data in both directions between `encrypted` stream and `plain` stream.
///
/// This function returns a future that will read from both streams,
/// writing any data read to the opposing stream.
/// This happens in both directions concurrently.
///
/// If an EOF is observed on one stream, [`shutdown()`] will be invoked on
/// the other, and reading from that stream will stop. Copying of data in
/// the other direction will continue.
///
/// The future will complete successfully once both directions of communication has been shut down.
/// A direction is shut down when the reader reports EOF,
/// at which point [`shutdown()`] is called on the corresponding writer. When finished,
/// it will return a tuple of the number of bytes copied from encrypted to plain
/// and the number of bytes copied from plain to encrypted, in that order.
///
/// [`shutdown()`]: tokio::io::AsyncWriteExt::shutdown
///
/// # Errors
///
/// The future will immediately return an error if any IO operation on `encrypted`
/// or `plain` returns an error. Some data read from either stream may be lost (not
/// written to the other stream) in this case.
///
/// # Return value
///
/// Returns a tuple of bytes copied `encrypted` to `plain` and bytes copied `plain` to `encrypted`.
pub async fn copy_encrypted_bidirectional<E, P>(
    method: CipherKind,
    encrypted: &mut E,
    plain: &mut P,
<<<<<<< HEAD
    idle_timeout: Option<Duration>,
) -> (u64, u64, io::Result<()>)
=======
) -> io::Result<(u64, u64)>
>>>>>>> c2877c10
where
    E: AsyncRead + AsyncWrite + Unpin + ?Sized,
    P: AsyncRead + AsyncWrite + Unpin + ?Sized,
{
    let timeout_waiter = idle_timeout.map(TimeoutWaiter::new);
    let timeout_ticker_a = timeout_waiter.as_ref().map(|o| o.ticker());
    let timeout_ticker_b = timeout_ticker_a.clone();

    CopyBidirectional {
        a: encrypted,
        b: plain,
        timeout_waiter,
        a_to_b: TransferState::Running(CopyBuffer::new(encrypted_read_buffer_size(method), timeout_ticker_a)),
        b_to_a: TransferState::Running(CopyBuffer::new(plain_read_buffer_size(method), timeout_ticker_b)),
    }
    .await
}

/// Copies data in both directions
///
/// This function returns a future that will read from both streams,
/// writing any data read to the opposing stream.
/// This happens in both directions concurrently.
///
/// If an EOF is observed on one stream, [`shutdown()`] will be invoked on
/// the other, and reading from that stream will stop. Copying of data in
/// the other direction will continue.
///
/// The future will complete successfully once both directions of communication has been shut down.
/// A direction is shut down when the reader reports EOF,
/// at which point [`shutdown()`] is called on the corresponding writer. When finished,
/// it will return a tuple of the number of bytes copied from encrypted to plain
/// and the number of bytes copied from plain to encrypted, in that order.
///
/// [`shutdown()`]: tokio::io::AsyncWriteExt::shutdown
///
/// # Errors
///
/// The future will immediately return an error if any IO operation any of the streams
/// returns an error. Some data read from either stream may be lost (not
/// written to the other stream) in this case.
///
/// # Return value
///
/// Returns a tuple of bytes copied on both directions
pub async fn copy_bidirectional<A, B>(a: &mut A, b: &mut B) -> io::Result<(u64, u64)>
where
    A: AsyncRead + AsyncWrite + Unpin + ?Sized,
    B: AsyncRead + AsyncWrite + Unpin + ?Sized,
{
    CopyBidirectional {
        a,
        b,
        a_to_b: TransferState::Running(CopyBuffer::new(8192)),
        b_to_a: TransferState::Running(CopyBuffer::new(8192)),
    }
    .await
}<|MERGE_RESOLUTION|>--- conflicted
+++ resolved
@@ -13,9 +13,9 @@
 };
 
 use futures::ready;
-use log::{debug, trace};
 use pin_project::pin_project;
 use tokio::io::{AsyncRead, AsyncWrite, ReadBuf};
+use tracing::{debug, trace};
 
 use crate::{
     crypto::{CipherCategory, CipherKind},
@@ -271,14 +271,8 @@
     A: AsyncRead + AsyncWrite + Unpin + ?Sized,
     B: AsyncRead + AsyncWrite + Unpin + ?Sized,
 {
-<<<<<<< HEAD
-    type Output = (u64, u64, io::Result<()>);
-
-    fn poll(self: Pin<&mut Self>, cx: &mut Context<'_>) -> Poll<Self::Output> {
-=======
     #[inline(always)]
     fn poll_impl(self: Pin<&mut Self>, cx: &mut Context<'_>) -> Poll<io::Result<(u64, u64)>> {
->>>>>>> c2877c10
         // Unpack self into mut refs to each field to avoid borrow check issues.
         let CopyBidirectionalProj {
             mut a,
@@ -290,11 +284,10 @@
 
         if let Some(timeout_waiter) = timeout_waiter.as_pin_mut() {
             if timeout_waiter.poll(cx).is_ready() {
-                return Poll::Ready((
-                    a_to_b.count(),
-                    b_to_a.count(),
-                    Err(io::Error::new(io::ErrorKind::TimedOut, "copy bidirectional timeout")),
-                ));
+                return Poll::Ready(Err(io::Error::new(
+                    io::ErrorKind::TimedOut,
+                    "copy bidirectional timeout",
+                )));
             }
         }
 
@@ -303,12 +296,9 @@
 
         match (poll_a_to_b, poll_b_to_a) {
             (Poll::Pending, Poll::Pending) => Poll::Pending,
-            (Poll::Ready(r), Poll::Pending) => Poll::Ready((a_to_b.count(), b_to_a.count(), r)),
-            (Poll::Pending, Poll::Ready(r)) => Poll::Ready((a_to_b.count(), b_to_a.count(), r)),
-            (Poll::Ready(a_r), Poll::Ready(b_r)) => {
-                let r = if a_r.is_err() { a_r } else { b_r };
-                Poll::Ready((a_to_b.count(), b_to_a.count(), r))
-            }
+            (Poll::Ready(_r), Poll::Pending) => Poll::Ready(Ok((a_to_b.count(), b_to_a.count()))),
+            (Poll::Pending, Poll::Ready(_r)) => Poll::Ready(Ok((a_to_b.count(), b_to_a.count()))),
+            (Poll::Ready(_a_r), Poll::Ready(_b_r)) => Poll::Ready(Ok((a_to_b.count(), b_to_a.count()))),
         }
     }
 }
@@ -376,12 +366,8 @@
     method: CipherKind,
     encrypted: &mut E,
     plain: &mut P,
-<<<<<<< HEAD
     idle_timeout: Option<Duration>,
-) -> (u64, u64, io::Result<()>)
-=======
 ) -> io::Result<(u64, u64)>
->>>>>>> c2877c10
 where
     E: AsyncRead + AsyncWrite + Unpin + ?Sized,
     P: AsyncRead + AsyncWrite + Unpin + ?Sized,
@@ -398,45 +384,4 @@
         b_to_a: TransferState::Running(CopyBuffer::new(plain_read_buffer_size(method), timeout_ticker_b)),
     }
     .await
-}
-
-/// Copies data in both directions
-///
-/// This function returns a future that will read from both streams,
-/// writing any data read to the opposing stream.
-/// This happens in both directions concurrently.
-///
-/// If an EOF is observed on one stream, [`shutdown()`] will be invoked on
-/// the other, and reading from that stream will stop. Copying of data in
-/// the other direction will continue.
-///
-/// The future will complete successfully once both directions of communication has been shut down.
-/// A direction is shut down when the reader reports EOF,
-/// at which point [`shutdown()`] is called on the corresponding writer. When finished,
-/// it will return a tuple of the number of bytes copied from encrypted to plain
-/// and the number of bytes copied from plain to encrypted, in that order.
-///
-/// [`shutdown()`]: tokio::io::AsyncWriteExt::shutdown
-///
-/// # Errors
-///
-/// The future will immediately return an error if any IO operation any of the streams
-/// returns an error. Some data read from either stream may be lost (not
-/// written to the other stream) in this case.
-///
-/// # Return value
-///
-/// Returns a tuple of bytes copied on both directions
-pub async fn copy_bidirectional<A, B>(a: &mut A, b: &mut B) -> io::Result<(u64, u64)>
-where
-    A: AsyncRead + AsyncWrite + Unpin + ?Sized,
-    B: AsyncRead + AsyncWrite + Unpin + ?Sized,
-{
-    CopyBidirectional {
-        a,
-        b,
-        a_to_b: TransferState::Running(CopyBuffer::new(8192)),
-        b_to_a: TransferState::Running(CopyBuffer::new(8192)),
-    }
-    .await
 }