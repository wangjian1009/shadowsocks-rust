--- conflicted
+++ resolved
@@ -4,21 +4,16 @@
     io::{self, ErrorKind},
     net::SocketAddr,
     sync::Arc,
-    task::{ready, Context, Poll},
+    task::{Context, Poll},
     time::Duration,
 };
 
 use byte_string::ByteStr;
 use bytes::{Bytes, BytesMut};
-<<<<<<< HEAD
-use once_cell::sync::Lazy;
-use tokio::{net::ToSocketAddrs, time};
-use tracing::{trace, warn};
-=======
-use log::{info, trace, warn};
+use futures::ready;
 use once_cell::sync::Lazy;
 use tokio::{io::ReadBuf, net::ToSocketAddrs, time};
->>>>>>> a35bbd42
+use tracing::{info, trace, warn};
 
 use crate::{
     config::{ServerAddr, ServerConfig, ServerUserManager, ShadowsocksConfig},
@@ -278,13 +273,13 @@
 
     /// poll family functions
     /// the send_timeout is ignored.
-    pub fn poll_send(&self, addr: &Address, payload: &[u8], cx: &mut Context<'_>) -> Poll<ProxySocketResult<usize>> {
+    pub fn poll_send(&self, addr: &ServerAddr, payload: &[u8], cx: &mut Context<'_>) -> Poll<ProxySocketResult<usize>> {
         self.poll_send_with_ctrl(addr, &DEFAULT_SOCKET_CONTROL, payload, cx)
     }
 
     pub fn poll_send_with_ctrl(
         &self,
-        addr: &Address,
+        addr: &ServerAddr,
         control: &UdpSocketControlData,
         payload: &[u8],
         cx: &mut Context<'_>,
@@ -318,7 +313,7 @@
     pub fn poll_send_to(
         &self,
         target: SocketAddr,
-        addr: &Address,
+        addr: &ServerAddr,
         payload: &[u8],
         cx: &mut Context<'_>,
     ) -> Poll<ProxySocketResult<usize>> {
@@ -328,7 +323,7 @@
     pub fn poll_send_to_with_ctrl(
         &self,
         target: SocketAddr,
-        addr: &Address,
+        addr: &ServerAddr,
         control: &UdpSocketControlData,
         payload: &[u8],
         cx: &mut Context<'_>,
