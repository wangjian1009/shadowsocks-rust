//! Resolver Alternatives

#[cfg(feature = "hickory-dns")]
use std::sync::Arc;
use std::{
    fmt::{self, Debug},
    io::{self, Error, ErrorKind},
    net::SocketAddr,
    time::Instant,
};

<<<<<<< HEAD
#[cfg(feature = "trust-dns")]
use crate::net::ConnectOpts;
#[cfg(feature = "trust-dns")]
use arc_swap::ArcSwap;
use async_trait::async_trait;
use cfg_if::cfg_if;
=======
#[cfg(feature = "hickory-dns")]
use arc_swap::ArcSwap;
use async_trait::async_trait;
use cfg_if::cfg_if;
#[cfg(feature = "hickory-dns")]
use hickory_resolver::config::ResolverConfig;
#[cfg(feature = "hickory-dns")]
use hickory_resolver::config::ResolverOpts;
#[cfg(all(feature = "hickory-dns", unix, not(target_os = "android")))]
use log::error;
use log::{log_enabled, trace, Level};
>>>>>>> 7f0779a8
use tokio::net::lookup_host;
#[cfg(all(feature = "hickory-dns", unix, not(target_os = "android")))]
use tokio::task::JoinHandle;
<<<<<<< HEAD
use tracing::{level_enabled, trace, Level};
#[cfg(feature = "trust-dns")]
use trust_dns_resolver::config::ResolverConfig;
#[cfg(feature = "trust-dns")]
use trust_dns_resolver::config::ResolverOpts;

#[cfg(feature = "trust-dns")]
use super::trust_dns_resolver::DnsResolver as TrustDnsResolver;
=======

#[cfg(feature = "hickory-dns")]
use crate::net::ConnectOpts;

#[cfg(feature = "hickory-dns")]
use super::hickory_dns_resolver::DnsResolver as HickoryDnsResolver;
>>>>>>> 7f0779a8

/// Abstract DNS resolver
#[async_trait]
pub trait DnsResolve {
    /// Resolves `addr:port` to a list of `SocketAddr`
    async fn resolve(&self, addr: &str, port: u16) -> io::Result<Vec<SocketAddr>>;
}

<<<<<<< HEAD
#[allow(dead_code)]
#[cfg(feature = "trust-dns")]
pub struct TrustDnsSystemResolver {
    resolver: ArcSwap<TrustDnsResolver>,
=======
#[cfg(feature = "hickory-dns")]
pub struct HickoryDnsSystemResolver {
    resolver: ArcSwap<HickoryDnsResolver>,
>>>>>>> 7f0779a8
    #[cfg_attr(windows, allow(dead_code))]
    connect_opts: ConnectOpts,
    #[cfg_attr(windows, allow(dead_code))]
    opts: Option<ResolverOpts>,
}

/// Collections of DNS resolver
#[allow(clippy::large_enum_variant)]
pub enum DnsResolver {
    /// System Resolver, which is tokio's builtin resolver
    System,
    /// Trust-DNS's system resolver
    #[cfg(feature = "hickory-dns")]
    HickoryDnsSystem {
        inner: Arc<HickoryDnsSystemResolver>,
        #[cfg(all(feature = "hickory-dns", unix, not(target_os = "android")))]
        abortable: JoinHandle<()>,
    },
    /// Trust-DNS resolver
    #[cfg(feature = "hickory-dns")]
    HickoryDns(HickoryDnsResolver),
    /// Customized Resolver
    Custom(Box<dyn DnsResolve + Send + Sync>),
}

impl Default for DnsResolver {
    fn default() -> DnsResolver {
        DnsResolver::system_resolver()
    }
}

impl Debug for DnsResolver {
    fn fmt(&self, f: &mut fmt::Formatter) -> fmt::Result {
        match *self {
            DnsResolver::System => f.write_str("System"),
            #[cfg(feature = "hickory-dns")]
            DnsResolver::HickoryDnsSystem { .. } => f.write_str("HickoryDnsSystem(..)"),
            #[cfg(feature = "hickory-dns")]
            DnsResolver::HickoryDns(..) => f.write_str("HickoryDns(..)"),
            DnsResolver::Custom(..) => f.write_str("Custom(..)"),
        }
    }
}

#[cfg(feature = "hickory-dns")]
impl Drop for DnsResolver {
    fn drop(&mut self) {
        #[cfg(all(feature = "hickory-dns", unix, not(target_os = "android")))]
        if let DnsResolver::HickoryDnsSystem { ref abortable, .. } = *self {
            abortable.abort();
        }
    }
}

cfg_if! {
    if #[cfg(feature = "hickory-dns")] {
        /// Resolved result
        enum EitherResolved<A, B, C, D> {
            Tokio(A),
            HickoryDnsSystem(B),
            HickoryDns(C),
            Custom(D),
        }

        impl<A, B, C, D> Iterator for EitherResolved<A, B, C, D>
        where
            A: Iterator<Item = SocketAddr>,
            B: Iterator<Item = SocketAddr>,
            C: Iterator<Item = SocketAddr>,
            D: Iterator<Item = SocketAddr>,
        {
            type Item = SocketAddr;

            fn next(&mut self) -> Option<SocketAddr> {
                match *self {
                    EitherResolved::Tokio(ref mut a) => a.next(),
                    EitherResolved::HickoryDnsSystem(ref mut b) => b.next(),
                    EitherResolved::HickoryDns(ref mut c) => c.next(),
                    EitherResolved::Custom(ref mut d) => d.next(),
                }
            }
        }
    } else {
        /// Resolved result
        enum EitherResolved<A, D> {
            Tokio(A),
            Custom(D),
        }

        impl<A, D> Iterator for EitherResolved<A, D>
        where
            A: Iterator<Item = SocketAddr>,
            D: Iterator<Item = SocketAddr>,
        {
            type Item = SocketAddr;

            fn next(&mut self) -> Option<SocketAddr> {
                match *self {
                    EitherResolved::Tokio(ref mut a) => a.next(),
                    EitherResolved::Custom(ref mut d) => d.next(),
                }
            }
        }
    }
}

#[cfg(all(feature = "hickory-dns", unix, not(target_os = "android")))]
async fn hickory_dns_notify_update_dns(resolver: Arc<HickoryDnsSystemResolver>) -> notify::Result<()> {
    use std::{path::Path, time::Duration};

    use notify::{Event, EventKind, RecommendedWatcher, RecursiveMode, Result as NotifyResult, Watcher};
    use tokio::{sync::watch, time};

    use super::hickory_dns_resolver::create_resolver;

    static DNS_RESOLV_FILE_PATH: &str = "/etc/resolv.conf";

    if !Path::new(DNS_RESOLV_FILE_PATH).exists() {
        trace!("resolv file {DNS_RESOLV_FILE_PATH} doesn't exist");
        return Ok(());
    }

    let (tx, mut rx) = watch::channel::<Event>(Event::default());

    let mut watcher: RecommendedWatcher =
        notify::recommended_watcher(move |ev_result: NotifyResult<Event>| match ev_result {
            Ok(ev) => {
                trace!("received {DNS_RESOLV_FILE_PATH} event {ev:?}");

                if let EventKind::Modify(..) = ev.kind {
                    tx.send(ev).expect("watcher.send");
                }
            }
            Err(err) => {
                tracing::error!("watching {DNS_RESOLV_FILE_PATH} error: {err}");
            }
        })?;

    // NOTE: It is an undefined behavior if this file get renamed or removed.
    watcher.watch(Path::new(DNS_RESOLV_FILE_PATH), RecursiveMode::NonRecursive)?;

    // Delayed task
    let mut update_task: Option<JoinHandle<()>> = None;

    while rx.changed().await.is_ok() {
        trace!("received notify {DNS_RESOLV_FILE_PATH} changed");

        // Kill the pending task
        if let Some(t) = update_task.take() {
            t.abort();
        }

        let task = {
            let resolver = resolver.clone();
            tokio::spawn(async move {
                // /etc/resolv.conf may be modified multiple time in 1 second
                // Update once for all those Modify events
                time::sleep(Duration::from_secs(1)).await;

                match create_resolver(None, resolver.opts.clone(), resolver.connect_opts.clone()).await {
                    Ok(r) => {
                        tracing::debug!("auto-reload {DNS_RESOLV_FILE_PATH}");

                        resolver.resolver.store(Arc::new(r));
                    }
                    Err(err) => {
                        tracing::error!("failed to reload {DNS_RESOLV_FILE_PATH}, error: {err}");
                    }
                }
            })
        };

        update_task = Some(task);
    }

    tracing::error!("auto-reload {DNS_RESOLV_FILE_PATH} task exited unexpectedly");

    Ok(())
}

impl DnsResolver {
    /// Use system DNS resolver. Tokio will call `getaddrinfo` in blocking pool.
    pub fn system_resolver() -> DnsResolver {
        DnsResolver::System
    }

    /// Use hickory-dns DNS system resolver (with DNS cache)
    ///
    /// On *nix system, it will try to read configurations from `/etc/resolv.conf`.
    #[cfg(feature = "hickory-dns")]
    pub async fn hickory_dns_system_resolver(
        opts: Option<ResolverOpts>,
        connect_opts: ConnectOpts,
    ) -> io::Result<DnsResolver> {
        use super::hickory_dns_resolver::create_resolver;

        let resolver = create_resolver(None, opts.clone(), connect_opts.clone()).await?;

        let inner = Arc::new(HickoryDnsSystemResolver {
            resolver: ArcSwap::from(Arc::new(resolver)),
            connect_opts,
            opts,
        });

        cfg_if! {
            if #[cfg(all(feature = "hickory-dns", unix, not(target_os = "android")))] {
                let abortable = {
                    let inner = inner.clone();
                    tokio::spawn(async {
<<<<<<< HEAD
                        if let Err(err) = trust_dns_notify_update_dns(inner).await {
                            tracing::error!("failed to watch DNS system configuration changes, error: {}", err);
=======
                        if let Err(err) = hickory_dns_notify_update_dns(inner).await {
                            error!("failed to watch DNS system configuration changes, error: {}", err);
>>>>>>> 7f0779a8
                        }
                    })
                };

                Ok(DnsResolver::HickoryDnsSystem { inner, abortable })
            } else {
                Ok(DnsResolver::HickoryDnsSystem { inner })
            }
        }
    }

    /// Use hickory-dns DNS resolver (with DNS cache)
    #[cfg(feature = "hickory-dns")]
    pub async fn hickory_resolver(
        dns: ResolverConfig,
        opts: Option<ResolverOpts>,
        connect_opts: ConnectOpts,
    ) -> io::Result<DnsResolver> {
        use super::hickory_dns_resolver::create_resolver;
        Ok(DnsResolver::HickoryDns(
            create_resolver(Some(dns), opts, connect_opts).await?,
        ))
    }

    /// Custom DNS resolver
    pub fn custom_resolver<R>(custom: R) -> DnsResolver
    where
        R: DnsResolve + Send + Sync + 'static,
    {
        DnsResolver::Custom(Box::new(custom) as Box<dyn DnsResolve + Send + Sync>)
    }

    /// Resolve address into `SocketAddr`s
    #[allow(clippy::needless_lifetimes)]
    pub async fn resolve<'a>(&self, addr: &'a str, port: u16) -> io::Result<impl Iterator<Item = SocketAddr> + 'a> {
        struct ResolverLogger<'x, 'y> {
            resolver: &'x DnsResolver,
            addr: &'y str,
            port: u16,
            start_time: Option<Instant>,
        }

        impl<'x, 'y> ResolverLogger<'x, 'y> {
            fn new(resolver: &'x DnsResolver, addr: &'y str, port: u16) -> ResolverLogger<'x, 'y> {
                let start_time = if level_enabled!(Level::TRACE) {
                    Some(Instant::now())
                } else {
                    None
                };

                ResolverLogger {
                    resolver,
                    addr,
                    port,
                    start_time,
                }
            }
        }

        impl<'x, 'y> Drop for ResolverLogger<'x, 'y> {
            fn drop(&mut self) {
                match self.start_time {
                    Some(start_time) => {
                        let end_time = Instant::now();
                        let elapsed = end_time - start_time;

                        match *self.resolver {
                            DnsResolver::System => {
                                trace!(
                                    "DNS resolved {}:{} with tokio {}s",
                                    self.addr,
                                    self.port,
                                    elapsed.as_secs_f32()
                                );
                            }
                            #[cfg(feature = "hickory-dns")]
                            DnsResolver::HickoryDnsSystem { .. } | DnsResolver::HickoryDns(..) => {
                                trace!(
                                    "DNS resolved {}:{} with hickory-dns {}s",
                                    self.addr,
                                    self.port,
                                    elapsed.as_secs_f32()
                                );
                            }
                            DnsResolver::Custom(..) => {
                                trace!(
                                    "DNS resolved {}:{} with customized {}s",
                                    self.addr,
                                    self.port,
                                    elapsed.as_secs_f32()
                                );
                            }
                        }
                    }
                    None => match *self.resolver {
                        DnsResolver::System => {
                            trace!("DNS resolved {}:{} with tokio", self.addr, self.port);
                        }
                        #[cfg(feature = "hickory-dns")]
                        DnsResolver::HickoryDnsSystem { .. } | DnsResolver::HickoryDns(..) => {
                            trace!("DNS resolved {}:{} with hickory-dns", self.addr, self.port);
                        }
                        DnsResolver::Custom(..) => {
                            trace!("DNS resolved {}:{} with customized", self.addr, self.port);
                        }
                    },
                }
            }
        }

        let _log_guard = ResolverLogger::new(self, addr, port);

        match *self {
            DnsResolver::System => match lookup_host((addr, port)).await {
                Ok(v) => Ok(EitherResolved::Tokio(v)),
                Err(err) => {
                    let err = Error::new(ErrorKind::Other, format!("dns resolve {addr}:{port} error: {err}"));
                    Err(err)
                }
            },
            #[cfg(feature = "hickory-dns")]
            DnsResolver::HickoryDnsSystem { ref inner, .. } => match inner.resolver.load().lookup_ip(addr).await {
                Ok(lookup_result) => Ok(EitherResolved::HickoryDnsSystem(
                    lookup_result.into_iter().map(move |ip| SocketAddr::new(ip, port)),
                )),
                Err(err) => {
                    let err = Error::new(ErrorKind::Other, format!("dns resolve {addr}:{port} error: {err}"));
                    Err(err)
                }
            },
            #[cfg(feature = "hickory-dns")]
            DnsResolver::HickoryDns(ref resolver) => match resolver.lookup_ip(addr).await {
                Ok(lookup_result) => Ok(EitherResolved::HickoryDns(
                    lookup_result.into_iter().map(move |ip| SocketAddr::new(ip, port)),
                )),
                Err(err) => {
                    let err = Error::new(ErrorKind::Other, format!("dns resolve {addr}:{port} error: {err}"));
                    Err(err)
                }
            },
            DnsResolver::Custom(ref resolver) => match resolver.resolve(addr, port).await {
                Ok(v) => Ok(EitherResolved::Custom(v.into_iter())),
                Err(err) => {
                    let err = Error::new(ErrorKind::Other, format!("dns resolve {addr}:{port} error: {err}"));
                    Err(err)
                }
            },
        }
    }

    /// Check if currently using system resolver
    pub fn is_system_resolver(&self) -> bool {
        matches!(*self, DnsResolver::System)
    }
}<|MERGE_RESOLUTION|>--- conflicted
+++ resolved
@@ -9,46 +9,23 @@
     time::Instant,
 };
 
-<<<<<<< HEAD
-#[cfg(feature = "trust-dns")]
-use crate::net::ConnectOpts;
-#[cfg(feature = "trust-dns")]
+#[cfg(feature = "hickory-dns")]
 use arc_swap::ArcSwap;
 use async_trait::async_trait;
 use cfg_if::cfg_if;
-=======
-#[cfg(feature = "hickory-dns")]
-use arc_swap::ArcSwap;
-use async_trait::async_trait;
-use cfg_if::cfg_if;
 #[cfg(feature = "hickory-dns")]
 use hickory_resolver::config::ResolverConfig;
 #[cfg(feature = "hickory-dns")]
 use hickory_resolver::config::ResolverOpts;
-#[cfg(all(feature = "hickory-dns", unix, not(target_os = "android")))]
-use log::error;
-use log::{log_enabled, trace, Level};
->>>>>>> 7f0779a8
 use tokio::net::lookup_host;
 #[cfg(all(feature = "hickory-dns", unix, not(target_os = "android")))]
 use tokio::task::JoinHandle;
-<<<<<<< HEAD
-use tracing::{level_enabled, trace, Level};
-#[cfg(feature = "trust-dns")]
-use trust_dns_resolver::config::ResolverConfig;
-#[cfg(feature = "trust-dns")]
-use trust_dns_resolver::config::ResolverOpts;
-
-#[cfg(feature = "trust-dns")]
-use super::trust_dns_resolver::DnsResolver as TrustDnsResolver;
-=======
 
 #[cfg(feature = "hickory-dns")]
 use crate::net::ConnectOpts;
 
 #[cfg(feature = "hickory-dns")]
 use super::hickory_dns_resolver::DnsResolver as HickoryDnsResolver;
->>>>>>> 7f0779a8
 
 /// Abstract DNS resolver
 #[async_trait]
@@ -57,19 +34,12 @@
     async fn resolve(&self, addr: &str, port: u16) -> io::Result<Vec<SocketAddr>>;
 }
 
-<<<<<<< HEAD
-#[allow(dead_code)]
-#[cfg(feature = "trust-dns")]
-pub struct TrustDnsSystemResolver {
-    resolver: ArcSwap<TrustDnsResolver>,
-=======
 #[cfg(feature = "hickory-dns")]
 pub struct HickoryDnsSystemResolver {
     resolver: ArcSwap<HickoryDnsResolver>,
->>>>>>> 7f0779a8
-    #[cfg_attr(windows, allow(dead_code))]
+    #[allow(dead_code)]
     connect_opts: ConnectOpts,
-    #[cfg_attr(windows, allow(dead_code))]
+    #[allow(dead_code)]
     opts: Option<ResolverOpts>,
 }
 
@@ -185,7 +155,7 @@
     static DNS_RESOLV_FILE_PATH: &str = "/etc/resolv.conf";
 
     if !Path::new(DNS_RESOLV_FILE_PATH).exists() {
-        trace!("resolv file {DNS_RESOLV_FILE_PATH} doesn't exist");
+        tracing::trace!("resolv file {DNS_RESOLV_FILE_PATH} doesn't exist");
         return Ok(());
     }
 
@@ -194,7 +164,7 @@
     let mut watcher: RecommendedWatcher =
         notify::recommended_watcher(move |ev_result: NotifyResult<Event>| match ev_result {
             Ok(ev) => {
-                trace!("received {DNS_RESOLV_FILE_PATH} event {ev:?}");
+                tracing::trace!("received {DNS_RESOLV_FILE_PATH} event {ev:?}");
 
                 if let EventKind::Modify(..) = ev.kind {
                     tx.send(ev).expect("watcher.send");
@@ -212,7 +182,7 @@
     let mut update_task: Option<JoinHandle<()>> = None;
 
     while rx.changed().await.is_ok() {
-        trace!("received notify {DNS_RESOLV_FILE_PATH} changed");
+        tracing::trace!("received notify {DNS_RESOLV_FILE_PATH} changed");
 
         // Kill the pending task
         if let Some(t) = update_task.take() {
@@ -276,13 +246,8 @@
                 let abortable = {
                     let inner = inner.clone();
                     tokio::spawn(async {
-<<<<<<< HEAD
-                        if let Err(err) = trust_dns_notify_update_dns(inner).await {
+                        if let Err(err) = hickory_dns_notify_update_dns(inner).await {
                             tracing::error!("failed to watch DNS system configuration changes, error: {}", err);
-=======
-                        if let Err(err) = hickory_dns_notify_update_dns(inner).await {
-                            error!("failed to watch DNS system configuration changes, error: {}", err);
->>>>>>> 7f0779a8
                         }
                     })
                 };
@@ -327,7 +292,7 @@
 
         impl<'x, 'y> ResolverLogger<'x, 'y> {
             fn new(resolver: &'x DnsResolver, addr: &'y str, port: u16) -> ResolverLogger<'x, 'y> {
-                let start_time = if level_enabled!(Level::TRACE) {
+                let start_time = if tracing::enabled!(tracing::Level::TRACE) {
                     Some(Instant::now())
                 } else {
                     None
@@ -351,7 +316,7 @@
 
                         match *self.resolver {
                             DnsResolver::System => {
-                                trace!(
+                                tracing::trace!(
                                     "DNS resolved {}:{} with tokio {}s",
                                     self.addr,
                                     self.port,
@@ -360,7 +325,7 @@
                             }
                             #[cfg(feature = "hickory-dns")]
                             DnsResolver::HickoryDnsSystem { .. } | DnsResolver::HickoryDns(..) => {
-                                trace!(
+                                tracing::trace!(
                                     "DNS resolved {}:{} with hickory-dns {}s",
                                     self.addr,
                                     self.port,
@@ -368,7 +333,7 @@
                                 );
                             }
                             DnsResolver::Custom(..) => {
-                                trace!(
+                                tracing::trace!(
                                     "DNS resolved {}:{} with customized {}s",
                                     self.addr,
                                     self.port,
@@ -379,14 +344,14 @@
                     }
                     None => match *self.resolver {
                         DnsResolver::System => {
-                            trace!("DNS resolved {}:{} with tokio", self.addr, self.port);
+                            tracing::trace!("DNS resolved {}:{} with tokio", self.addr, self.port);
                         }
                         #[cfg(feature = "hickory-dns")]
                         DnsResolver::HickoryDnsSystem { .. } | DnsResolver::HickoryDns(..) => {
-                            trace!("DNS resolved {}:{} with hickory-dns", self.addr, self.port);
+                            tracing::trace!("DNS resolved {}:{} with hickory-dns", self.addr, self.port);
                         }
                         DnsResolver::Custom(..) => {
-                            trace!("DNS resolved {}:{} with customized", self.addr, self.port);
+                            tracing::trace!("DNS resolved {}:{} with customized", self.addr, self.port);
                         }
                     },
                 }
