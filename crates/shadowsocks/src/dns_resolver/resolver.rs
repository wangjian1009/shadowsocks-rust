//! Resolver Alternatives

#[cfg(feature = "trust-dns")]
use std::sync::Arc;
use std::{
    fmt::{self, Debug},
    io::{self, Error, ErrorKind},
    net::SocketAddr,
    time::Instant,
};

#[cfg(feature = "trust-dns")]
use crate::net::ConnectOpts;
#[cfg(feature = "trust-dns")]
use arc_swap::ArcSwap;
use async_trait::async_trait;
use cfg_if::cfg_if;
<<<<<<< HEAD
=======
#[cfg(all(feature = "trust-dns", unix, not(target_os = "android")))]
use log::error;
use log::{log_enabled, trace, Level};
>>>>>>> a8955d2b
use tokio::net::lookup_host;
#[cfg(all(feature = "trust-dns", unix, not(target_os = "android")))]
use tokio::task::JoinHandle;
use tracing::{level_enabled, trace, Level};
#[cfg(feature = "trust-dns")]
use trust_dns_resolver::config::ResolverConfig;
#[cfg(feature = "trust-dns")]
use trust_dns_resolver::config::ResolverOpts;

#[cfg(feature = "trust-dns")]
use super::trust_dns_resolver::DnsResolver as TrustDnsResolver;

/// Abstract DNS resolver
#[async_trait]
pub trait DnsResolve {
    /// Resolves `addr:port` to a list of `SocketAddr`
    async fn resolve(&self, addr: &str, port: u16) -> io::Result<Vec<SocketAddr>>;
}

#[allow(dead_code)]
#[cfg(feature = "trust-dns")]
pub struct TrustDnsSystemResolver {
    resolver: ArcSwap<TrustDnsResolver>,
    #[cfg_attr(windows, allow(dead_code))]
    connect_opts: ConnectOpts,
    #[cfg_attr(windows, allow(dead_code))]
    opts: Option<ResolverOpts>,
}

/// Collections of DNS resolver
#[allow(clippy::large_enum_variant)]
pub enum DnsResolver {
    /// System Resolver, which is tokio's builtin resolver
    System,
    /// Trust-DNS's system resolver
    #[cfg(feature = "trust-dns")]
    TrustDnsSystem {
        inner: Arc<TrustDnsSystemResolver>,
        #[cfg(all(feature = "trust-dns", unix, not(target_os = "android")))]
        abortable: JoinHandle<()>,
    },
    /// Trust-DNS resolver
    #[cfg(feature = "trust-dns")]
    TrustDns(TrustDnsResolver),
    /// Customized Resolver
    Custom(Box<dyn DnsResolve + Send + Sync>),
}

impl Default for DnsResolver {
    fn default() -> DnsResolver {
        DnsResolver::system_resolver()
    }
}

impl Debug for DnsResolver {
    fn fmt(&self, f: &mut fmt::Formatter) -> fmt::Result {
        match *self {
            DnsResolver::System => f.write_str("System"),
            #[cfg(feature = "trust-dns")]
            DnsResolver::TrustDnsSystem { .. } => f.write_str("TrustDnsSystem(..)"),
            #[cfg(feature = "trust-dns")]
            DnsResolver::TrustDns(..) => f.write_str("TrustDns(..)"),
            DnsResolver::Custom(..) => f.write_str("Custom(..)"),
        }
    }
}

#[cfg(feature = "trust-dns")]
impl Drop for DnsResolver {
    fn drop(&mut self) {
        #[cfg(all(feature = "trust-dns", unix, not(target_os = "android")))]
        if let DnsResolver::TrustDnsSystem { ref abortable, .. } = *self {
            abortable.abort();
        }
    }
}

cfg_if! {
    if #[cfg(feature = "trust-dns")] {
        /// Resolved result
        enum EitherResolved<A, B, C, D> {
            Tokio(A),
            TrustDnsSystem(B),
            TrustDns(C),
            Custom(D),
        }

        impl<A, B, C, D> Iterator for EitherResolved<A, B, C, D>
        where
            A: Iterator<Item = SocketAddr>,
            B: Iterator<Item = SocketAddr>,
            C: Iterator<Item = SocketAddr>,
            D: Iterator<Item = SocketAddr>,
        {
            type Item = SocketAddr;

            fn next(&mut self) -> Option<SocketAddr> {
                match *self {
                    EitherResolved::Tokio(ref mut a) => a.next(),
                    EitherResolved::TrustDnsSystem(ref mut b) => b.next(),
                    EitherResolved::TrustDns(ref mut c) => c.next(),
                    EitherResolved::Custom(ref mut d) => d.next(),
                }
            }
        }
    } else {
        /// Resolved result
        enum EitherResolved<A, D> {
            Tokio(A),
            Custom(D),
        }

        impl<A, D> Iterator for EitherResolved<A, D>
        where
            A: Iterator<Item = SocketAddr>,
            D: Iterator<Item = SocketAddr>,
        {
            type Item = SocketAddr;

            fn next(&mut self) -> Option<SocketAddr> {
                match *self {
                    EitherResolved::Tokio(ref mut a) => a.next(),
                    EitherResolved::Custom(ref mut d) => d.next(),
                }
            }
        }
    }
}

#[cfg(all(feature = "trust-dns", unix, not(target_os = "android")))]
async fn trust_dns_notify_update_dns(resolver: Arc<TrustDnsSystemResolver>) -> notify::Result<()> {
    use std::{path::Path, time::Duration};

    use notify::{Event, EventKind, RecommendedWatcher, RecursiveMode, Result as NotifyResult, Watcher};
    use tokio::{sync::watch, time};

    use super::trust_dns_resolver::create_resolver;

    static DNS_RESOLV_FILE_PATH: &str = "/etc/resolv.conf";

    if !Path::new(DNS_RESOLV_FILE_PATH).exists() {
        trace!("resolv file {DNS_RESOLV_FILE_PATH} doesn't exist");
        return Ok(());
    }

    let (tx, mut rx) = watch::channel::<Event>(Event::default());

    let mut watcher: RecommendedWatcher =
        notify::recommended_watcher(move |ev_result: NotifyResult<Event>| match ev_result {
            Ok(ev) => {
                trace!("received {DNS_RESOLV_FILE_PATH} event {ev:?}");

                if let EventKind::Modify(..) = ev.kind {
                    tx.send(ev).expect("watcher.send");
                }
            }
            Err(err) => {
                tracing::error!("watching {DNS_RESOLV_FILE_PATH} error: {err}");
            }
        })?;

    // NOTE: It is an undefined behavior if this file get renamed or removed.
    watcher.watch(Path::new(DNS_RESOLV_FILE_PATH), RecursiveMode::NonRecursive)?;

    // Delayed task
    let mut update_task: Option<JoinHandle<()>> = None;

    while rx.changed().await.is_ok() {
        trace!("received notify {DNS_RESOLV_FILE_PATH} changed");

        // Kill the pending task
        if let Some(t) = update_task.take() {
            t.abort();
        }

        let task = {
            let resolver = resolver.clone();
            tokio::spawn(async move {
                // /etc/resolv.conf may be modified multiple time in 1 second
                // Update once for all those Modify events
                time::sleep(Duration::from_secs(1)).await;

                match create_resolver(None, resolver.opts, resolver.connect_opts.clone()).await {
                    Ok(r) => {
                        tracing::debug!("auto-reload {DNS_RESOLV_FILE_PATH}");

                        resolver.resolver.store(Arc::new(r));
                    }
                    Err(err) => {
                        tracing::error!("failed to reload {DNS_RESOLV_FILE_PATH}, error: {err}");
                    }
                }
            })
        };

        update_task = Some(task);
    }

    tracing::error!("auto-reload {DNS_RESOLV_FILE_PATH} task exited unexpectedly");

    Ok(())
}

impl DnsResolver {
    /// Use system DNS resolver. Tokio will call `getaddrinfo` in blocking pool.
    pub fn system_resolver() -> DnsResolver {
        DnsResolver::System
    }

    /// Use trust-dns DNS system resolver (with DNS cache)
    ///
    /// On *nix system, it will try to read configurations from `/etc/resolv.conf`.
    #[cfg(feature = "trust-dns")]
    pub async fn trust_dns_system_resolver(
<<<<<<< HEAD
        dns_cache_size: Option<usize>,
=======
        opts: Option<ResolverOpts>,
>>>>>>> a8955d2b
        connect_opts: ConnectOpts,
    ) -> io::Result<DnsResolver> {
        use super::trust_dns_resolver::create_resolver;

        let resolver = create_resolver(None, opts, connect_opts.clone()).await?;

        let inner = Arc::new(TrustDnsSystemResolver {
            resolver: ArcSwap::from(Arc::new(resolver)),
            connect_opts,
            opts,
        });

        cfg_if! {
            if #[cfg(all(feature = "trust-dns", unix, not(target_os = "android")))] {
                let abortable = {
                    let inner = inner.clone();
                    tokio::spawn(async {
                        if let Err(err) = trust_dns_notify_update_dns(inner).await {
                            tracing::error!("failed to watch DNS system configuration changes, error: {}", err);
                        }
                    })
                };

                Ok(DnsResolver::TrustDnsSystem { inner, abortable })
            } else {
                Ok(DnsResolver::TrustDnsSystem { inner })
            }
        }
    }

    /// Use trust-dns DNS resolver (with DNS cache)
    #[cfg(feature = "trust-dns")]
    pub async fn trust_dns_resolver(
        dns: ResolverConfig,
<<<<<<< HEAD
        dns_cache_size: Option<usize>,
=======
        opts: Option<ResolverOpts>,
>>>>>>> a8955d2b
        connect_opts: ConnectOpts,
    ) -> io::Result<DnsResolver> {
        use super::trust_dns_resolver::create_resolver;
        Ok(DnsResolver::TrustDns(
<<<<<<< HEAD
            create_resolver(Some(dns), dns_cache_size, connect_opts).await?,
=======
            create_resolver(Some(dns), opts, connect_opts).await?,
>>>>>>> a8955d2b
        ))
    }

    /// Custom DNS resolver
    pub fn custom_resolver<R>(custom: R) -> DnsResolver
    where
        R: DnsResolve + Send + Sync + 'static,
    {
        DnsResolver::Custom(Box::new(custom) as Box<dyn DnsResolve + Send + Sync>)
    }

    /// Resolve address into `SocketAddr`s
    #[allow(clippy::needless_lifetimes)]
    pub async fn resolve<'a>(&self, addr: &'a str, port: u16) -> io::Result<impl Iterator<Item = SocketAddr> + 'a> {
        struct ResolverLogger<'x, 'y> {
            resolver: &'x DnsResolver,
            addr: &'y str,
            port: u16,
            start_time: Option<Instant>,
        }

        impl<'x, 'y> ResolverLogger<'x, 'y> {
            fn new(resolver: &'x DnsResolver, addr: &'y str, port: u16) -> ResolverLogger<'x, 'y> {
                let start_time = if level_enabled!(Level::TRACE) {
                    Some(Instant::now())
                } else {
                    None
                };

                ResolverLogger {
                    resolver,
                    addr,
                    port,
                    start_time,
                }
            }
        }

        impl<'x, 'y> Drop for ResolverLogger<'x, 'y> {
            fn drop(&mut self) {
                match self.start_time {
                    Some(start_time) => {
                        let end_time = Instant::now();
                        let elapsed = end_time - start_time;

                        match *self.resolver {
                            DnsResolver::System => {
                                trace!(
                                    "DNS resolved {}:{} with tokio {}s",
                                    self.addr,
                                    self.port,
                                    elapsed.as_secs_f32()
                                );
                            }
                            #[cfg(feature = "trust-dns")]
                            DnsResolver::TrustDnsSystem { .. } | DnsResolver::TrustDns(..) => {
                                trace!(
                                    "DNS resolved {}:{} with trust-dns {}s",
                                    self.addr,
                                    self.port,
                                    elapsed.as_secs_f32()
                                );
                            }
                            DnsResolver::Custom(..) => {
                                trace!(
                                    "DNS resolved {}:{} with customized {}s",
                                    self.addr,
                                    self.port,
                                    elapsed.as_secs_f32()
                                );
                            }
                        }
                    }
                    None => match *self.resolver {
                        DnsResolver::System => {
                            trace!("DNS resolved {}:{} with tokio", self.addr, self.port);
                        }
                        #[cfg(feature = "trust-dns")]
                        DnsResolver::TrustDnsSystem { .. } | DnsResolver::TrustDns(..) => {
                            trace!("DNS resolved {}:{} with trust-dns", self.addr, self.port);
                        }
                        DnsResolver::Custom(..) => {
                            trace!("DNS resolved {}:{} with customized", self.addr, self.port);
                        }
                    },
                }
            }
        }

        let _log_guard = ResolverLogger::new(self, addr, port);

        match *self {
            DnsResolver::System => match lookup_host((addr, port)).await {
                Ok(v) => Ok(EitherResolved::Tokio(v)),
                Err(err) => {
                    let err = Error::new(ErrorKind::Other, format!("dns resolve {addr}:{port} error: {err}"));
                    Err(err)
                }
            },
            #[cfg(feature = "trust-dns")]
            DnsResolver::TrustDnsSystem { ref inner, .. } => match inner.resolver.load().lookup_ip(addr).await {
                Ok(lookup_result) => Ok(EitherResolved::TrustDnsSystem(
                    lookup_result.into_iter().map(move |ip| SocketAddr::new(ip, port)),
                )),
                Err(err) => {
                    let err = Error::new(ErrorKind::Other, format!("dns resolve {addr}:{port} error: {err}"));
                    Err(err)
                }
            },
            #[cfg(feature = "trust-dns")]
            DnsResolver::TrustDns(ref resolver) => match resolver.lookup_ip(addr).await {
                Ok(lookup_result) => Ok(EitherResolved::TrustDns(
                    lookup_result.into_iter().map(move |ip| SocketAddr::new(ip, port)),
                )),
                Err(err) => {
                    let err = Error::new(ErrorKind::Other, format!("dns resolve {addr}:{port} error: {err}"));
                    Err(err)
                }
            },
            DnsResolver::Custom(ref resolver) => match resolver.resolve(addr, port).await {
                Ok(v) => Ok(EitherResolved::Custom(v.into_iter())),
                Err(err) => {
                    let err = Error::new(ErrorKind::Other, format!("dns resolve {addr}:{port} error: {err}"));
                    Err(err)
                }
            },
        }
    }

    /// Check if currently using system resolver
    pub fn is_system_resolver(&self) -> bool {
        matches!(*self, DnsResolver::System)
    }
}<|MERGE_RESOLUTION|>--- conflicted
+++ resolved
@@ -15,12 +15,6 @@
 use arc_swap::ArcSwap;
 use async_trait::async_trait;
 use cfg_if::cfg_if;
-<<<<<<< HEAD
-=======
-#[cfg(all(feature = "trust-dns", unix, not(target_os = "android")))]
-use log::error;
-use log::{log_enabled, trace, Level};
->>>>>>> a8955d2b
 use tokio::net::lookup_host;
 #[cfg(all(feature = "trust-dns", unix, not(target_os = "android")))]
 use tokio::task::JoinHandle;
@@ -235,11 +229,7 @@
     /// On *nix system, it will try to read configurations from `/etc/resolv.conf`.
     #[cfg(feature = "trust-dns")]
     pub async fn trust_dns_system_resolver(
-<<<<<<< HEAD
-        dns_cache_size: Option<usize>,
-=======
         opts: Option<ResolverOpts>,
->>>>>>> a8955d2b
         connect_opts: ConnectOpts,
     ) -> io::Result<DnsResolver> {
         use super::trust_dns_resolver::create_resolver;
@@ -274,20 +264,12 @@
     #[cfg(feature = "trust-dns")]
     pub async fn trust_dns_resolver(
         dns: ResolverConfig,
-<<<<<<< HEAD
-        dns_cache_size: Option<usize>,
-=======
         opts: Option<ResolverOpts>,
->>>>>>> a8955d2b
         connect_opts: ConnectOpts,
     ) -> io::Result<DnsResolver> {
         use super::trust_dns_resolver::create_resolver;
         Ok(DnsResolver::TrustDns(
-<<<<<<< HEAD
-            create_resolver(Some(dns), dns_cache_size, connect_opts).await?,
-=======
             create_resolver(Some(dns), opts, connect_opts).await?,
->>>>>>> a8955d2b
         ))
     }
 
