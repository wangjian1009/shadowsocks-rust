--- conflicted
+++ resolved
@@ -84,10 +84,6 @@
     let mut mkcp_config = MkcpConfig::default();
     mkcp_config.header_config = Some(HeaderConfig::Wechat);
     mkcp_config.seed = Some("itest123".to_owned());
-<<<<<<< HEAD
-=======
-
->>>>>>> 1f6ac619
     expect_config.set_connector_transport(Some(TransportConnectorConfig::Mkcp(mkcp_config)));
 
     assert_eq!(parsed_config, expect_config);
