//! TcpStream wrappers that supports connecting with options

#[cfg(unix)]
use std::os::unix::io::{AsRawFd, RawFd};
#[cfg(windows)]
use std::os::windows::io::{AsRawSocket, FromRawSocket, IntoRawSocket, RawSocket};
use std::{
    io,
    net::SocketAddr,
    ops::{Deref, DerefMut},
    pin::Pin,
    task::{self, Poll},
};

use futures::{future, ready};
use pin_project::pin_project;
use tokio::{
    io::{AsyncRead, AsyncWrite, ReadBuf},
    net::{TcpListener as TokioTcpListener, TcpStream as TokioTcpStream},
};

use crate::{context::Context, ServerAddr};

use super::{
    is_dual_stack_addr,
<<<<<<< HEAD
    sys::{set_tcp_fastopen, socket_bind_dual_stack, TcpStream as SysTcpStream},
    AcceptOpts, ConnectOpts,
=======
    sys::{
        create_inbound_tcp_socket,
        set_common_sockopt_after_accept,
        set_tcp_fastopen,
        socket_bind_dual_stack,
        TcpStream as SysTcpStream,
    },
    AcceptOpts,
    ConnectOpts,
>>>>>>> c2877c10
};

/// TcpStream for outbound connections
#[pin_project]
pub struct TcpStream(#[pin] SysTcpStream);

impl TcpStream {
    pub fn new(inner: tokio::net::TcpStream) -> TcpStream {
        TcpStream(SysTcpStream::new(inner))
    }

    /// Connects to address
    pub async fn connect_with_opts(addr: &SocketAddr, opts: &ConnectOpts) -> io::Result<TcpStream> {
        // tcp_stream_connect(addr, opts).await.map(TcpStream)
        SysTcpStream::connect(*addr, opts).await.map(TcpStream)
    }

    /// Connects shadowsocks server
    pub async fn connect_server_with_opts(
        context: &Context,
        addr: &ServerAddr,
        opts: &ConnectOpts,
    ) -> io::Result<TcpStream> {
        let stream = match *addr {
            ServerAddr::SocketAddr(ref addr) => SysTcpStream::connect(*addr, opts).await?,
            ServerAddr::DomainName(ref domain, port) => {
                lookup_then_connect!(context, domain, port, |addr| {
                    SysTcpStream::connect(addr, opts).await
                })?
                .1
            }
        };

        Ok(TcpStream(stream))
    }

    /// Connects proxy remote target
    pub async fn connect_remote_with_opts(
        context: &Context,
        addr: ServerAddr,
        opts: &ConnectOpts,
    ) -> io::Result<TcpStream> {
        let stream = match addr {
            ServerAddr::SocketAddr(addr) => SysTcpStream::connect(addr, opts).await?,
            ServerAddr::DomainName(domain, port) => {
                lookup_then_connect!(context, &domain, port, |addr| {
                    SysTcpStream::connect(addr, opts).await
                })?
                .1
            }
        };

        Ok(TcpStream(stream))
    }

    /// Returns the local address that this stream is bound to.
    pub fn local_addr(&self) -> io::Result<SocketAddr> {
        self.0.local_addr()
    }

    /// Returns the remote address that this stream is connected to.
    pub fn peer_addr(&self) -> io::Result<SocketAddr> {
        self.0.peer_addr()
    }

    /// Gets the value of the `TCP_NODELAY` option on this socket.
    pub fn nodelay(&self) -> io::Result<bool> {
        self.0.nodelay()
    }

    /// Sets the value of the `TCP_NODELAY` option on this socket.
    pub fn set_nodelay(&self, nodelay: bool) -> io::Result<()> {
        self.0.set_nodelay(nodelay)
    }

    pub fn inner(&self) -> &SysTcpStream {
        &self.0
    }
}

impl AsyncRead for TcpStream {
    fn poll_read(self: Pin<&mut Self>, cx: &mut task::Context<'_>, buf: &mut ReadBuf<'_>) -> Poll<io::Result<()>> {
        self.project().0.poll_read(cx, buf)
    }
}

impl AsyncWrite for TcpStream {
    fn poll_write(self: Pin<&mut Self>, cx: &mut task::Context<'_>, buf: &[u8]) -> Poll<io::Result<usize>> {
        self.project().0.poll_write(cx, buf)
    }

    fn poll_flush(self: Pin<&mut Self>, cx: &mut task::Context<'_>) -> Poll<io::Result<()>> {
        self.project().0.poll_flush(cx)
    }

    fn poll_shutdown(self: Pin<&mut Self>, cx: &mut task::Context<'_>) -> Poll<io::Result<()>> {
        self.project().0.poll_shutdown(cx)
    }
}

/// `TcpListener` for accepting inbound connections
pub struct TcpListener {
    inner: TokioTcpListener,
    accept_opts: AcceptOpts,
}

impl TcpListener {
    /// Creates a new TcpListener, which will be bound to the specified address.
    pub async fn bind_with_opts(addr: &SocketAddr, accept_opts: AcceptOpts) -> io::Result<TcpListener> {
        let socket = create_inbound_tcp_socket(addr, &accept_opts).await?;

        // On platforms with Berkeley-derived sockets, this allows to quickly
        // rebind a socket, without needing to wait for the OS to clean up the
        // previous one.
        //
        // On Windows, this allows rebinding sockets which are actively in use,
        // which allows “socket hijacking”, so we explicitly don't set it here.
        // https://docs.microsoft.com/en-us/windows/win32/winsock/using-so-reuseaddr-and-so-exclusiveaddruse
        #[cfg(not(windows))]
        socket.set_reuseaddr(true)?;

        let set_dual_stack = is_dual_stack_addr(addr);

        if set_dual_stack {
            socket_bind_dual_stack(&socket, addr, accept_opts.ipv6_only)?;
        } else {
            socket.bind(*addr)?;
        }

        // mio's default backlog is 1024
        let inner = socket.listen(1024)?;

        // Enable TFO if supported
        // macos requires TCP_FASTOPEN to be set after listen(), but other platform doesn't have this constraint
        if accept_opts.tcp.fastopen {
            set_tcp_fastopen(&inner)?;
        }

        Ok(TcpListener { inner, accept_opts })
    }

    /// Create a `TcpListener` from tokio's `TcpListener`
    pub fn from_listener(listener: TokioTcpListener, accept_opts: AcceptOpts) -> TcpListener {
        TcpListener {
            inner: listener,
            accept_opts,
        }
    }

    /// Polls to accept a new incoming connection to this listener.
    pub fn poll_accept(&self, cx: &mut task::Context<'_>) -> Poll<io::Result<(TokioTcpStream, SocketAddr)>> {
        let (stream, peer_addr) = ready!(self.inner.poll_accept(cx))?;
        set_common_sockopt_after_accept(&stream, &self.accept_opts)?;
        Poll::Ready(Ok((stream, peer_addr)))
    }

    /// Accept a new incoming connection to this listener
    pub async fn accept(&self) -> io::Result<(TokioTcpStream, SocketAddr)> {
        future::poll_fn(|cx| self.poll_accept(cx)).await
    }

    /// Unwraps and take the internal `TcpListener`
    pub fn into_inner(self) -> TokioTcpListener {
        self.inner
    }
}

impl Deref for TcpListener {
    type Target = TokioTcpListener;

    fn deref(&self) -> &Self::Target {
        &self.inner
    }
}

impl DerefMut for TcpListener {
    fn deref_mut(&mut self) -> &mut Self::Target {
        &mut self.inner
    }
}

impl From<TcpListener> for TokioTcpListener {
    fn from(listener: TcpListener) -> TokioTcpListener {
        listener.inner
    }
}

#[cfg(unix)]
impl AsRawFd for TcpStream {
    fn as_raw_fd(&self) -> RawFd {
        self.0.as_raw_fd()
    }
}

#[cfg(windows)]
impl AsRawSocket for TcpStream {
    fn as_raw_socket(&self) -> RawSocket {
        self.0.as_raw_socket()
    }
}<|MERGE_RESOLUTION|>--- conflicted
+++ resolved
@@ -23,10 +23,6 @@
 
 use super::{
     is_dual_stack_addr,
-<<<<<<< HEAD
-    sys::{set_tcp_fastopen, socket_bind_dual_stack, TcpStream as SysTcpStream},
-    AcceptOpts, ConnectOpts,
-=======
     sys::{
         create_inbound_tcp_socket,
         set_common_sockopt_after_accept,
@@ -36,7 +32,6 @@
     },
     AcceptOpts,
     ConnectOpts,
->>>>>>> c2877c10
 };
 
 /// TcpStream for outbound connections
