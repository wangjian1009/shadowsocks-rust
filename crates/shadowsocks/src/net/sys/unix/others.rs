use std::{
    io,
    net::{IpAddr, Ipv4Addr, Ipv6Addr, SocketAddr},
    ops::{Deref, DerefMut},
    os::fd::AsRawFd,
    pin::Pin,
    task::{self, Poll},
};

use pin_project::pin_project;
use tokio::{
    io::{AsyncRead, AsyncWrite, ReadBuf},
    net::{TcpSocket, TcpStream as TokioTcpStream, UdpSocket},
};

use crate::net::{
<<<<<<< HEAD
    sys::{set_common_sockopt_after_connect, set_common_sockopt_for_connect},
    AcceptOpts, AddrFamily, ConnectOpts,
=======
    sys::{set_common_sockopt_after_connect, set_common_sockopt_for_connect, ErrorKind},
    AcceptOpts,
    AddrFamily,
    ConnectOpts,
>>>>>>> a5130caa
};

/// A wrapper of `TcpStream`
#[pin_project]
pub struct TcpStream(#[pin] TokioTcpStream);

impl TcpStream {
    pub async fn connect(addr: SocketAddr, opts: &ConnectOpts) -> io::Result<TcpStream> {
        let socket = match addr {
            SocketAddr::V4(..) => TcpSocket::new_v4()?,
            SocketAddr::V6(..) => TcpSocket::new_v6()?,
        };

        set_common_sockopt_for_connect(addr, &socket, opts)?;

        let stream = socket.connect(addr).await?;
        set_common_sockopt_after_connect(&stream, opts)?;
        Ok(TcpStream(stream))
    }
}

impl Deref for TcpStream {
    type Target = TokioTcpStream;

    fn deref(&self) -> &Self::Target {
        &self.0
    }
}

impl DerefMut for TcpStream {
    fn deref_mut(&mut self) -> &mut Self::Target {
        &mut self.0
    }
}

impl AsyncRead for TcpStream {
    fn poll_read(self: Pin<&mut Self>, cx: &mut task::Context<'_>, buf: &mut ReadBuf<'_>) -> Poll<io::Result<()>> {
        self.project().0.poll_read(cx, buf)
    }
}

impl AsyncWrite for TcpStream {
    fn poll_write(self: Pin<&mut Self>, cx: &mut task::Context<'_>, buf: &[u8]) -> Poll<io::Result<usize>> {
        self.project().0.poll_write(cx, buf)
    }

    fn poll_flush(self: Pin<&mut Self>, cx: &mut task::Context<'_>) -> Poll<io::Result<()>> {
        self.project().0.poll_flush(cx)
    }

    fn poll_shutdown(self: Pin<&mut Self>, cx: &mut task::Context<'_>) -> Poll<io::Result<()>> {
        self.project().0.poll_shutdown(cx)
    }
}

/// Disable IP fragmentation
#[inline]
pub fn set_disable_ip_fragmentation<S: AsRawFd>(_af: AddrFamily, _socket: &S) -> io::Result<()> {
    Ok(())
}

/// Create a `UdpSocket` with specific address family
#[inline]
pub async fn create_outbound_udp_socket(af: AddrFamily, config: &ConnectOpts) -> io::Result<UdpSocket> {
    let bind_addr = match (af, config.bind_local_addr) {
        (AddrFamily::Ipv4, Some(IpAddr::V4(ip))) => SocketAddr::new(ip.into(), 0),
        (AddrFamily::Ipv6, Some(IpAddr::V6(ip))) => SocketAddr::new(ip.into(), 0),
        (AddrFamily::Ipv4, ..) => SocketAddr::new(Ipv4Addr::UNSPECIFIED.into(), 0),
        (AddrFamily::Ipv6, ..) => SocketAddr::new(Ipv6Addr::UNSPECIFIED.into(), 0),
    };

    bind_outbound_udp_socket(&bind_addr, config).await
}

/// Create a `UdpSocket` binded to `bind_addr`
pub async fn bind_outbound_udp_socket(bind_addr: &SocketAddr, _config: &ConnectOpts) -> io::Result<UdpSocket> {
    let af = AddrFamily::from(bind_addr);

    let socket = UdpSocket::bind(bind_addr).await?;

    if config.disable_ip_fragmentation.unwrap_or(true) {
        let _ = set_disable_ip_fragmentation(af, &socket);
    }

    Ok(socket)
}

/// Enable TCP Fast Open
pub fn set_tcp_fastopen<S: AsRawFd>(_: &S) -> io::Result<()> {
    let err = io::Error::new(ErrorKind::Other, "TFO is not supported in this platform");
    Err(err)
}

/// Create a TCP socket for listening
pub async fn create_inbound_tcp_socket(bind_addr: &SocketAddr, _accept_opts: &AcceptOpts) -> io::Result<TcpSocket> {
    match bind_addr {
        SocketAddr::V4(..) => TcpSocket::new_v4(),
        SocketAddr::V6(..) => TcpSocket::new_v6(),
    }
}<|MERGE_RESOLUTION|>--- conflicted
+++ resolved
@@ -14,15 +14,10 @@
 };
 
 use crate::net::{
-<<<<<<< HEAD
-    sys::{set_common_sockopt_after_connect, set_common_sockopt_for_connect},
-    AcceptOpts, AddrFamily, ConnectOpts,
-=======
     sys::{set_common_sockopt_after_connect, set_common_sockopt_for_connect, ErrorKind},
     AcceptOpts,
     AddrFamily,
     ConnectOpts,
->>>>>>> a5130caa
 };
 
 /// A wrapper of `TcpStream`
