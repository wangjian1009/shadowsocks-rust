use std::{
    ffi::{c_void, CString},
    io::{self, ErrorKind},
    mem,
    net::{IpAddr, Ipv4Addr, Ipv6Addr, SocketAddr},
    os::windows::io::{AsRawSocket, FromRawSocket, IntoRawSocket, RawSocket},
    pin::Pin,
    ptr,
    task::{self, Poll},
};

use pin_project::pin_project;
use socket2::{Domain, Protocol, Socket, TcpKeepalive, Type};
use tokio::{
    io::{AsyncRead, AsyncWrite, ReadBuf},
    net::{TcpSocket, TcpStream as TokioTcpStream, UdpSocket},
};
use tokio_tfo::TfoStream;
use tracing::{error, warn};
use windows_sys::{
    core::PCSTR,
    Win32::{
        Foundation::BOOL,
        NetworkManagement::IpHelper::if_nametoindex,
        Networking::WinSock::{
            setsockopt, WSAGetLastError, WSAIoctl, IPPROTO_IP, IPPROTO_IPV6, IPPROTO_TCP, IPV6_MTU_DISCOVER,
            IPV6_UNICAST_IF, IP_MTU_DISCOVER, IP_PMTUDISC_DO, IP_UNICAST_IF, SIO_UDP_CONNRESET, SOCKET, SOCKET_ERROR,
            TCP_FASTOPEN,
        },
    },
};

// BOOL values
const FALSE: BOOL = 0;

use crate::net::{
    is_dual_stack_addr,
    sys::{set_common_sockopt_for_connect, socket_bind_dual_stack},
<<<<<<< HEAD
    AddrFamily, ConnectOpts,
=======
    AcceptOpts,
    AddrFamily,
    ConnectOpts,
>>>>>>> c2877c10
};

/// A `TcpStream` that supports TFO (TCP Fast Open)
#[pin_project(project = TcpStreamProj)]
pub enum TcpStream {
    Standard(#[pin] TokioTcpStream),
    FastOpen(#[pin] TfoStream),
}

impl TcpStream {
    pub async fn connect(addr: SocketAddr, opts: &ConnectOpts) -> io::Result<TcpStream> {
        let socket = match addr {
            SocketAddr::V4(..) => TcpSocket::new_v4()?,
            SocketAddr::V6(..) => TcpSocket::new_v6()?,
        };

        // Binds to a specific network interface (device)
        if let Some(ref iface) = opts.bind_interface {
            set_ip_unicast_if(&socket, &addr, iface)?;
        }

        set_common_sockopt_for_connect(addr, &socket, opts)?;

        if !opts.tcp.fastopen {
            // If TFO is not enabled, it just works like a normal TcpStream
            let stream = socket.connect(addr).await?;
            set_common_sockopt_after_connect(&stream, opts)?;

            return Ok(TcpStream::Standard(stream));
        }

        let stream = TfoStream::connect_with_socket(socket, addr).await?;
        set_common_sockopt_after_connect(&stream, opts)?;

        Ok(TcpStream::FastOpen(stream))
    }

    pub fn local_addr(&self) -> io::Result<SocketAddr> {
        match *self {
            TcpStream::Standard(ref s) => s.local_addr(),
            TcpStream::FastOpen(ref s) => s.local_addr(),
        }
    }

    pub fn peer_addr(&self) -> io::Result<SocketAddr> {
        match *self {
            TcpStream::Standard(ref s) => s.peer_addr(),
            TcpStream::FastOpen(ref s) => s.peer_addr(),
        }
    }

    pub fn nodelay(&self) -> io::Result<bool> {
        match *self {
            TcpStream::Standard(ref s) => s.nodelay(),
            TcpStream::FastOpen(ref s) => s.nodelay(),
        }
    }

    pub fn set_nodelay(&self, nodelay: bool) -> io::Result<()> {
        match *self {
            TcpStream::Standard(ref s) => s.set_nodelay(nodelay),
            TcpStream::FastOpen(ref s) => s.set_nodelay(nodelay),
        }
    }
}

impl AsRawSocket for TcpStream {
    fn as_raw_socket(&self) -> RawSocket {
        match *self {
            TcpStream::Standard(ref s) => s.as_raw_socket(),
            TcpStream::FastOpen(ref s) => s.as_raw_socket(),
        }
    }
}

impl AsyncRead for TcpStream {
    fn poll_read(self: Pin<&mut Self>, cx: &mut task::Context<'_>, buf: &mut ReadBuf<'_>) -> Poll<io::Result<()>> {
        match self.project() {
            TcpStreamProj::Standard(s) => s.poll_read(cx, buf),
            TcpStreamProj::FastOpen(s) => s.poll_read(cx, buf),
        }
    }
}

impl AsyncWrite for TcpStream {
    fn poll_write(self: Pin<&mut Self>, cx: &mut task::Context<'_>, buf: &[u8]) -> Poll<io::Result<usize>> {
        match self.project() {
            TcpStreamProj::Standard(s) => s.poll_write(cx, buf),
            TcpStreamProj::FastOpen(s) => s.poll_write(cx, buf),
        }
    }

    fn poll_flush(self: Pin<&mut Self>, cx: &mut task::Context<'_>) -> Poll<io::Result<()>> {
        match self.project() {
            TcpStreamProj::Standard(s) => s.poll_flush(cx),
            TcpStreamProj::FastOpen(s) => s.poll_flush(cx),
        }
    }

    fn poll_shutdown(self: Pin<&mut Self>, cx: &mut task::Context<'_>) -> Poll<io::Result<()>> {
        match self.project() {
            TcpStreamProj::Standard(s) => s.poll_shutdown(cx),
            TcpStreamProj::FastOpen(s) => s.poll_shutdown(cx),
        }
    }
}

/// Enable `TCP_FASTOPEN`
///
/// Program borrowed from
/// https://social.msdn.microsoft.com/Forums/en-US/94d1fe8e-4f17-4b28-89eb-1ac776a2e134/how-to-create-tcp-fast-open-connections-with-winsock-?forum=windowsgeneraldevelopmentissues
///
/// TCP_FASTOPEN document
/// https://docs.microsoft.com/en-us/windows/win32/winsock/ipproto-tcp-socket-options
///
/// TCP_FASTOPEN is supported since Windows 10
pub fn set_tcp_fastopen<S: AsRawSocket>(socket: &S) -> io::Result<()> {
    let enable: u32 = 1;

    unsafe {
        let ret = setsockopt(
            socket.as_raw_socket() as SOCKET,
            IPPROTO_TCP as i32,
            TCP_FASTOPEN as i32,
            &enable as *const _ as PCSTR,
            mem::size_of_val(&enable) as i32,
        );

        if ret == SOCKET_ERROR {
            let err = io::Error::from_raw_os_error(WSAGetLastError());
            error!("set TCP_FASTOPEN error: {}", err);
            return Err(err);
        }
    }

    Ok(())
}

/// Create a TCP socket for listening
pub async fn create_inbound_tcp_socket(bind_addr: &SocketAddr, _accept_opts: &AcceptOpts) -> io::Result<TcpSocket> {
    match bind_addr {
        SocketAddr::V4(..) => TcpSocket::new_v4(),
        SocketAddr::V6(..) => TcpSocket::new_v6(),
    }
}

fn set_ip_unicast_if<S: AsRawSocket>(socket: &S, addr: &SocketAddr, iface: &str) -> io::Result<()> {
    let handle = socket.as_raw_socket() as SOCKET;

    unsafe {
        // Windows if_nametoindex requires a C-string for interface name
        let ifname = CString::new(iface).expect("iface");

        // https://docs.microsoft.com/en-us/previous-versions/windows/hardware/drivers/ff553788(v=vs.85)
        let if_index = if_nametoindex(ifname.as_ptr() as PCSTR);
        if if_index == 0 {
            // If the if_nametoindex function fails and returns zero, it is not possible to determine an error code.
            error!("if_nametoindex {} fails", iface);
            return Err(io::Error::new(ErrorKind::InvalidInput, "invalid interface name"));
        }

        // https://docs.microsoft.com/en-us/windows/win32/winsock/ipproto-ip-socket-options
        let ret = match addr {
            SocketAddr::V4(..) => setsockopt(
                handle,
                IPPROTO_IP as i32,
                IP_UNICAST_IF as i32,
                &if_index as *const _ as PCSTR,
                mem::size_of_val(&if_index) as i32,
            ),
            SocketAddr::V6(..) => setsockopt(
                handle,
                IPPROTO_IPV6 as i32,
                IPV6_UNICAST_IF as i32,
                &if_index as *const _ as PCSTR,
                mem::size_of_val(&if_index) as i32,
            ),
        };

        if ret == SOCKET_ERROR {
            let err = io::Error::from_raw_os_error(WSAGetLastError());
            error!("set IP_UNICAST_IF / IPV6_UNICAST_IF error: {}", err);
            return Err(err);
        }
    }

    Ok(())
}

fn disable_connection_reset(socket: &UdpSocket) -> io::Result<()> {
    let handle = socket.as_raw_socket() as SOCKET;

    unsafe {
        // Ignoring UdpSocket's WSAECONNRESET error
        // https://github.com/shadowsocks/shadowsocks-rust/issues/179
        // https://stackoverflow.com/questions/30749423/is-winsock-error-10054-wsaeconnreset-normal-with-udp-to-from-localhost
        //
        // This is because `UdpSocket::recv_from` may return WSAECONNRESET
        // if you called `UdpSocket::send_to` a destination that is not existed (may be closed).
        //
        // It is not an error. Could be ignored completely.
        // We have to ignore it here because it will crash the server.

        let mut bytes_returned: u32 = 0;
        let enable: BOOL = FALSE;

        let ret = WSAIoctl(
            handle,
            SIO_UDP_CONNRESET,
            &enable as *const _ as *const c_void,
            mem::size_of_val(&enable) as u32,
            ptr::null_mut(),
            0,
            &mut bytes_returned as *mut _,
            ptr::null_mut(),
            None,
        );

        if ret == SOCKET_ERROR {
            use std::io::Error;

            // Error occurs
            let err_code = WSAGetLastError();
            return Err(Error::from_raw_os_error(err_code));
        }
    }

    Ok(())
}

/// Disable IP fragmentation
#[inline]
pub fn set_disable_ip_fragmentation<S: AsRawSocket>(af: AddrFamily, socket: &S) -> io::Result<()> {
    let handle = socket.as_raw_socket() as SOCKET;

    unsafe {
        // For Windows, IP_MTU_DISCOVER should be enabled for both IPv4 and IPv6 sockets
        // https://docs.microsoft.com/en-us/windows/win32/winsock/ipproto-ip-socket-options
        let value = IP_PMTUDISC_DO;
        let ret = setsockopt(
            handle,
            IPPROTO_IP as i32,
            IP_MTU_DISCOVER as i32,
            &value as *const _ as PCSTR,
            mem::size_of_val(&value) as i32,
        );

        if ret == SOCKET_ERROR {
            let err = io::Error::from_raw_os_error(WSAGetLastError());
            return Err(err);
        }

        if af == AddrFamily::Ipv6 {
            let value = IP_PMTUDISC_DO;
            let ret = setsockopt(
                handle,
                IPPROTO_IPV6 as i32,
                IPV6_MTU_DISCOVER as i32,
                &value as *const _ as PCSTR,
                mem::size_of_val(&value) as i32,
            );

            if ret == SOCKET_ERROR {
                let err = io::Error::from_raw_os_error(WSAGetLastError());
                return Err(err);
            }
        }
    }

    Ok(())
}

/// Create a `UdpSocket` binded to `addr`
///
/// It also disables `WSAECONNRESET` for UDP socket
pub async fn create_inbound_udp_socket(addr: &SocketAddr, ipv6_only: bool) -> io::Result<UdpSocket> {
    let set_dual_stack = is_dual_stack_addr(addr);

    let socket = if !set_dual_stack {
        UdpSocket::bind(addr).await?
    } else {
        let socket = Socket::new(Domain::for_address(*addr), Type::DGRAM, Some(Protocol::UDP))?;
        socket_bind_dual_stack(&socket, addr, ipv6_only)?;

        // UdpSocket::from_std requires socket to be non-blocked
        socket.set_nonblocking(true)?;
        UdpSocket::from_std(socket.into())?
    };

    let addr_family = match addr {
        SocketAddr::V4(..) => AddrFamily::Ipv4,
        SocketAddr::V6(..) => AddrFamily::Ipv6,
    };
    if let Err(err) = set_disable_ip_fragmentation(addr_family, &socket) {
        warn!("failed to disable IP fragmentation, error: {}", err);
    }
    disable_connection_reset(&socket)?;

    Ok(socket)
}

/// Create a `UdpSocket` for connecting to `addr`
#[inline(always)]
pub async fn create_outbound_udp_socket(af: AddrFamily, opts: &ConnectOpts) -> io::Result<UdpSocket> {
    let bind_addr = match (af, opts.bind_local_addr) {
        (AddrFamily::Ipv4, Some(IpAddr::V4(ip))) => SocketAddr::new(ip.into(), 0),
        (AddrFamily::Ipv6, Some(IpAddr::V6(ip))) => SocketAddr::new(ip.into(), 0),
        (AddrFamily::Ipv4, ..) => SocketAddr::new(Ipv4Addr::UNSPECIFIED.into(), 0),
        (AddrFamily::Ipv6, ..) => SocketAddr::new(Ipv6Addr::UNSPECIFIED.into(), 0),
    };

    bind_outbound_udp_socket(&bind_addr, opts).await
}

/// Create a `UdpSocket` binded to `bind_addr`
pub async fn bind_outbound_udp_socket(bind_addr: &SocketAddr, opts: &ConnectOpts) -> io::Result<UdpSocket> {
    let af = AddrFamily::from(bind_addr);

    let socket = if af != AddrFamily::Ipv6 {
        UdpSocket::bind(bind_addr).await?
    } else {
        let socket = Socket::new(Domain::for_address(*bind_addr), Type::DGRAM, Some(Protocol::UDP))?;
        socket_bind_dual_stack(&socket, &bind_addr, false)?;

        // UdpSocket::from_std requires socket to be non-blocked
        socket.set_nonblocking(true)?;
        UdpSocket::from_std(socket.into())?
    };

    if let Err(err) = set_disable_ip_fragmentation(af, &socket) {
        warn!("failed to disable IP fragmentation, error: {}", err);
    }
    disable_connection_reset(&socket)?;

    if let Some(ref iface) = opts.bind_interface {
        set_ip_unicast_if(&socket, bind_addr, iface)?;
    }

    Ok(socket)
}

#[inline(always)]
fn socket_call_warp<S: AsRawSocket, F: FnOnce(&Socket) -> io::Result<()>>(stream: &S, f: F) -> io::Result<()> {
    let socket = unsafe { Socket::from_raw_socket(stream.as_raw_socket()) };
    let result = f(&socket);
    let _ = socket.into_raw_socket();
    result
}

pub fn set_common_sockopt_after_connect<S: AsRawSocket>(stream: &S, opts: &ConnectOpts) -> io::Result<()> {
    socket_call_warp(stream, |socket| set_common_sockopt_after_connect_impl(socket, opts))
}

fn set_common_sockopt_after_connect_impl(socket: &Socket, opts: &ConnectOpts) -> io::Result<()> {
    if opts.tcp.nodelay {
        socket.set_nodelay(true)?;
    }

    if let Some(intv) = opts.tcp.keepalive {
        let keepalive = TcpKeepalive::new().with_time(intv).with_interval(intv);
        socket.set_tcp_keepalive(&keepalive)?;
    }

    Ok(())
}

pub fn set_common_sockopt_after_accept<S: AsRawSocket>(stream: &S, opts: &AcceptOpts) -> io::Result<()> {
    socket_call_warp(stream, |socket| set_common_sockopt_after_accept_impl(socket, opts))
}

fn set_common_sockopt_after_accept_impl(socket: &Socket, opts: &AcceptOpts) -> io::Result<()> {
    if let Some(buf_size) = opts.tcp.send_buffer_size {
        socket.set_send_buffer_size(buf_size as usize)?;
    }

    if let Some(buf_size) = opts.tcp.recv_buffer_size {
        socket.set_recv_buffer_size(buf_size as usize)?;
    }

    socket.set_nodelay(opts.tcp.nodelay)?;

    if let Some(intv) = opts.tcp.keepalive {
        let keepalive = TcpKeepalive::new().with_time(intv).with_interval(intv);
        socket.set_tcp_keepalive(&keepalive)?;
    }

    Ok(())
}<|MERGE_RESOLUTION|>--- conflicted
+++ resolved
@@ -36,13 +36,9 @@
 use crate::net::{
     is_dual_stack_addr,
     sys::{set_common_sockopt_for_connect, socket_bind_dual_stack},
-<<<<<<< HEAD
-    AddrFamily, ConnectOpts,
-=======
     AcceptOpts,
     AddrFamily,
     ConnectOpts,
->>>>>>> c2877c10
 };
 
 /// A `TcpStream` that supports TFO (TCP Fast Open)
