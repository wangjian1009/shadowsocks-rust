//! UDP socket wrappers

#[cfg(any(
    target_os = "linux",
    target_os = "android",
    target_os = "macos",
    target_os = "ios",
    target_os = "freebsd"
))]
use std::io::{IoSlice, IoSliceMut};
use std::{
    io,
    net::SocketAddr,
    ops::{Deref, DerefMut},
};

#[cfg(any(
    target_os = "linux",
    target_os = "android",
    target_os = "macos",
    target_os = "ios",
    target_os = "freebsd"
))]
use futures::{future, ready};
use pin_project::pin_project;
#[cfg(any(
    target_os = "linux",
    target_os = "android",
    target_os = "macos",
    target_os = "ios",
    target_os = "freebsd"
))]
use tokio::io::Interest;

use crate::{context::Context, relay::socks5::Address, ServerAddr};

use super::{
<<<<<<< HEAD
    sys::{create_inbound_udp_socket, create_outbound_udp_socket},
    AcceptOpts, AddrFamily, ConnectOpts,
=======
    sys::{bind_outbound_udp_socket, create_inbound_udp_socket, create_outbound_udp_socket},
    AcceptOpts,
    AddrFamily,
    ConnectOpts,
>>>>>>> c2877c10
};

/// Message struct for `batch_send`
#[cfg(any(
    target_os = "linux",
    target_os = "android",
    target_os = "macos",
    target_os = "ios",
    target_os = "freebsd"
))]
pub struct BatchSendMessage<'a> {
    pub addr: Option<SocketAddr>,
    pub data: &'a [IoSlice<'a>],
    pub data_len: usize,
}

/// Message struct for `batch_recv`
#[cfg(any(
    target_os = "linux",
    target_os = "android",
    target_os = "macos",
    target_os = "ios",
    target_os = "freebsd"
))]
pub struct BatchRecvMessage<'a> {
    pub addr: SocketAddr,
    pub data: &'a mut [IoSliceMut<'a>],
    pub data_len: usize,
}

/// Wrappers for outbound `UdpSocket`
#[pin_project]
pub struct UdpSocket(#[pin] tokio::net::UdpSocket);

impl UdpSocket {
    /// Connects to shadowsocks server
    pub async fn connect_server_with_opts(
        context: &Context,
        addr: &ServerAddr,
        opts: &ConnectOpts,
    ) -> io::Result<UdpSocket> {
        let socket = match *addr {
            ServerAddr::SocketAddr(ref remote_addr) => {
                let socket = create_outbound_udp_socket(From::from(remote_addr), opts).await?;
                socket.connect(remote_addr).await?;
                socket
            }
            ServerAddr::DomainName(ref dname, port) => {
                lookup_then!(context, dname, port, |remote_addr| {
                    let s = create_outbound_udp_socket(From::from(&remote_addr), opts).await?;
                    s.connect(remote_addr).await.map(|_| s)
                })?
                .1
            }
        };

        Ok(UdpSocket(socket))
    }

    /// Connects to shadowsocks server
    pub async fn create_for_connect_to(
        context: &Context,
        addr: &ServerAddr,
        opts: &ConnectOpts,
    ) -> io::Result<(SocketAddr, UdpSocket)> {
        let (remote_addr, socket) = match *addr {
            ServerAddr::SocketAddr(ref remote_addr) => {
                let socket = create_outbound_udp_socket(From::from(remote_addr), opts).await?;
                (*remote_addr, socket)
            }
            ServerAddr::DomainName(ref dname, port) => lookup_then!(context, dname, port, |remote_addr| {
                create_outbound_udp_socket(From::from(&remote_addr), opts).await
            })?,
        };

        Ok((remote_addr, UdpSocket(socket)))
    }

    /// Connects to proxy target
    pub async fn connect_remote_with_opts(
        context: &Context,
        addr: &Address,
        opts: &ConnectOpts,
    ) -> io::Result<UdpSocket> {
        let socket = match *addr {
            Address::SocketAddress(ref remote_addr) => {
                let socket = create_outbound_udp_socket(From::from(remote_addr), opts).await?;
                socket.connect(remote_addr).await?;
                socket
            }
            Address::DomainNameAddress(ref dname, port) => {
                lookup_then!(context, dname, port, |remote_addr| {
                    let s = create_outbound_udp_socket(From::from(&remote_addr), opts).await?;
                    s.connect(remote_addr).await.map(|_| s)
                })?
                .1
            }
        };

        Ok(UdpSocket(socket))
    }

    /// Connects to shadowsocks server
    pub async fn connect_with_opts(addr: &SocketAddr, opts: &ConnectOpts) -> io::Result<UdpSocket> {
        let socket = create_outbound_udp_socket(From::from(addr), opts).await?;
        socket.connect(addr).await?;
        Ok(UdpSocket(socket))
    }

    /// Binds to a specific address with opts
    pub async fn connect_any_with_opts<AF: Into<AddrFamily>>(af: AF, opts: &ConnectOpts) -> io::Result<UdpSocket> {
        create_outbound_udp_socket(af.into(), opts).await.map(UdpSocket)
    }

    /// Binds to a specific address with opts as an outbound socket
    pub async fn bind_with_opts(addr: &SocketAddr, opts: &ConnectOpts) -> io::Result<UdpSocket> {
        bind_outbound_udp_socket(addr, opts).await.map(UdpSocket)
    }

    /// Binds to a specific address (inbound)
    #[inline]
    pub async fn listen(addr: &SocketAddr) -> io::Result<UdpSocket> {
        UdpSocket::listen_with_opts(addr, AcceptOpts::default()).await
    }

    /// Binds to a specific address (inbound)
    pub async fn listen_with_opts(addr: &SocketAddr, opts: AcceptOpts) -> io::Result<UdpSocket> {
        let socket = create_inbound_udp_socket(addr, opts.ipv6_only).await?;
        Ok(UdpSocket(socket))
    }

<<<<<<< HEAD
    pub async fn listen_server_with_opts(
        context: &Context,
        addr: &ServerAddr,
        accept_opts: AcceptOpts,
    ) -> io::Result<UdpSocket> {
        match addr {
            ServerAddr::SocketAddr(addr) => Self::listen_with_opts(addr, accept_opts).await,
            ServerAddr::DomainName(domain, port) => Ok(lookup_then!(context, domain, *port, |addr| {
                Self::listen_with_opts(&addr, accept_opts.clone()).await
            })?
            .1),
        }
    }

    /// Binds to a specific address with opts
    pub async fn connect_any_with_opts<AF: Into<AddrFamily>>(af: AF, opts: &ConnectOpts) -> io::Result<UdpSocket> {
        create_outbound_udp_socket(af.into(), opts).await.map(UdpSocket)
    }

    pub fn local_addr(&self) -> io::Result<SocketAddr> {
        self.0.local_addr()
    }

=======
>>>>>>> c2877c10
    /// Batch send packets
    #[cfg(any(
        target_os = "linux",
        target_os = "android",
        target_os = "macos",
        target_os = "ios",
        target_os = "freebsd"
    ))]
    pub fn poll_batch_send(
        &self,
        cx: &mut std::task::Context<'_>,
        msgs: &mut [BatchSendMessage<'_>],
    ) -> std::task::Poll<io::Result<usize>> {
        use super::sys::batch_sendmsg;

        loop {
            ready!(self.0.poll_send_ready(cx))?;

            match self.0.try_io(Interest::WRITABLE, || batch_sendmsg(&self.0, msgs)) {
                Ok(n) => return Ok(n).into(),
                Err(ref err) if err.kind() == std::io::ErrorKind::WouldBlock => {}
                Err(err) => return Err(err).into(),
            }
        }
    }

    /// Batch send packets
    #[cfg(any(
        target_os = "linux",
        target_os = "android",
        target_os = "macos",
        target_os = "ios",
        target_os = "freebsd"
    ))]
    pub async fn batch_send(&self, msgs: &mut [BatchSendMessage<'_>]) -> io::Result<usize> {
        future::poll_fn(|cx| self.poll_batch_send(cx, msgs)).await
    }

    /// Batch recv packets
    #[cfg(any(
        target_os = "linux",
        target_os = "android",
        target_os = "ios",
        target_os = "macos",
        target_os = "freebsd"
    ))]
    pub fn poll_batch_recv(
        &self,
        cx: &mut std::task::Context<'_>,
        msgs: &mut [BatchRecvMessage<'_>],
    ) -> std::task::Poll<io::Result<usize>> {
        use super::sys::batch_recvmsg;

        loop {
            ready!(self.0.poll_recv_ready(cx))?;

            match self.0.try_io(Interest::READABLE, || batch_recvmsg(&self.0, msgs)) {
                Ok(n) => return Ok(n).into(),
                Err(ref err) if err.kind() == std::io::ErrorKind::WouldBlock => {}
                Err(err) => return Err(err).into(),
            }
        }
    }

    /// Batch recv packets
    #[cfg(any(
        target_os = "linux",
        target_os = "android",
        target_os = "macos",
        target_os = "ios",
        target_os = "freebsd"
    ))]
    pub async fn batch_recv(&self, msgs: &mut [BatchRecvMessage<'_>]) -> io::Result<usize> {
        future::poll_fn(|cx| self.poll_batch_recv(cx, msgs)).await
    }
}

impl Deref for UdpSocket {
    type Target = tokio::net::UdpSocket;

    fn deref(&self) -> &Self::Target {
        &self.0
    }
}

impl DerefMut for UdpSocket {
    fn deref_mut(&mut self) -> &mut Self::Target {
        &mut self.0
    }
}

impl From<tokio::net::UdpSocket> for UdpSocket {
    fn from(s: tokio::net::UdpSocket) -> Self {
        UdpSocket(s)
    }
}

impl From<UdpSocket> for tokio::net::UdpSocket {
    fn from(s: UdpSocket) -> tokio::net::UdpSocket {
        s.0
    }
}<|MERGE_RESOLUTION|>--- conflicted
+++ resolved
@@ -35,15 +35,10 @@
 use crate::{context::Context, relay::socks5::Address, ServerAddr};
 
 use super::{
-<<<<<<< HEAD
-    sys::{create_inbound_udp_socket, create_outbound_udp_socket},
-    AcceptOpts, AddrFamily, ConnectOpts,
-=======
     sys::{bind_outbound_udp_socket, create_inbound_udp_socket, create_outbound_udp_socket},
     AcceptOpts,
     AddrFamily,
     ConnectOpts,
->>>>>>> c2877c10
 };
 
 /// Message struct for `batch_send`
@@ -175,7 +170,6 @@
         Ok(UdpSocket(socket))
     }
 
-<<<<<<< HEAD
     pub async fn listen_server_with_opts(
         context: &Context,
         addr: &ServerAddr,
@@ -190,17 +184,6 @@
         }
     }
 
-    /// Binds to a specific address with opts
-    pub async fn connect_any_with_opts<AF: Into<AddrFamily>>(af: AF, opts: &ConnectOpts) -> io::Result<UdpSocket> {
-        create_outbound_udp_socket(af.into(), opts).await.map(UdpSocket)
-    }
-
-    pub fn local_addr(&self) -> io::Result<SocketAddr> {
-        self.0.local_addr()
-    }
-
-=======
->>>>>>> c2877c10
     /// Batch send packets
     #[cfg(any(
         target_os = "linux",
