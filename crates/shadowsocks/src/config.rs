--- conflicted
+++ resolved
@@ -372,7 +372,9 @@
     /// Weight
     weight: ServerWeight,
 
-<<<<<<< HEAD
+    /// Source
+    source: ServerSource,
+
     /// 请求超时配置
     request_recv_timeout: Duration,
 
@@ -387,10 +389,6 @@
     acceptor_transport: Option<TransportAcceptorConfig>,
     #[cfg(feature = "transport")]
     connector_transport: Option<TransportConnectorConfig>,
-=======
-    /// Source
-    source: ServerSource,
->>>>>>> a5130caa
 }
 
 #[cfg(feature = "aead-cipher-2022")]
@@ -481,37 +479,10 @@
 }
 
 impl ServerConfig {
-<<<<<<< HEAD
     /// 传输层配置
     #[cfg(not(feature = "transport"))]
     pub fn acceptor_transport_tag(&self) -> &str {
         ""
-=======
-    /// Create a new `ServerConfig`
-    pub fn new<A, P>(addr: A, password: P, method: CipherKind) -> ServerConfig
-    where
-        A: Into<ServerAddr>,
-        P: Into<String>,
-    {
-        let (password, enc_key, identity_keys) = password_to_keys(method, password);
-
-        ServerConfig {
-            addr: addr.into(),
-            password,
-            method,
-            enc_key,
-            identity_keys: Arc::new(identity_keys),
-            user_manager: None,
-            timeout: None,
-            plugin: None,
-            plugin_addr: None,
-            remarks: None,
-            id: None,
-            mode: Mode::TcpAndUdp, // Server serves TCP & UDP by default
-            weight: ServerWeight::new(),
-            source: ServerSource::Default,
-        }
->>>>>>> a5130caa
     }
 
     #[cfg(not(feature = "transport"))]
@@ -561,6 +532,7 @@
             protocol,
             timeout: Duration::from_secs(30),
             weight: ServerWeight::new(),
+            source: ServerSource::Default,
 
             request_recv_timeout: Duration::from_secs(60),
             idle_timeout: Duration::from_secs(1740),
