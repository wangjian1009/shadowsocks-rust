//! Configuration

#[cfg(unix)]
use std::path::PathBuf;
use std::{
    collections::HashMap,
    error,
    fmt::{self, Debug, Display},
    net::SocketAddr,
    str::FromStr,
    sync::Arc,
    time::Duration,
};

use base64::{
    engine::general_purpose::{STANDARD, URL_SAFE, URL_SAFE_NO_PAD},
    Engine as _,
};
use byte_string::ByteStr;
use bytes::Bytes;
use cfg_if::cfg_if;
use tracing::error;
use url::{self, Url};

use crate::{
    crypto::{v1::openssl_bytes_to_key, CipherKind},
    plugin::PluginConfig,
    relay::socks5::Address,
};

// 协议配置
mod shadowsocks;
pub use shadowsocks::ShadowsocksConfig;

cfg_if! {
    if #[cfg(feature = "trojan")] {
        mod trojan;
        pub use trojan::TrojanConfig;
    }
}

cfg_if! {
    if #[cfg(feature = "vless")] {
        mod vless;
        pub use crate::vless::{Config as VlessConfig};
    }
}

cfg_if! {
    if #[cfg(feature = "tuic")] {
        mod tuic;

        #[derive(Clone, Debug, PartialEq)]
        pub enum TuicConfig {
            Client(crate::tuic::client::RawConfig),
            Server((crate::tuic::server::RawConfig, bool)),
        }
    }
}

mod protocol;
pub use protocol::{ServerProtocol, ServerProtocolType};

// 传输配置
cfg_if! {
    if #[cfg(feature = "transport")] {
        mod transport;
        pub use transport::{TransportType, TransportConnectorConfig, TransportAcceptorConfig, available_transports};
    }
}

/// Shadowsocks server type
#[derive(Debug, Copy, Clone, Eq, PartialEq)]
pub enum ServerType {
    /// Running as a local service
    Local,

    /// Running as a shadowsocks server
    Server,
}

impl ServerType {
    /// Check if it is `Local`
    pub fn is_local(self) -> bool {
        self == ServerType::Local
    }

    /// Check if it is `Server`
    pub fn is_server(self) -> bool {
        self == ServerType::Server
    }
}

/// Server mode
#[derive(Clone, Copy, Debug, PartialEq)]
pub enum Mode {
    TcpOnly = 0x01,
    TcpAndUdp = 0x03,
    UdpOnly = 0x02,
}

impl Mode {
    /// Check if UDP is enabled
    pub fn enable_udp(self) -> bool {
        matches!(self, Mode::UdpOnly | Mode::TcpAndUdp)
    }

    /// Check if TCP is enabled
    pub fn enable_tcp(self) -> bool {
        matches!(self, Mode::TcpOnly | Mode::TcpAndUdp)
    }

    /// Merge with another Mode
    pub fn merge(&self, mode: Mode) -> Mode {
        let me = *self as u8;
        let fm = mode as u8;
        match me | fm {
            0x01 => Mode::TcpOnly,
            0x02 => Mode::UdpOnly,
            0x03 => Mode::TcpAndUdp,
            _ => unreachable!(),
        }
    }
}

impl fmt::Display for Mode {
    fn fmt(&self, f: &mut fmt::Formatter) -> fmt::Result {
        match *self {
            Mode::TcpOnly => f.write_str("tcp_only"),
            Mode::TcpAndUdp => f.write_str("tcp_and_udp"),
            Mode::UdpOnly => f.write_str("udp_only"),
        }
    }
}

impl FromStr for Mode {
    type Err = ();

    fn from_str(s: &str) -> Result<Self, Self::Err> {
        match s {
            "tcp_only" => Ok(Mode::TcpOnly),
            "tcp_and_udp" => Ok(Mode::TcpAndUdp),
            "udp_only" => Ok(Mode::UdpOnly),
            _ => Err(()),
        }
    }
}

/// Server's weight
///
/// Commonly for using in balancer
#[derive(Debug, Clone, PartialEq)]
pub struct ServerWeight {
    tcp_weight: f32,
    udp_weight: f32,
}

impl Default for ServerWeight {
    fn default() -> Self {
        ServerWeight::new()
    }
}

impl ServerWeight {
    /// Creates a default weight for server, which will have 1.0 for both TCP and UDP
    pub fn new() -> ServerWeight {
        ServerWeight {
            tcp_weight: 1.0,
            udp_weight: 1.0,
        }
    }

    /// Weight for TCP balancer
    pub fn tcp_weight(&self) -> f32 {
        self.tcp_weight
    }

    /// Set weight for TCP balancer in `[0, 1]`
    pub fn set_tcp_weight(&mut self, weight: f32) {
        assert!((0.0..=1.0).contains(&weight));
        self.tcp_weight = weight;
    }

    /// Weight for UDP balancer
    pub fn udp_weight(&self) -> f32 {
        self.udp_weight
    }

    /// Set weight for UDP balancer in `[0, 1]`
    pub fn set_udp_weight(&mut self, weight: f32) {
        assert!((0.0..=1.0).contains(&weight));
        self.udp_weight = weight;
    }
}

/// Server's user
#[derive(Clone, PartialEq)]
pub struct ServerUser {
    name: String,
    key: Bytes,
    identity_hash: Bytes,
}

impl Debug for ServerUser {
    fn fmt(&self, f: &mut fmt::Formatter) -> fmt::Result {
        f.debug_struct("ServerUser")
            .field("name", &self.name)
            .field("key", &STANDARD.encode(&self.key))
            .field("identity_hash", &ByteStr::new(&self.identity_hash))
            .finish()
    }
}

impl ServerUser {
    /// Create a user
    pub fn new<N, K>(name: N, key: K) -> ServerUser
    where
        N: Into<String>,
        K: Into<Bytes>,
    {
        let name = name.into();
        let key = key.into();

        let hash = blake3::hash(&key);
        let identity_hash = Bytes::from(hash.as_bytes()[0..16].to_owned());

        ServerUser {
            name,
            key,
            identity_hash,
        }
    }

    /// Name of the user
    pub fn name(&self) -> &str {
        self.name.as_str()
    }

    /// Encryption key of user
    pub fn key(&self) -> &[u8] {
        self.key.as_ref()
    }

    /// User's identity hash
    ///
    /// https://github.com/Shadowsocks-NET/shadowsocks-specs/blob/main/2022-2-shadowsocks-2022-extensible-identity-headers.md
    pub fn identity_hash(&self) -> &[u8] {
        self.identity_hash.as_ref()
    }

    /// User's identity hash
    ///
    /// https://github.com/Shadowsocks-NET/shadowsocks-specs/blob/main/2022-2-shadowsocks-2022-extensible-identity-headers.md
    pub fn clone_identity_hash(&self) -> Bytes {
        self.identity_hash.clone()
    }
}

/// Server multi-users manager
#[derive(Clone, Debug, PartialEq)]
pub struct ServerUserManager {
    users: HashMap<Bytes, Arc<ServerUser>>,
}

impl ServerUserManager {
    /// Create a new manager
    pub fn new() -> ServerUserManager {
        ServerUserManager { users: HashMap::new() }
    }

    /// Add a new user
    pub fn add_user(&mut self, user: ServerUser) {
        self.users.insert(user.clone_identity_hash(), Arc::new(user));
    }

    /// Get user by hash key
    pub fn get_user_by_hash(&self, user_hash: &[u8]) -> Option<&ServerUser> {
        self.users.get(user_hash).map(AsRef::as_ref)
    }

    /// Get user by hash key cloned
    pub fn clone_user_by_hash(&self, user_hash: &[u8]) -> Option<Arc<ServerUser>> {
        self.users.get(user_hash).cloned()
    }

    /// Number of users
    pub fn user_count(&self) -> usize {
        self.users.len()
    }

    /// Iterate users
    pub fn users_iter(&self) -> impl Iterator<Item = &ServerUser> {
        self.users.values().map(|v| v.as_ref())
    }
}

impl Default for ServerUserManager {
    fn default() -> ServerUserManager {
        ServerUserManager::new()
    }
}

/// Configuration for a server
#[derive(Clone, Debug, PartialEq)]
pub struct ServerConfig {
    /// Server address
    addr: ServerAddr,
    /// Handshake timeout (connect)
    timeout: Duration,

    /// Remark (Profile Name), normally used as an identifier of this erver
    remarks: Option<String>,

    /// Weight
    weight: ServerWeight,

    /// 请求超时配置
    request_recv_timeout: Duration,

    /// 空闲超时配置
    idle_timeout: Duration,

    /// 协议配置
    protocol: ServerProtocol,

    /// 传输配置
    #[cfg(feature = "transport")]
    acceptor_transport: Option<TransportAcceptorConfig>,
    #[cfg(feature = "transport")]
    connector_transport: Option<TransportConnectorConfig>,
}

#[cfg(feature = "aead-cipher-2022")]
#[inline]
fn make_derived_key(method: CipherKind, password: &str, enc_key: &mut [u8]) {
    if method.is_aead_2022() {
        // AEAD 2022 password is a base64 form of enc_key
        match STANDARD.decode(password) {
            Ok(v) => {
                if v.len() != enc_key.len() {
                    panic!(
                        "{} is expecting a {} bytes key, but password: {} ({} bytes after decode)",
                        method,
                        enc_key.len(),
                        password,
                        v.len()
                    );
                }
                enc_key.copy_from_slice(&v);
            }
            Err(err) => {
                panic!("{method} password {password} is not base64 encoded, error: {err}");
            }
        }
    } else {
        openssl_bytes_to_key(password.as_bytes(), enc_key);
    }
}

#[cfg(not(feature = "aead-cipher-2022"))]
#[inline]
fn make_derived_key(_method: CipherKind, password: &str, enc_key: &mut [u8]) {
    openssl_bytes_to_key(password.as_bytes(), enc_key);
}

/// Check if method supports Extended Identity Header
///
/// https://github.com/Shadowsocks-NET/shadowsocks-specs/blob/main/2022-2-shadowsocks-2022-extensible-identity-headers.md
#[cfg(feature = "aead-cipher-2022")]
#[inline]
pub fn method_support_eih(method: CipherKind) -> bool {
    matches!(
        method,
        CipherKind::AEAD2022_BLAKE3_AES_128_GCM | CipherKind::AEAD2022_BLAKE3_AES_256_GCM
    )
}

fn password_to_keys<P>(method: CipherKind, password: P) -> (String, Box<[u8]>, Vec<Bytes>)
where
    P: Into<String>,
{
    let password = password.into();

    #[cfg(feature = "aead-cipher-2022")]
    if method_support_eih(method) {
        // Extensible Identity Headers
        // iPSK1:iPSK2:iPSK3:...:uPSK

        let mut identity_keys = Vec::new();

        let mut split_iter = password.rsplit(':');

        let upsk = split_iter.next().expect("uPSK");

        let mut enc_key = vec![0u8; method.key_len()].into_boxed_slice();
        make_derived_key(method, upsk, &mut enc_key);

        for ipsk in split_iter {
            match STANDARD.decode(ipsk) {
                Ok(v) => {
                    identity_keys.push(Bytes::from(v));
                }
                Err(err) => {
                    panic!("iPSK {ipsk} is not base64 encoded, error: {err}");
                }
            }
        }

        identity_keys.reverse();

        return (upsk.to_owned(), enc_key, identity_keys);
    }

    let mut enc_key = vec![0u8; method.key_len()].into_boxed_slice();
    make_derived_key(method, &password, &mut enc_key);

    (password, enc_key, Vec::new())
}

impl ServerConfig {
    /// 传输层配置
    #[cfg(not(feature = "transport"))]
    pub fn acceptor_transport_tag(&self) -> &str {
        ""
    }

    #[cfg(not(feature = "transport"))]
    pub fn connector_transport_tag(&self) -> &str {
        ""
    }

    /// 协议层配置
    pub fn protocol(&self) -> &ServerProtocol {
        &self.protocol
    }

    pub fn protocol_mut(&mut self) -> &mut ServerProtocol {
        &mut self.protocol
    }

    pub fn set_protocol(&mut self, protocol: ServerProtocol) {
        self.protocol = protocol;
    }

    /// 接收连接请求超时
    pub fn request_recv_timeout(&self) -> Duration {
        self.request_recv_timeout
    }

    pub fn set_request_recv_timeout(&mut self, timeout: Duration) {
        self.request_recv_timeout = timeout;
    }

    /// 无数据传输超时
    pub fn idle_timeout(&self) -> Duration {
        self.idle_timeout
    }

    pub fn set_idle_timeout(&mut self, idle_timeout: Duration) {
        self.idle_timeout = idle_timeout;
    }

    /// Create a new `ServerConfig`
    pub fn new<A>(addr: A, protocol: ServerProtocol) -> ServerConfig
    where
        A: Into<ServerAddr>,
    {
        ServerConfig {
            addr: addr.into(),
            remarks: None,
            protocol,
            timeout: Duration::from_secs(30),
            weight: ServerWeight::new(),

            request_recv_timeout: Duration::from_secs(60),
            idle_timeout: Duration::from_secs(1740),

            #[cfg(feature = "transport")]
            acceptor_transport: None,

            #[cfg(feature = "transport")]
            connector_transport: None,
        }
    }

    /// Set server addr
    pub fn set_addr<A>(&mut self, a: A)
    where
        A: Into<ServerAddr>,
    {
        self.addr = a.into();
    }

    /// Get server address
    pub fn addr(&self) -> &ServerAddr {
        &self.addr
    }

    /// Get server's external address
    pub fn external_addr(&self) -> &ServerAddr {
        match &self.protocol {
            ServerProtocol::SS(config) => config.plugin_addr().unwrap_or(&self.addr),
            #[cfg(feature = "trojan")]
            ServerProtocol::Trojan(..) => &self.addr,
            #[cfg(feature = "vless")]
            ServerProtocol::Vless(..) => &self.addr,
            #[cfg(feature = "tuic")]
            ServerProtocol::Tuic(..) => &self.addr,
        }
    }

    /// Set timeout
    pub fn set_timeout(&mut self, timeout: Duration) {
        self.timeout = timeout;
    }

    /// Timeout
    pub fn timeout(&self) -> Duration {
        self.timeout
    }

    /// Get server's remark
    pub fn remarks(&self) -> Option<&str> {
        self.remarks.as_ref().map(AsRef::as_ref)
    }

    /// Set server's remark
    pub fn set_remarks<S>(&mut self, remarks: S)
    where
        S: Into<String>,
    {
        self.remarks = Some(remarks.into());
    }

    /// Get server's balancer weight
    pub fn weight(&self) -> &ServerWeight {
        &self.weight
    }

    /// Set server's balancer weight
    pub fn set_weight(&mut self, weight: ServerWeight) {
        self.weight = weight;
    }

    /// Get URL for QRCode
    /// ```plain
    /// ss:// + base64(method:password@host:port)
    /// ```
    pub fn to_qrcode_url(&self) -> String {
<<<<<<< HEAD
        let config = match &self.protocol {
            ServerProtocol::SS(config) => config,
            #[cfg(feature = "trojan")]
            ServerProtocol::Trojan(config) => {
                let param = format!("{}@{}", config.password(), self.addr());
                return format!("trojan://{}", encode_config(param, URL_SAFE_NO_PAD));
            }
            #[cfg(feature = "vless")]
            ServerProtocol::Vless(_config) => {
                // TODO: Loki
                let param = "".to_string();
                return format!("vless://{}", encode_config(param, URL_SAFE_NO_PAD));
            }
            #[cfg(feature = "tuic")]
            ServerProtocol::Tuic(_config) => {
                // TODO: Loki
                let param = "".to_string();
                return format!("tuic://{}", encode_config(param, URL_SAFE_NO_PAD));
            }
        };
        let param = format!("{}:{}@{}", config.method(), config.password(), self.addr());
        format!("ss://{}", encode_config(param, URL_SAFE_NO_PAD))
=======
        let param = format!("{}:{}@{}", self.method(), self.password(), self.addr());
        format!("ss://{}", URL_SAFE_NO_PAD.encode(param))
>>>>>>> 7ab8844e
    }

    /// Get [SIP002](https://github.com/shadowsocks/shadowsocks-org/issues/27) URL
    pub fn to_url(&self) -> String {
        let config = match &self.protocol {
            ServerProtocol::SS(config) => config,
            #[cfg(feature = "trojan")]
            ServerProtocol::Trojan(config) => {
                let user_info = config.password().to_string();
                let encoded_user_info = encode_config(user_info, URL_SAFE_NO_PAD);
                return format!("trojan://{}@{}", encoded_user_info, self.addr());
            }
            #[cfg(feature = "vless")]
            ServerProtocol::Vless(vless_config) => return self.to_url_vless(vless_config),
            #[cfg(feature = "tuic")]
            ServerProtocol::Tuic(tuic_config) => return self.to_url_tuic(tuic_config),
        };

        cfg_if! {
            if #[cfg(feature = "aead-cipher-2022")] {
<<<<<<< HEAD
                let user_info = if !config.method().is_aead_2022() {
                    let user_info = format!("{}:{}", config.method(), config.password());
                    encode_config(user_info, URL_SAFE_NO_PAD)
=======
                let user_info = if !self.method().is_aead_2022() {
                    let user_info = format!("{}:{}", self.method(), self.password());
                    URL_SAFE_NO_PAD.encode(&user_info)
>>>>>>> 7ab8844e
                } else {
                    format!("{}:{}", config.method(), percent_encoding::utf8_percent_encode(config.password(), percent_encoding::NON_ALPHANUMERIC))
                };
            } else {
<<<<<<< HEAD
                let mut user_info = format!("{}:{}", config.method(), config.password());
                user_info = encode_config(&user_info, URL_SAFE_NO_PAD)
=======
                let mut user_info = format!("{}:{}", self.method(), self.password());
                user_info = URL_SAFE_NO_PAD.encode(&user_info)
>>>>>>> 7ab8844e
            }
        }

        let mut url = format!("ss://{}@{}", user_info, self.addr());
        if let Some(c) = self.if_ss(|c| c.plugin()).unwrap_or(None) {
            let mut plugin = c.plugin.clone();
            if let Some(ref opt) = c.plugin_opts {
                plugin += ";";
                plugin += opt;
            }

            url += "/?plugin=";
            for c in percent_encoding::utf8_percent_encode(&plugin, percent_encoding::NON_ALPHANUMERIC) {
                url.push_str(c);
            }
        }

        if let Some(remark) = self.remarks() {
            url += "#";
            for c in percent_encoding::utf8_percent_encode(remark, percent_encoding::NON_ALPHANUMERIC) {
                url.push_str(c);
            }
        }

        url
    }

    /// Parse from [SIP002](https://github.com/shadowsocks/shadowsocks-org/issues/27) URL
    ///
    /// Extended formats:
    ///
    /// 1. QRCode URL supported by shadowsocks-android, https://github.com/shadowsocks/shadowsocks-android/issues/51
    /// 2. Plain userinfo:password format supported by go2-shadowsocks2
    pub fn from_url(encoded: &str) -> Result<ServerConfig, UrlParseError> {
        let parsed = Url::parse(encoded).map_err(UrlParseError::from)?;

        if parsed.scheme() != "ss" {
            #[cfg(feature = "trojan")]
            if parsed.scheme() == "trojan" {
                return Self::from_url_trojan(&parsed);
            }

            #[cfg(feature = "vless")]
            if parsed.scheme() == "vless" {
                return Self::from_url_vless(&parsed);
            }

            #[cfg(feature = "tuic")]
            if parsed.scheme() == "tuic" {
                return Self::from_url_tuic_client(&parsed);
            }

            tracing::error!("not supported protocol {}", parsed.scheme());
            return Err(UrlParseError::InvalidScheme);
        }

        let user_info = parsed.username();
        if user_info.is_empty() {
            // This maybe a QRCode URL, which is ss://BASE64-URL-ENCODE(pass:encrypt@hostname:port)

            let encoded = match parsed.host_str() {
                Some(e) => e,
                None => return Err(UrlParseError::MissingHost),
            };

            let mut decoded_body = match URL_SAFE_NO_PAD.decode(encoded) {
                Ok(b) => match String::from_utf8(b) {
                    Ok(b) => b,
                    Err(..) => return Err(UrlParseError::InvalidServerAddr),
                },
                Err(err) => {
                    error!("failed to parse legacy ss://ENCODED with Base64, err: {}", err);
                    return Err(UrlParseError::InvalidServerAddr);
                }
            };

            decoded_body.insert_str(0, "ss://");
            // Parse it like ss://method:password@host:port
            return ServerConfig::from_url(&decoded_body);
        }

        let (method, pwd) = match parsed.password() {
            Some(password) => {
                // Plain method:password without base64 encoded

                let m = match percent_encoding::percent_decode_str(user_info).decode_utf8() {
                    Ok(m) => m,
                    Err(err) => {
                        error!("failed to parse percent-encoded method in userinfo, err: {}", err);
                        return Err(UrlParseError::InvalidAuthInfo);
                    }
                };

                let p = match percent_encoding::percent_decode_str(password).decode_utf8() {
                    Ok(m) => m,
                    Err(err) => {
                        error!("failed to parse percent-encoded password in userinfo, err: {}", err);
                        return Err(UrlParseError::InvalidAuthInfo);
                    }
                };

                (m, p)
            }
            None => {
                // userinfo is not required to be percent encoded, but some implementation did.
                // If the base64 library have padding = added to the encoded string, then it will become %3D.

                let decoded_user_info = match percent_encoding::percent_decode_str(user_info).decode_utf8() {
                    Ok(m) => m,
                    Err(err) => {
                        error!("failed to parse percent-encoded userinfo, err: {}", err);
                        return Err(UrlParseError::InvalidAuthInfo);
                    }
                };

                // reborrow to fit AsRef<[u8]>
                let decoded_user_info: &str = &decoded_user_info;

                let base64_config = if decoded_user_info.ends_with('=') {
                    // Some implementation, like outline,
                    // or those with Python (base64 in Python will still have '=' padding for URL safe encode)
                    URL_SAFE
                } else {
                    URL_SAFE_NO_PAD
                };

                let account = match base64_config.decode(decoded_user_info) {
                    Ok(account) => match String::from_utf8(account) {
                        Ok(ac) => ac,
                        Err(..) => return Err(UrlParseError::InvalidAuthInfo),
                    },
                    Err(err) => {
                        error!("failed to parse UserInfo with Base64, err: {}", err);
                        return Err(UrlParseError::InvalidUserInfo);
                    }
                };

                let mut sp2 = account.splitn(2, ':');
                let (m, p) = match (sp2.next(), sp2.next()) {
                    (Some(m), Some(p)) => (m, p),
                    _ => return Err(UrlParseError::InvalidUserInfo),
                };

                (m.to_owned().into(), p.to_owned().into())
            }
        };

        let host = match parsed.host_str() {
            Some(host) => host,
            None => return Err(UrlParseError::MissingHost),
        };

        let port = parsed.port().unwrap_or(8388);
        let addr = format!("{host}:{port}");

        let addr = match addr.parse::<ServerAddr>() {
            Ok(a) => a,
            Err(err) => {
                error!("failed to parse \"{}\" to ServerAddr, err: {:?}", addr, err);
                return Err(UrlParseError::InvalidServerAddr);
            }
        };

        let method = method.parse().expect("method");
        let mut svrconfig = ServerConfig::new(addr, ServerProtocol::SS(ShadowsocksConfig::new(pwd, method)));

        if let Some(q) = parsed.query() {
            let query = match serde_urlencoded::from_bytes::<Vec<(String, String)>>(q.as_bytes()) {
                Ok(q) => q,
                Err(err) => {
                    error!("failed to parse QueryString, err: {}", err);
                    return Err(UrlParseError::InvalidQueryString);
                }
            };

            for (key, value) in query {
                if key != "plugin" {
                    continue;
                }

                let mut vsp = value.splitn(2, ';');
                match vsp.next() {
                    None => {}
                    Some(p) => {
                        let plugin = PluginConfig {
                            plugin: p.to_owned(),
                            plugin_opts: vsp.next().map(ToOwned::to_owned),
                            plugin_args: Vec::new(), // SIP002 doesn't have arguments for plugins
                        };
                        svrconfig.must_be_ss_mut(|c| c.set_plugin(plugin));
                    }
                }
            }
        }

        if let Some(frag) = parsed.fragment() {
            svrconfig.set_remarks(frag);
        }

        Ok(svrconfig)
    }

    /// Check if it is a basic format server
    pub fn is_basic(&self) -> bool {
        self.if_ss(|c| self.remarks().is_none() && c.id().is_none())
            .unwrap_or(false)
    }

    #[allow(dead_code)]
    fn from_url_get_arg<'a>(params: &'a [(String, String)], k: &str) -> Option<&'a String> {
        for item in params.iter() {
            if item.0 == k {
                return Some(&item.1);
            }
        }

        None
    }

    #[allow(dead_code)]
    fn from_url_get_arg_as<T: FromStr>(params: &[(String, String)], k: &str) -> Result<Option<T>, UrlParseError> {
        match Self::from_url_get_arg(params, k) {
            Some(v) => match v.parse::<T>() {
                Ok(v) => Ok(Some(v)),
                Err(_e) => Err(UrlParseError::InvalidQueryString),
            },
            None => Ok(None),
        }
    }

    #[allow(dead_code)]
    fn from_url_host(parsed: &Url, dft_port: u16) -> Result<ServerAddr, UrlParseError> {
        let host = match parsed.host_str() {
            Some(host) => host,
            None => return Err(UrlParseError::MissingHost),
        };

        let port = parsed.port().unwrap_or(dft_port);
        let addr = format!("{}:{}", host, port);

        match addr.parse::<ServerAddr>() {
            Ok(a) => Ok(a),
            Err(err) => {
                error!("Failed to parse \"{}\" to ServerAddr, err: {:?}", addr, err);
                Err(UrlParseError::InvalidServerAddr)
            }
        }
    }

    /// SS是原版协议，经常需要访问，补充辅助函数进行处理
    pub fn must_be_ss_mut<Fn, R>(&mut self, f: Fn) -> R
    where
        Fn: FnOnce(&mut ShadowsocksConfig) -> R,
    {
        match &mut self.protocol {
            ServerProtocol::SS(cfg) => f(cfg),
            #[cfg(feature = "trojan")]
            ServerProtocol::Trojan(..) => unreachable!(),
            #[cfg(feature = "vless")]
            ServerProtocol::Vless(..) => unreachable!(),
            #[cfg(feature = "tuic")]
            ServerProtocol::Tuic(..) => unreachable!(),
        }
    }

    pub fn if_ss<'a, Fn, R>(&'a self, f: Fn) -> Option<R>
    where
        Fn: FnOnce(&'a ShadowsocksConfig) -> R,
    {
        match &self.protocol {
            ServerProtocol::SS(cfg) => Some(f(cfg)),
            #[cfg(feature = "trojan")]
            ServerProtocol::Trojan(..) => None,
            #[cfg(feature = "vless")]
            ServerProtocol::Vless(..) => None,
            #[cfg(feature = "tuic")]
            ServerProtocol::Tuic(..) => None,
        }
    }

    pub fn if_ss_mut<'a, Fn, R>(&'a mut self, f: Fn) -> Option<R>
    where
        Fn: FnOnce(&'a mut ShadowsocksConfig) -> R,
    {
        match &mut self.protocol {
            ServerProtocol::SS(cfg) => Some(f(cfg)),
            #[cfg(feature = "trojan")]
            ServerProtocol::Trojan(..) => None,
            #[cfg(feature = "vless")]
            ServerProtocol::Vless(..) => None,
            #[cfg(feature = "tuic")]
            ServerProtocol::Tuic(..) => None,
        }
    }

    pub fn if_not_ss(&self) -> bool {
        match &self.protocol {
            ServerProtocol::SS(..) => false,
            #[cfg(feature = "trojan")]
            ServerProtocol::Trojan(..) => true,
            #[cfg(feature = "vless")]
            ServerProtocol::Vless(..) => true,
            #[cfg(feature = "tuic")]
            ServerProtocol::Tuic(..) => true,
        }
    }
}

/// Shadowsocks URL parsing Error
#[derive(Debug, Clone)]
pub enum UrlParseError {
    ParseError(url::ParseError),
    InvalidScheme,
    InvalidUserInfo,
    MissingHost,
    InvalidAuthInfo,
    InvalidServerAddr,
    InvalidQueryString,
    InvalidSuite,
}

impl From<url::ParseError> for UrlParseError {
    fn from(err: url::ParseError) -> UrlParseError {
        UrlParseError::ParseError(err)
    }
}

impl fmt::Display for UrlParseError {
    fn fmt(&self, f: &mut fmt::Formatter) -> fmt::Result {
        match *self {
            UrlParseError::ParseError(ref err) => fmt::Display::fmt(err, f),
            UrlParseError::InvalidScheme => write!(f, "URL must have \"ss://\" scheme"),
            UrlParseError::InvalidUserInfo => write!(f, "invalid user info"),
            UrlParseError::MissingHost => write!(f, "missing host"),
            UrlParseError::InvalidAuthInfo => write!(f, "invalid authentication info"),
            UrlParseError::InvalidServerAddr => write!(f, "invalid server address"),
            UrlParseError::InvalidQueryString => write!(f, "invalid query string"),
            UrlParseError::InvalidSuite => write!(f, "invalid suite"),
        }
    }
}

impl error::Error for UrlParseError {
    fn source(&self) -> Option<&(dyn error::Error + 'static)> {
        match *self {
            UrlParseError::ParseError(ref err) => Some(err as &dyn error::Error),
            UrlParseError::InvalidScheme => None,
            UrlParseError::InvalidUserInfo => None,
            UrlParseError::MissingHost => None,
            UrlParseError::InvalidAuthInfo => None,
            UrlParseError::InvalidServerAddr => None,
            UrlParseError::InvalidQueryString => None,
            UrlParseError::InvalidSuite => None,
        }
    }
}

impl FromStr for ServerConfig {
    type Err = UrlParseError;

    fn from_str(s: &str) -> Result<ServerConfig, Self::Err> {
        ServerConfig::from_url(s)
    }
}

/// Server address
#[derive(Clone, Debug, PartialEq, Eq, PartialOrd, Ord, Hash)]
pub enum ServerAddr {
    /// IP Address
    SocketAddr(SocketAddr),
    /// Domain name address, eg. example.com:8080
    DomainName(String, u16),
}

impl ServerAddr {
    /// Get string representation of domain
    pub fn host(&self) -> String {
        match *self {
            ServerAddr::SocketAddr(ref s) => s.ip().to_string(),
            ServerAddr::DomainName(ref dm, _) => dm.clone(),
        }
    }

    /// Get port
    pub fn port(&self) -> u16 {
        match *self {
            ServerAddr::SocketAddr(ref s) => s.port(),
            ServerAddr::DomainName(_, p) => p,
        }
    }

    pub fn is_unspecified(&self) -> bool {
        match *self {
            ServerAddr::SocketAddr(ref s) => s.ip().is_unspecified(),
            ServerAddr::DomainName(..) => false,
        }
    }
}

/// Parse `ServerAddr` error
#[derive(Debug)]
pub struct ServerAddrError;

impl Display for ServerAddrError {
    fn fmt(&self, f: &mut fmt::Formatter<'_>) -> fmt::Result {
        f.write_str("invalid ServerAddr")
    }
}

impl FromStr for ServerAddr {
    type Err = ServerAddrError;

    fn from_str(s: &str) -> Result<ServerAddr, ServerAddrError> {
        match s.parse::<SocketAddr>() {
            Ok(addr) => Ok(ServerAddr::SocketAddr(addr)),
            Err(..) => {
                let mut sp = s.split(':');
                match (sp.next(), sp.next()) {
                    (Some(dn), Some(port)) => {
                        if dn.is_empty() {
                            return Err(ServerAddrError);
                        }
                        match port.parse::<u16>() {
                            Ok(port) => Ok(ServerAddr::DomainName(dn.to_owned(), port)),
                            Err(..) => Err(ServerAddrError),
                        }
                    }
                    _ => Err(ServerAddrError),
                }
            }
        }
    }
}

impl Display for ServerAddr {
    fn fmt(&self, f: &mut fmt::Formatter) -> fmt::Result {
        match *self {
            ServerAddr::SocketAddr(ref a) => write!(f, "{a}"),
            ServerAddr::DomainName(ref d, port) => write!(f, "{d}:{port}"),
        }
    }
}

impl From<SocketAddr> for ServerAddr {
    fn from(addr: SocketAddr) -> ServerAddr {
        ServerAddr::SocketAddr(addr)
    }
}

impl<I: Into<String>> From<(I, u16)> for ServerAddr {
    fn from((dname, port): (I, u16)) -> ServerAddr {
        ServerAddr::DomainName(dname.into(), port)
    }
}

impl From<Address> for ServerAddr {
    fn from(addr: Address) -> ServerAddr {
        match addr {
            Address::SocketAddress(sa) => ServerAddr::SocketAddr(sa),
            Address::DomainNameAddress(dn, port) => ServerAddr::DomainName(dn, port),
        }
    }
}

impl From<&Address> for ServerAddr {
    fn from(addr: &Address) -> ServerAddr {
        match *addr {
            Address::SocketAddress(sa) => ServerAddr::SocketAddr(sa),
            Address::DomainNameAddress(ref dn, port) => ServerAddr::DomainName(dn.clone(), port),
        }
    }
}

impl From<ServerAddr> for Address {
    fn from(addr: ServerAddr) -> Address {
        match addr {
            ServerAddr::SocketAddr(sa) => Address::SocketAddress(sa),
            ServerAddr::DomainName(dn, port) => Address::DomainNameAddress(dn, port),
        }
    }
}

impl From<&ServerAddr> for Address {
    fn from(addr: &ServerAddr) -> Address {
        match *addr {
            ServerAddr::SocketAddr(sa) => Address::SocketAddress(sa),
            ServerAddr::DomainName(ref dn, port) => Address::DomainNameAddress(dn.clone(), port),
        }
    }
}

/// Address for Manager server
#[derive(Debug, Clone)]
pub enum ManagerAddr {
    /// IP address
    SocketAddr(SocketAddr),
    /// Domain name address
    DomainName(String, u16),
    /// Unix socket path
    #[cfg(unix)]
    UnixSocketAddr(PathBuf),
}

/// Error for parsing `ManagerAddr`
#[derive(Debug)]
pub struct ManagerAddrError;

impl Display for ManagerAddrError {
    fn fmt(&self, f: &mut fmt::Formatter<'_>) -> fmt::Result {
        f.write_str("invalid ManagerAddr")
    }
}

impl FromStr for ManagerAddr {
    type Err = ManagerAddrError;

    fn from_str(s: &str) -> Result<ManagerAddr, ManagerAddrError> {
        match s.find(':') {
            Some(pos) => {
                // Contains a ':' in address, must be IP:Port or Domain:Port
                match s.parse::<SocketAddr>() {
                    Ok(saddr) => Ok(ManagerAddr::SocketAddr(saddr)),
                    Err(..) => {
                        // Splits into Domain and Port
                        let (sdomain, sport) = s.split_at(pos);
                        let (sdomain, sport) = (sdomain.trim(), sport[1..].trim());

                        match sport.parse::<u16>() {
                            Ok(port) => Ok(ManagerAddr::DomainName(sdomain.to_owned(), port)),
                            Err(..) => Err(ManagerAddrError),
                        }
                    }
                }
            }
            #[cfg(unix)]
            None => {
                // Must be a unix socket path
                Ok(ManagerAddr::UnixSocketAddr(PathBuf::from(s)))
            }
            #[cfg(not(unix))]
            None => Err(ManagerAddrError),
        }
    }
}

impl Display for ManagerAddr {
    fn fmt(&self, f: &mut fmt::Formatter) -> fmt::Result {
        match *self {
            ManagerAddr::SocketAddr(ref saddr) => fmt::Display::fmt(saddr, f),
            ManagerAddr::DomainName(ref dname, port) => write!(f, "{dname}:{port}"),
            #[cfg(unix)]
            ManagerAddr::UnixSocketAddr(ref path) => fmt::Display::fmt(&path.display(), f),
        }
    }
}

impl From<SocketAddr> for ManagerAddr {
    fn from(addr: SocketAddr) -> ManagerAddr {
        ManagerAddr::SocketAddr(addr)
    }
}

impl<'a> From<(&'a str, u16)> for ManagerAddr {
    fn from((dname, port): (&'a str, u16)) -> ManagerAddr {
        ManagerAddr::DomainName(dname.to_owned(), port)
    }
}

impl From<(String, u16)> for ManagerAddr {
    fn from((dname, port): (String, u16)) -> ManagerAddr {
        ManagerAddr::DomainName(dname, port)
    }
}

#[cfg(unix)]
impl From<PathBuf> for ManagerAddr {
    fn from(p: PathBuf) -> ManagerAddr {
        ManagerAddr::UnixSocketAddr(p)
    }
}

/// Policy for handling replay attack requests
#[derive(Debug, Clone, Copy, Eq, PartialEq)]
pub enum ReplayAttackPolicy {
    /// Default strategy based on protocol
    ///
    /// SIP022 (AEAD-2022): Reject
    /// SIP004 (AEAD): Ignore
    /// Stream: Ignore
    Default,
    /// Ignore it completely
    Ignore,
    /// Try to detect replay attack and warn about it
    Detect,
    /// Try to detect replay attack and reject the request
    Reject,
}

impl Default for ReplayAttackPolicy {
    fn default() -> ReplayAttackPolicy {
        ReplayAttackPolicy::Default
    }
}

impl Display for ReplayAttackPolicy {
    fn fmt(&self, f: &mut fmt::Formatter) -> fmt::Result {
        match *self {
            ReplayAttackPolicy::Default => f.write_str("default"),
            ReplayAttackPolicy::Ignore => f.write_str("ignore"),
            ReplayAttackPolicy::Detect => f.write_str("detect"),
            ReplayAttackPolicy::Reject => f.write_str("reject"),
        }
    }
}

/// Error while parsing ReplayAttackPolicy from string
#[derive(Debug, Clone, Copy)]
pub struct ReplayAttackPolicyError;

impl Display for ReplayAttackPolicyError {
    fn fmt(&self, f: &mut fmt::Formatter<'_>) -> fmt::Result {
        f.write_str("invalid ReplayAttackPolicy")
    }
}

impl FromStr for ReplayAttackPolicy {
    type Err = ReplayAttackPolicyError;

    fn from_str(s: &str) -> Result<Self, Self::Err> {
        match s {
            "default" => Ok(ReplayAttackPolicy::Default),
            "ignore" => Ok(ReplayAttackPolicy::Ignore),
            "detect" => Ok(ReplayAttackPolicy::Detect),
            "reject" => Ok(ReplayAttackPolicy::Reject),
            _ => Err(ReplayAttackPolicyError),
        }
    }
}

#[macro_export]
macro_rules! create_connector_then {
    ($context:expr, $connector_cfg:expr, |$connector:ident| $body:block) => {{
        #[cfg(feature = "transport")]
        match $connector_cfg {
            Some(transport) => match transport {
                #[cfg(feature = "transport-ws")]
                &shadowsocks::config::TransportConnectorConfig::Ws(ref ws_config) => {
                    let $connector = shadowsocks::transport::direct::TcpConnector::new($context);
                    match shadowsocks::transport::websocket::WebSocketConnector::new(ws_config, $connector) {
                        Ok($connector) => $body,
                        Err(err) => Err(err),
                    }
                }
                #[cfg(feature = "transport-tls")]
                &shadowsocks::config::TransportConnectorConfig::Tls(ref tls_config) => {
                    let $connector = shadowsocks::transport::direct::TcpConnector::new($context);
                    match shadowsocks::transport::tls::TlsConnector::new(tls_config, $connector) {
                        Ok($connector) => $body,
                        Err(err) => Err(err),
                    }
                }
                #[cfg(all(feature = "transport-ws", feature = "transport-tls"))]
                &shadowsocks::config::TransportConnectorConfig::Wss(ref ws_config, ref tls_config) => {
                    let $connector = shadowsocks::transport::direct::TcpConnector::new($context);
                    match shadowsocks::transport::tls::TlsConnector::new(tls_config, $connector) {
                        Ok($connector) => {
                            match shadowsocks::transport::websocket::WebSocketConnector::new(ws_config, $connector) {
                                Ok($connector) => $body,
                                Err(err) => Err(err),
                            }
                        }
                        Err(err) => Err(err),
                    }
                }
                #[cfg(feature = "transport-mkcp")]
                &shadowsocks::config::TransportConnectorConfig::Mkcp(ref mkcp_config) => {
                    let $connector = $crate::transport::mkcp::MkcpConnector::new(Arc::new(mkcp_config.clone()), None);
                    $body
                }
                #[cfg(feature = "transport-skcp")]
                &shadowsocks::config::TransportConnectorConfig::Skcp(ref skcp_config) => {
                    let $connector =
                        $crate::transport::skcp::SkcpConnector::new($context, Arc::new(skcp_config.clone()));
                    $body
                }
            },
            None => {
                let $connector = shadowsocks::transport::direct::TcpConnector::new($context);
                $body
            }
        }

        #[cfg(not(feature = "transport"))]
        {
            let $connector = shadowsocks::transport::direct::TcpConnector::new($context);
            $body
        }
    }};
}

#[cfg(test)]
mod test;<|MERGE_RESOLUTION|>--- conflicted
+++ resolved
@@ -547,33 +547,28 @@
     /// ss:// + base64(method:password@host:port)
     /// ```
     pub fn to_qrcode_url(&self) -> String {
-<<<<<<< HEAD
         let config = match &self.protocol {
             ServerProtocol::SS(config) => config,
             #[cfg(feature = "trojan")]
             ServerProtocol::Trojan(config) => {
                 let param = format!("{}@{}", config.password(), self.addr());
-                return format!("trojan://{}", encode_config(param, URL_SAFE_NO_PAD));
+                return format!("trojan://{}", URL_SAFE_NO_PAD.encode(param));
             }
             #[cfg(feature = "vless")]
             ServerProtocol::Vless(_config) => {
                 // TODO: Loki
                 let param = "".to_string();
-                return format!("vless://{}", encode_config(param, URL_SAFE_NO_PAD));
+                return format!("vless://{}", URL_SAFE_NO_PAD.encode(param));
             }
             #[cfg(feature = "tuic")]
             ServerProtocol::Tuic(_config) => {
                 // TODO: Loki
                 let param = "".to_string();
-                return format!("tuic://{}", encode_config(param, URL_SAFE_NO_PAD));
+                return format!("tuic://{}", URL_SAFE_NO_PAD.encode(param));
             }
         };
         let param = format!("{}:{}@{}", config.method(), config.password(), self.addr());
-        format!("ss://{}", encode_config(param, URL_SAFE_NO_PAD))
-=======
-        let param = format!("{}:{}@{}", self.method(), self.password(), self.addr());
         format!("ss://{}", URL_SAFE_NO_PAD.encode(param))
->>>>>>> 7ab8844e
     }
 
     /// Get [SIP002](https://github.com/shadowsocks/shadowsocks-org/issues/27) URL
@@ -583,7 +578,7 @@
             #[cfg(feature = "trojan")]
             ServerProtocol::Trojan(config) => {
                 let user_info = config.password().to_string();
-                let encoded_user_info = encode_config(user_info, URL_SAFE_NO_PAD);
+                let encoded_user_info = URL_SAFE_NO_PAD.encode(user_info);
                 return format!("trojan://{}@{}", encoded_user_info, self.addr());
             }
             #[cfg(feature = "vless")]
@@ -594,26 +589,15 @@
 
         cfg_if! {
             if #[cfg(feature = "aead-cipher-2022")] {
-<<<<<<< HEAD
                 let user_info = if !config.method().is_aead_2022() {
                     let user_info = format!("{}:{}", config.method(), config.password());
-                    encode_config(user_info, URL_SAFE_NO_PAD)
-=======
-                let user_info = if !self.method().is_aead_2022() {
-                    let user_info = format!("{}:{}", self.method(), self.password());
                     URL_SAFE_NO_PAD.encode(&user_info)
->>>>>>> 7ab8844e
                 } else {
                     format!("{}:{}", config.method(), percent_encoding::utf8_percent_encode(config.password(), percent_encoding::NON_ALPHANUMERIC))
                 };
             } else {
-<<<<<<< HEAD
                 let mut user_info = format!("{}:{}", config.method(), config.password());
-                user_info = encode_config(&user_info, URL_SAFE_NO_PAD)
-=======
-                let mut user_info = format!("{}:{}", self.method(), self.password());
                 user_info = URL_SAFE_NO_PAD.encode(&user_info)
->>>>>>> 7ab8844e
             }
         }
 
