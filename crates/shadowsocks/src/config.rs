//! Configuration

#[cfg(unix)]
use std::path::PathBuf;
use std::{
    collections::HashMap,
    error,
    fmt::{self, Debug, Display},
    net::SocketAddr,
    str::FromStr,
    sync::Arc,
    time::Duration,
};

use base64::{decode_config, encode_config, URL_SAFE, URL_SAFE_NO_PAD};
use byte_string::ByteStr;
use bytes::Bytes;
use cfg_if::cfg_if;
use tracing::error;
use url::{self, Url};

use crate::{
    crypto::{v1::openssl_bytes_to_key, CipherKind},
    plugin::PluginConfig,
    relay::socks5::Address,
};

// 协议配置
mod shadowsocks;
pub use shadowsocks::ShadowsocksConfig;

cfg_if! {
    if #[cfg(feature = "trojan")] {
        mod trojan;
        pub use trojan::TrojanConfig;
    }
}

cfg_if! {
    if #[cfg(feature = "vless")] {
        mod vless;
        pub use crate::vless::{Config as VlessConfig};
    }
}

cfg_if! {
    if #[cfg(feature = "tuic")] {
        mod tuic;

        #[derive(Clone, Debug, PartialEq)]
        pub enum TuicConfig {
            Client(crate::tuic::client::RawConfig),
            Server((crate::tuic::server::RawConfig, bool)),
        }
    }
}

mod protocol;
pub use protocol::{ServerProtocol, ServerProtocolType};

// 传输配置
cfg_if! {
    if #[cfg(feature = "transport")] {
        mod transport;
        pub use transport::{TransportType, TransportConnectorConfig, TransportAcceptorConfig, available_transports};
    }
}

/// Shadowsocks server type
#[derive(Debug, Copy, Clone, Eq, PartialEq)]
pub enum ServerType {
    /// Running as a local service
    Local,

    /// Running as a shadowsocks server
    Server,
}

impl ServerType {
    /// Check if it is `Local`
    pub fn is_local(self) -> bool {
        self == ServerType::Local
    }

    /// Check if it is `Server`
    pub fn is_server(self) -> bool {
        self == ServerType::Server
    }
}

/// Server mode
#[derive(Clone, Copy, Debug, PartialEq)]
pub enum Mode {
    TcpOnly = 0x01,
    TcpAndUdp = 0x03,
    UdpOnly = 0x02,
}

impl Mode {
    /// Check if UDP is enabled
    pub fn enable_udp(self) -> bool {
        matches!(self, Mode::UdpOnly | Mode::TcpAndUdp)
    }

    /// Check if TCP is enabled
    pub fn enable_tcp(self) -> bool {
        matches!(self, Mode::TcpOnly | Mode::TcpAndUdp)
    }

    /// Merge with another Mode
    pub fn merge(&self, mode: Mode) -> Mode {
        let me = *self as u8;
        let fm = mode as u8;
        match me | fm {
            0x01 => Mode::TcpOnly,
            0x02 => Mode::UdpOnly,
            0x03 => Mode::TcpAndUdp,
            _ => unreachable!(),
        }
    }
}

impl fmt::Display for Mode {
    fn fmt(&self, f: &mut fmt::Formatter) -> fmt::Result {
        match *self {
            Mode::TcpOnly => f.write_str("tcp_only"),
            Mode::TcpAndUdp => f.write_str("tcp_and_udp"),
            Mode::UdpOnly => f.write_str("udp_only"),
        }
    }
}

impl FromStr for Mode {
    type Err = ();

    fn from_str(s: &str) -> Result<Self, Self::Err> {
        match s {
            "tcp_only" => Ok(Mode::TcpOnly),
            "tcp_and_udp" => Ok(Mode::TcpAndUdp),
            "udp_only" => Ok(Mode::UdpOnly),
            _ => Err(()),
        }
    }
}

/// Server's weight
///
/// Commonly for using in balancer
#[derive(Debug, Clone, PartialEq)]
pub struct ServerWeight {
    tcp_weight: f32,
    udp_weight: f32,
}

impl Default for ServerWeight {
    fn default() -> Self {
        ServerWeight::new()
    }
}

impl ServerWeight {
    /// Creates a default weight for server, which will have 1.0 for both TCP and UDP
    pub fn new() -> ServerWeight {
        ServerWeight {
            tcp_weight: 1.0,
            udp_weight: 1.0,
        }
    }

    /// Weight for TCP balancer
    pub fn tcp_weight(&self) -> f32 {
        self.tcp_weight
    }

    /// Set weight for TCP balancer in `[0, 1]`
    pub fn set_tcp_weight(&mut self, weight: f32) {
        assert!((0.0..=1.0).contains(&weight));
        self.tcp_weight = weight;
    }

    /// Weight for UDP balancer
    pub fn udp_weight(&self) -> f32 {
        self.udp_weight
    }

    /// Set weight for UDP balancer in `[0, 1]`
    pub fn set_udp_weight(&mut self, weight: f32) {
        assert!((0.0..=1.0).contains(&weight));
        self.udp_weight = weight;
    }
}

/// Server's user
#[derive(Clone, PartialEq)]
pub struct ServerUser {
    name: String,
    key: Bytes,
    identity_hash: Bytes,
}

impl Debug for ServerUser {
    fn fmt(&self, f: &mut fmt::Formatter) -> fmt::Result {
        f.debug_struct("ServerUser")
            .field("name", &self.name)
            .field("key", &base64::encode(&self.key))
            .field("identity_hash", &ByteStr::new(&self.identity_hash))
            .finish()
    }
}

impl ServerUser {
    /// Create a user
    pub fn new<N, K>(name: N, key: K) -> ServerUser
    where
        N: Into<String>,
        K: Into<Bytes>,
    {
        let name = name.into();
        let key = key.into();

        let hash = blake3::hash(&key);
        let identity_hash = Bytes::from(hash.as_bytes()[0..16].to_owned());

        ServerUser {
            name,
            key,
            identity_hash,
        }
    }

    /// Name of the user
    pub fn name(&self) -> &str {
        self.name.as_str()
    }

    /// Encryption key of user
    pub fn key(&self) -> &[u8] {
        self.key.as_ref()
    }

    /// User's identity hash
    ///
    /// https://github.com/Shadowsocks-NET/shadowsocks-specs/blob/main/2022-2-shadowsocks-2022-extensible-identity-headers.md
    pub fn identity_hash(&self) -> &[u8] {
        self.identity_hash.as_ref()
    }

    /// User's identity hash
    ///
    /// https://github.com/Shadowsocks-NET/shadowsocks-specs/blob/main/2022-2-shadowsocks-2022-extensible-identity-headers.md
    pub fn clone_identity_hash(&self) -> Bytes {
        self.identity_hash.clone()
    }
}

/// Server multi-users manager
#[derive(Clone, Debug, PartialEq)]
pub struct ServerUserManager {
    users: HashMap<Bytes, Arc<ServerUser>>,
}

impl ServerUserManager {
    /// Create a new manager
    pub fn new() -> ServerUserManager {
        ServerUserManager { users: HashMap::new() }
    }

    /// Add a new user
    pub fn add_user(&mut self, user: ServerUser) {
        self.users.insert(user.clone_identity_hash(), Arc::new(user));
    }

    /// Get user by hash key
    pub fn get_user_by_hash(&self, user_hash: &[u8]) -> Option<&ServerUser> {
        self.users.get(user_hash).map(AsRef::as_ref)
    }

    /// Get user by hash key cloned
    pub fn clone_user_by_hash(&self, user_hash: &[u8]) -> Option<Arc<ServerUser>> {
        self.users.get(user_hash).cloned()
    }

    /// Number of users
    pub fn user_count(&self) -> usize {
        self.users.len()
    }

    /// Iterate users
    pub fn users_iter(&self) -> impl Iterator<Item = &ServerUser> {
        self.users.values().map(|v| v.as_ref())
    }
}

impl Default for ServerUserManager {
    fn default() -> ServerUserManager {
        ServerUserManager::new()
    }
}

/// Configuration for a server
#[derive(Clone, Debug, PartialEq)]
pub struct ServerConfig {
    /// Server address
    addr: ServerAddr,
    /// Handshake timeout (connect)
    timeout: Duration,

    /// Remark (Profile Name), normally used as an identifier of this erver
    remarks: Option<String>,

    /// Weight
    weight: ServerWeight,

    /// 请求超时配置
    request_recv_timeout: Duration,

    /// 空闲超时配置
    idle_timeout: Duration,

    /// 协议配置
    protocol: ServerProtocol,

    /// 传输配置
    #[cfg(feature = "transport")]
    acceptor_transport: Option<TransportAcceptorConfig>,
    #[cfg(feature = "transport")]
    connector_transport: Option<TransportConnectorConfig>,
}

#[cfg(feature = "aead-cipher-2022")]
#[inline]
fn make_derived_key(method: CipherKind, password: &str, enc_key: &mut [u8]) {
    if method.is_aead_2022() {
        // AEAD 2022 password is a base64 form of enc_key
        match base64::decode_config(password, base64::STANDARD) {
            Ok(v) => {
                if v.len() != enc_key.len() {
                    panic!(
                        "{} is expecting a {} bytes key, but password: {} ({} bytes after decode)",
                        method,
                        enc_key.len(),
                        password,
                        v.len()
                    );
                }
                enc_key.copy_from_slice(&v);
            }
            Err(err) => {
                panic!("{method} password {password} is not base64 encoded, error: {err}");
            }
        }
    } else {
        openssl_bytes_to_key(password.as_bytes(), enc_key);
    }
}

#[cfg(not(feature = "aead-cipher-2022"))]
#[inline]
fn make_derived_key(_method: CipherKind, password: &str, enc_key: &mut [u8]) {
    openssl_bytes_to_key(password.as_bytes(), enc_key);
}

/// Check if method supports Extended Identity Header
///
/// https://github.com/Shadowsocks-NET/shadowsocks-specs/blob/main/2022-2-shadowsocks-2022-extensible-identity-headers.md
#[cfg(feature = "aead-cipher-2022")]
#[inline]
pub fn method_support_eih(method: CipherKind) -> bool {
    matches!(
        method,
        CipherKind::AEAD2022_BLAKE3_AES_128_GCM | CipherKind::AEAD2022_BLAKE3_AES_256_GCM
    )
}

fn password_to_keys<P>(method: CipherKind, password: P) -> (String, Box<[u8]>, Vec<Bytes>)
where
    P: Into<String>,
{
    let password = password.into();

    #[cfg(feature = "aead-cipher-2022")]
    if method_support_eih(method) {
        // Extensible Identity Headers
        // iPSK1:iPSK2:iPSK3:...:uPSK

        let mut identity_keys = Vec::new();

        let mut split_iter = password.rsplit(':');

        let upsk = split_iter.next().expect("uPSK");

        let mut enc_key = vec![0u8; method.key_len()].into_boxed_slice();
        make_derived_key(method, upsk, &mut enc_key);

        for ipsk in split_iter {
            match base64::decode_config(ipsk, base64::STANDARD) {
                Ok(v) => {
                    identity_keys.push(Bytes::from(v));
                }
                Err(err) => {
                    panic!("iPSK {ipsk} is not base64 encoded, error: {err}");
                }
            }
        }

        identity_keys.reverse();

        return (upsk.to_owned(), enc_key, identity_keys);
    }

    let mut enc_key = vec![0u8; method.key_len()].into_boxed_slice();
    make_derived_key(method, &password, &mut enc_key);

    (password, enc_key, Vec::new())
}

impl ServerConfig {
    /// 传输层配置
    #[cfg(not(feature = "transport"))]
    pub fn acceptor_transport_tag(&self) -> &str {
        ""
    }

    #[cfg(not(feature = "transport"))]
    pub fn connector_transport_tag(&self) -> &str {
        ""
    }

    /// 协议层配置
    pub fn protocol(&self) -> &ServerProtocol {
        &self.protocol
    }

    pub fn protocol_mut(&mut self) -> &mut ServerProtocol {
        &mut self.protocol
    }

    pub fn set_protocol(&mut self, protocol: ServerProtocol) {
        self.protocol = protocol;
    }

    /// 接收连接请求超时
    pub fn request_recv_timeout(&self) -> Duration {
        self.request_recv_timeout
    }

    pub fn set_request_recv_timeout(&mut self, timeout: Duration) {
        self.request_recv_timeout = timeout;
    }

    /// 无数据传输超时
    pub fn idle_timeout(&self) -> Duration {
        self.idle_timeout
    }

    pub fn set_idle_timeout(&mut self, idle_timeout: Duration) {
        self.idle_timeout = idle_timeout;
    }

    /// Create a new `ServerConfig`
    pub fn new<A>(addr: A, protocol: ServerProtocol) -> ServerConfig
    where
        A: Into<ServerAddr>,
    {
        ServerConfig {
            addr: addr.into(),
            remarks: None,
            protocol,
            timeout: Duration::from_secs(30),
            weight: ServerWeight::new(),

            request_recv_timeout: Duration::from_secs(60),
            idle_timeout: Duration::from_secs(1740),

            #[cfg(feature = "transport")]
            acceptor_transport: None,

            #[cfg(feature = "transport")]
            connector_transport: None,
        }
    }

    /// Set server addr
    pub fn set_addr<A>(&mut self, a: A)
    where
        A: Into<ServerAddr>,
    {
        self.addr = a.into();
    }

    /// Get server address
    pub fn addr(&self) -> &ServerAddr {
        &self.addr
    }

    /// Get server's external address
    pub fn external_addr(&self) -> &ServerAddr {
        match &self.protocol {
            ServerProtocol::SS(config) => config.plugin_addr().unwrap_or(&self.addr),
            #[cfg(feature = "trojan")]
            ServerProtocol::Trojan(..) => &self.addr,
            #[cfg(feature = "vless")]
            ServerProtocol::Vless(..) => &self.addr,
            #[cfg(feature = "tuic")]
            ServerProtocol::Tuic(..) => &self.addr,
        }
    }

    /// Set timeout
    pub fn set_timeout(&mut self, timeout: Duration) {
        self.timeout = timeout;
    }

    /// Timeout
    pub fn timeout(&self) -> Duration {
        self.timeout
    }

    /// Get server's remark
    pub fn remarks(&self) -> Option<&str> {
        self.remarks.as_ref().map(AsRef::as_ref)
    }

    /// Set server's remark
    pub fn set_remarks<S>(&mut self, remarks: S)
    where
        S: Into<String>,
    {
        self.remarks = Some(remarks.into());
    }

    /// Get server's balancer weight
    pub fn weight(&self) -> &ServerWeight {
        &self.weight
    }

    /// Set server's balancer weight
    pub fn set_weight(&mut self, weight: ServerWeight) {
        self.weight = weight;
    }

    /// Get URL for QRCode
    /// ```plain
    /// ss:// + base64(method:password@host:port)
    /// ```
    pub fn to_qrcode_url(&self) -> String {
<<<<<<< HEAD
        let config = match &self.protocol {
            ServerProtocol::SS(config) => config,
            #[cfg(feature = "trojan")]
            ServerProtocol::Trojan(config) => {
                let param = format!("{}@{}", config.password(), self.addr());
                return format!("trojan://{}", encode_config(param, URL_SAFE_NO_PAD));
            }
            #[cfg(feature = "vless")]
            ServerProtocol::Vless(_config) => {
                // TODO: Loki
                let param = "".to_string();
                return format!("vless://{}", encode_config(param, URL_SAFE_NO_PAD));
            }
            #[cfg(feature = "tuic")]
            ServerProtocol::Tuic(_config) => {
                // TODO: Loki
                let param = "".to_string();
                return format!("tuic://{}", encode_config(param, URL_SAFE_NO_PAD));
            }
        };

        let param = format!("{}:{}@{}", config.method(), config.password(), self.addr());
=======
        let param = format!("{}:{}@{}", self.method(), self.password(), self.addr());
>>>>>>> 163b2d2a
        format!("ss://{}", encode_config(param, URL_SAFE_NO_PAD))
    }

    /// Get [SIP002](https://github.com/shadowsocks/shadowsocks-org/issues/27) URL
    pub fn to_url(&self) -> String {
        let config = match &self.protocol {
            ServerProtocol::SS(config) => config,
            #[cfg(feature = "trojan")]
            ServerProtocol::Trojan(config) => {
                let user_info = config.password().to_string();
                let encoded_user_info = encode_config(user_info, URL_SAFE_NO_PAD);
                return format!("trojan://{}@{}", encoded_user_info, self.addr());
            }
            #[cfg(feature = "vless")]
            ServerProtocol::Vless(vless_config) => return self.to_url_vless(vless_config),
            #[cfg(feature = "tuic")]
            ServerProtocol::Tuic(tuic_config) => return self.to_url_tuic(tuic_config),
        };

        cfg_if! {
            if #[cfg(feature = "aead-cipher-2022")] {
                let user_info = if !config.method().is_aead_2022() {
                    let user_info = format!("{}:{}", config.method(), config.password());
                    encode_config(user_info, URL_SAFE_NO_PAD)
                } else {
                    format!("{}:{}", config.method(), percent_encoding::utf8_percent_encode(config.password(), percent_encoding::NON_ALPHANUMERIC))
                };
            } else {
                let mut user_info = format!("{}:{}", config.method(), config.password());
                user_info = encode_config(&user_info, URL_SAFE_NO_PAD)
            }
        }

        let mut url = format!("ss://{}@{}", user_info, self.addr());
        if let Some(c) = self.if_ss(|c| c.plugin()).unwrap_or(None) {
            let mut plugin = c.plugin.clone();
            if let Some(ref opt) = c.plugin_opts {
                plugin += ";";
                plugin += opt;
            }

            url += "/?plugin=";
            for c in percent_encoding::utf8_percent_encode(&plugin, percent_encoding::NON_ALPHANUMERIC) {
                url.push_str(c);
            }
        }

        if let Some(remark) = self.remarks() {
            url += "#";
            for c in percent_encoding::utf8_percent_encode(remark, percent_encoding::NON_ALPHANUMERIC) {
                url.push_str(c);
            }
        }

        url
    }

    /// Parse from [SIP002](https://github.com/shadowsocks/shadowsocks-org/issues/27) URL
    ///
    /// Extended formats:
    ///
    /// 1. QRCode URL supported by shadowsocks-android, https://github.com/shadowsocks/shadowsocks-android/issues/51
    /// 2. Plain userinfo:password format supported by go2-shadowsocks2
    pub fn from_url(encoded: &str) -> Result<ServerConfig, UrlParseError> {
        let parsed = Url::parse(encoded).map_err(UrlParseError::from)?;

        if parsed.scheme() != "ss" {
            #[cfg(feature = "trojan")]
            if parsed.scheme() == "trojan" {
                return Self::from_url_trojan(&parsed);
            }

            #[cfg(feature = "vless")]
            if parsed.scheme() == "vless" {
                return Self::from_url_vless(&parsed);
            }

            #[cfg(feature = "tuic")]
            if parsed.scheme() == "tuic" {
                return Self::from_url_tuic_client(&parsed);
            }

            tracing::error!("not supported protocol {}", parsed.scheme());
            return Err(UrlParseError::InvalidScheme);
        }

        let user_info = parsed.username();
        if user_info.is_empty() {
            // This maybe a QRCode URL, which is ss://BASE64-URL-ENCODE(pass:encrypt@hostname:port)

            let encoded = match parsed.host_str() {
                Some(e) => e,
                None => return Err(UrlParseError::MissingHost),
            };

            let mut decoded_body = match decode_config(encoded, URL_SAFE_NO_PAD) {
                Ok(b) => match String::from_utf8(b) {
                    Ok(b) => b,
                    Err(..) => return Err(UrlParseError::InvalidServerAddr),
                },
                Err(err) => {
                    error!("failed to parse legacy ss://ENCODED with Base64, err: {}", err);
                    return Err(UrlParseError::InvalidServerAddr);
                }
            };

            decoded_body.insert_str(0, "ss://");
            // Parse it like ss://method:password@host:port
            return ServerConfig::from_url(&decoded_body);
        }

        let (method, pwd) = match parsed.password() {
            Some(password) => {
                // Plain method:password without base64 encoded

                let m = match percent_encoding::percent_decode_str(user_info).decode_utf8() {
                    Ok(m) => m,
                    Err(err) => {
                        error!("failed to parse percent-encoded method in userinfo, err: {}", err);
                        return Err(UrlParseError::InvalidAuthInfo);
                    }
                };

                let p = match percent_encoding::percent_decode_str(password).decode_utf8() {
                    Ok(m) => m,
                    Err(err) => {
                        error!("failed to parse percent-encoded password in userinfo, err: {}", err);
                        return Err(UrlParseError::InvalidAuthInfo);
                    }
                };

                (m, p)
            }
            None => {
                // userinfo is not required to be percent encoded, but some implementation did.
                // If the base64 library have padding = added to the encoded string, then it will become %3D.

                let decoded_user_info = match percent_encoding::percent_decode_str(user_info).decode_utf8() {
                    Ok(m) => m,
                    Err(err) => {
                        error!("failed to parse percent-encoded userinfo, err: {}", err);
                        return Err(UrlParseError::InvalidAuthInfo);
                    }
                };

                // reborrow to fit AsRef<[u8]>
                let decoded_user_info: &str = &decoded_user_info;

                let base64_config = if decoded_user_info.ends_with('=') {
                    // Some implementation, like outline,
                    // or those with Python (base64 in Python will still have '=' padding for URL safe encode)
                    URL_SAFE
                } else {
                    URL_SAFE_NO_PAD
                };

                let account = match decode_config(decoded_user_info, base64_config) {
                    Ok(account) => match String::from_utf8(account) {
                        Ok(ac) => ac,
                        Err(..) => return Err(UrlParseError::InvalidAuthInfo),
                    },
                    Err(err) => {
                        error!("failed to parse UserInfo with Base64, err: {}", err);
                        return Err(UrlParseError::InvalidUserInfo);
                    }
                };

                let mut sp2 = account.splitn(2, ':');
                let (m, p) = match (sp2.next(), sp2.next()) {
                    (Some(m), Some(p)) => (m, p),
                    _ => return Err(UrlParseError::InvalidUserInfo),
                };

                (m.to_owned().into(), p.to_owned().into())
            }
        };

        let host = match parsed.host_str() {
            Some(host) => host,
            None => return Err(UrlParseError::MissingHost),
        };

        let port = parsed.port().unwrap_or(8388);
        let addr = format!("{host}:{port}");

        let addr = match addr.parse::<ServerAddr>() {
            Ok(a) => a,
            Err(err) => {
                error!("failed to parse \"{}\" to ServerAddr, err: {:?}", addr, err);
                return Err(UrlParseError::InvalidServerAddr);
            }
        };

        let method = method.parse().expect("method");
        let mut svrconfig = ServerConfig::new(addr, ServerProtocol::SS(ShadowsocksConfig::new(pwd, method)));

        if let Some(q) = parsed.query() {
            let query = match serde_urlencoded::from_bytes::<Vec<(String, String)>>(q.as_bytes()) {
                Ok(q) => q,
                Err(err) => {
                    error!("failed to parse QueryString, err: {}", err);
                    return Err(UrlParseError::InvalidQueryString);
                }
            };

            for (key, value) in query {
                if key != "plugin" {
                    continue;
                }

                let mut vsp = value.splitn(2, ';');
                match vsp.next() {
                    None => {}
                    Some(p) => {
                        let plugin = PluginConfig {
                            plugin: p.to_owned(),
                            plugin_opts: vsp.next().map(ToOwned::to_owned),
                            plugin_args: Vec::new(), // SIP002 doesn't have arguments for plugins
                        };
                        svrconfig.must_be_ss_mut(|c| c.set_plugin(plugin));
                    }
                }
            }
        }

        if let Some(frag) = parsed.fragment() {
            svrconfig.set_remarks(frag);
        }

        Ok(svrconfig)
    }

    /// Check if it is a basic format server
    pub fn is_basic(&self) -> bool {
        self.if_ss(|c| self.remarks().is_none() && c.id().is_none())
            .unwrap_or(false)
    }

    #[allow(dead_code)]
    fn from_url_get_arg<'a>(params: &'a [(String, String)], k: &str) -> Option<&'a String> {
        for item in params.iter() {
            if item.0 == k {
                return Some(&item.1);
            }
        }

        None
    }

    #[allow(dead_code)]
    fn from_url_get_arg_as<T: FromStr>(params: &[(String, String)], k: &str) -> Result<Option<T>, UrlParseError> {
        match Self::from_url_get_arg(params, k) {
            Some(v) => match v.parse::<T>() {
                Ok(v) => Ok(Some(v)),
                Err(_e) => Err(UrlParseError::InvalidQueryString),
            },
            None => Ok(None),
        }
    }

    #[allow(dead_code)]
    fn from_url_host(parsed: &Url, dft_port: u16) -> Result<ServerAddr, UrlParseError> {
        let host = match parsed.host_str() {
            Some(host) => host,
            None => return Err(UrlParseError::MissingHost),
        };

        let port = parsed.port().unwrap_or(dft_port);
        let addr = format!("{}:{}", host, port);

        match addr.parse::<ServerAddr>() {
            Ok(a) => Ok(a),
            Err(err) => {
                error!("Failed to parse \"{}\" to ServerAddr, err: {:?}", addr, err);
                Err(UrlParseError::InvalidServerAddr)
            }
        }
    }

    /// SS是原版协议，经常需要访问，补充辅助函数进行处理
    pub fn must_be_ss_mut<Fn, R>(&mut self, f: Fn) -> R
    where
        Fn: FnOnce(&mut ShadowsocksConfig) -> R,
    {
        match &mut self.protocol {
            ServerProtocol::SS(cfg) => f(cfg),
            #[cfg(feature = "trojan")]
            ServerProtocol::Trojan(..) => unreachable!(),
            #[cfg(feature = "vless")]
            ServerProtocol::Vless(..) => unreachable!(),
            #[cfg(feature = "tuic")]
            ServerProtocol::Tuic(..) => unreachable!(),
        }
    }

    pub fn if_ss<'a, Fn, R>(&'a self, f: Fn) -> Option<R>
    where
        Fn: FnOnce(&'a ShadowsocksConfig) -> R,
    {
        match &self.protocol {
            ServerProtocol::SS(cfg) => Some(f(cfg)),
            #[cfg(feature = "trojan")]
            ServerProtocol::Trojan(..) => None,
            #[cfg(feature = "vless")]
            ServerProtocol::Vless(..) => None,
            #[cfg(feature = "tuic")]
            ServerProtocol::Tuic(..) => None,
        }
    }

    pub fn if_ss_mut<'a, Fn, R>(&'a mut self, f: Fn) -> Option<R>
    where
        Fn: FnOnce(&'a mut ShadowsocksConfig) -> R,
    {
        match &mut self.protocol {
            ServerProtocol::SS(cfg) => Some(f(cfg)),
            #[cfg(feature = "trojan")]
            ServerProtocol::Trojan(..) => None,
            #[cfg(feature = "vless")]
            ServerProtocol::Vless(..) => None,
            #[cfg(feature = "tuic")]
            ServerProtocol::Tuic(..) => None,
        }
    }

    pub fn if_not_ss(&self) -> bool {
        match &self.protocol {
            ServerProtocol::SS(..) => false,
            #[cfg(feature = "trojan")]
            ServerProtocol::Trojan(..) => true,
            #[cfg(feature = "vless")]
            ServerProtocol::Vless(..) => true,
            #[cfg(feature = "tuic")]
            ServerProtocol::Tuic(..) => true,
        }
    }
}

/// Shadowsocks URL parsing Error
#[derive(Debug, Clone)]
pub enum UrlParseError {
    ParseError(url::ParseError),
    InvalidScheme,
    InvalidUserInfo,
    MissingHost,
    InvalidAuthInfo,
    InvalidServerAddr,
    InvalidQueryString,
    InvalidSuite,
}

impl From<url::ParseError> for UrlParseError {
    fn from(err: url::ParseError) -> UrlParseError {
        UrlParseError::ParseError(err)
    }
}

impl fmt::Display for UrlParseError {
    fn fmt(&self, f: &mut fmt::Formatter) -> fmt::Result {
        match *self {
            UrlParseError::ParseError(ref err) => fmt::Display::fmt(err, f),
            UrlParseError::InvalidScheme => write!(f, "URL must have \"ss://\" scheme"),
            UrlParseError::InvalidUserInfo => write!(f, "invalid user info"),
            UrlParseError::MissingHost => write!(f, "missing host"),
            UrlParseError::InvalidAuthInfo => write!(f, "invalid authentication info"),
            UrlParseError::InvalidServerAddr => write!(f, "invalid server address"),
            UrlParseError::InvalidQueryString => write!(f, "invalid query string"),
            UrlParseError::InvalidSuite => write!(f, "invalid suite"),
        }
    }
}

impl error::Error for UrlParseError {
    fn source(&self) -> Option<&(dyn error::Error + 'static)> {
        match *self {
            UrlParseError::ParseError(ref err) => Some(err as &dyn error::Error),
            UrlParseError::InvalidScheme => None,
            UrlParseError::InvalidUserInfo => None,
            UrlParseError::MissingHost => None,
            UrlParseError::InvalidAuthInfo => None,
            UrlParseError::InvalidServerAddr => None,
            UrlParseError::InvalidQueryString => None,
            UrlParseError::InvalidSuite => None,
        }
    }
}

impl FromStr for ServerConfig {
    type Err = UrlParseError;

    fn from_str(s: &str) -> Result<ServerConfig, Self::Err> {
        ServerConfig::from_url(s)
    }
}

/// Server address
#[derive(Clone, Debug, PartialEq, Eq, PartialOrd, Ord, Hash)]
pub enum ServerAddr {
    /// IP Address
    SocketAddr(SocketAddr),
    /// Domain name address, eg. example.com:8080
    DomainName(String, u16),
}

impl ServerAddr {
    /// Get string representation of domain
    pub fn host(&self) -> String {
        match *self {
            ServerAddr::SocketAddr(ref s) => s.ip().to_string(),
            ServerAddr::DomainName(ref dm, _) => dm.clone(),
        }
    }

    /// Get port
    pub fn port(&self) -> u16 {
        match *self {
            ServerAddr::SocketAddr(ref s) => s.port(),
            ServerAddr::DomainName(_, p) => p,
        }
    }

    pub fn is_unspecified(&self) -> bool {
        match *self {
            ServerAddr::SocketAddr(ref s) => s.ip().is_unspecified(),
            ServerAddr::DomainName(..) => false,
        }
    }
}

/// Parse `ServerAddr` error
#[derive(Debug)]
pub struct ServerAddrError;

impl Display for ServerAddrError {
    fn fmt(&self, f: &mut fmt::Formatter<'_>) -> fmt::Result {
        f.write_str("invalid ServerAddr")
    }
}

impl FromStr for ServerAddr {
    type Err = ServerAddrError;

    fn from_str(s: &str) -> Result<ServerAddr, ServerAddrError> {
        match s.parse::<SocketAddr>() {
            Ok(addr) => Ok(ServerAddr::SocketAddr(addr)),
            Err(..) => {
                let mut sp = s.split(':');
                match (sp.next(), sp.next()) {
                    (Some(dn), Some(port)) => {
                        if dn.is_empty() {
                            return Err(ServerAddrError);
                        }
                        match port.parse::<u16>() {
                            Ok(port) => Ok(ServerAddr::DomainName(dn.to_owned(), port)),
                            Err(..) => Err(ServerAddrError),
                        }
                    }
                    _ => Err(ServerAddrError),
                }
            }
        }
    }
}

impl Display for ServerAddr {
    fn fmt(&self, f: &mut fmt::Formatter) -> fmt::Result {
        match *self {
            ServerAddr::SocketAddr(ref a) => write!(f, "{a}"),
            ServerAddr::DomainName(ref d, port) => write!(f, "{d}:{port}"),
        }
    }
}

impl From<SocketAddr> for ServerAddr {
    fn from(addr: SocketAddr) -> ServerAddr {
        ServerAddr::SocketAddr(addr)
    }
}

impl<I: Into<String>> From<(I, u16)> for ServerAddr {
    fn from((dname, port): (I, u16)) -> ServerAddr {
        ServerAddr::DomainName(dname.into(), port)
    }
}

impl From<Address> for ServerAddr {
    fn from(addr: Address) -> ServerAddr {
        match addr {
            Address::SocketAddress(sa) => ServerAddr::SocketAddr(sa),
            Address::DomainNameAddress(dn, port) => ServerAddr::DomainName(dn, port),
        }
    }
}

impl From<&Address> for ServerAddr {
    fn from(addr: &Address) -> ServerAddr {
        match *addr {
            Address::SocketAddress(sa) => ServerAddr::SocketAddr(sa),
            Address::DomainNameAddress(ref dn, port) => ServerAddr::DomainName(dn.clone(), port),
        }
    }
}

impl From<ServerAddr> for Address {
    fn from(addr: ServerAddr) -> Address {
        match addr {
            ServerAddr::SocketAddr(sa) => Address::SocketAddress(sa),
            ServerAddr::DomainName(dn, port) => Address::DomainNameAddress(dn, port),
        }
    }
}

impl From<&ServerAddr> for Address {
    fn from(addr: &ServerAddr) -> Address {
        match *addr {
            ServerAddr::SocketAddr(sa) => Address::SocketAddress(sa),
            ServerAddr::DomainName(ref dn, port) => Address::DomainNameAddress(dn.clone(), port),
        }
    }
}

/// Address for Manager server
#[derive(Debug, Clone)]
pub enum ManagerAddr {
    /// IP address
    SocketAddr(SocketAddr),
    /// Domain name address
    DomainName(String, u16),
    /// Unix socket path
    #[cfg(unix)]
    UnixSocketAddr(PathBuf),
}

/// Error for parsing `ManagerAddr`
#[derive(Debug)]
pub struct ManagerAddrError;

impl Display for ManagerAddrError {
    fn fmt(&self, f: &mut fmt::Formatter<'_>) -> fmt::Result {
        f.write_str("invalid ManagerAddr")
    }
}

impl FromStr for ManagerAddr {
    type Err = ManagerAddrError;

    fn from_str(s: &str) -> Result<ManagerAddr, ManagerAddrError> {
        match s.find(':') {
            Some(pos) => {
                // Contains a ':' in address, must be IP:Port or Domain:Port
                match s.parse::<SocketAddr>() {
                    Ok(saddr) => Ok(ManagerAddr::SocketAddr(saddr)),
                    Err(..) => {
                        // Splits into Domain and Port
                        let (sdomain, sport) = s.split_at(pos);
                        let (sdomain, sport) = (sdomain.trim(), sport[1..].trim());

                        match sport.parse::<u16>() {
                            Ok(port) => Ok(ManagerAddr::DomainName(sdomain.to_owned(), port)),
                            Err(..) => Err(ManagerAddrError),
                        }
                    }
                }
            }
            #[cfg(unix)]
            None => {
                // Must be a unix socket path
                Ok(ManagerAddr::UnixSocketAddr(PathBuf::from(s)))
            }
            #[cfg(not(unix))]
            None => Err(ManagerAddrError),
        }
    }
}

impl Display for ManagerAddr {
    fn fmt(&self, f: &mut fmt::Formatter) -> fmt::Result {
        match *self {
            ManagerAddr::SocketAddr(ref saddr) => fmt::Display::fmt(saddr, f),
            ManagerAddr::DomainName(ref dname, port) => write!(f, "{dname}:{port}"),
            #[cfg(unix)]
            ManagerAddr::UnixSocketAddr(ref path) => fmt::Display::fmt(&path.display(), f),
        }
    }
}

impl From<SocketAddr> for ManagerAddr {
    fn from(addr: SocketAddr) -> ManagerAddr {
        ManagerAddr::SocketAddr(addr)
    }
}

impl<'a> From<(&'a str, u16)> for ManagerAddr {
    fn from((dname, port): (&'a str, u16)) -> ManagerAddr {
        ManagerAddr::DomainName(dname.to_owned(), port)
    }
}

impl From<(String, u16)> for ManagerAddr {
    fn from((dname, port): (String, u16)) -> ManagerAddr {
        ManagerAddr::DomainName(dname, port)
    }
}

#[cfg(unix)]
impl From<PathBuf> for ManagerAddr {
    fn from(p: PathBuf) -> ManagerAddr {
        ManagerAddr::UnixSocketAddr(p)
    }
}

/// Policy for handling replay attack requests
#[derive(Debug, Clone, Copy, Eq, PartialEq)]
pub enum ReplayAttackPolicy {
    /// Default strategy based on protocol
    ///
    /// SIP022 (AEAD-2022): Reject
    /// SIP004 (AEAD): Ignore
    /// Stream: Ignore
    Default,
    /// Ignore it completely
    Ignore,
    /// Try to detect replay attack and warn about it
    Detect,
    /// Try to detect replay attack and reject the request
    Reject,
}

impl Default for ReplayAttackPolicy {
    fn default() -> ReplayAttackPolicy {
        ReplayAttackPolicy::Default
    }
}

impl Display for ReplayAttackPolicy {
    fn fmt(&self, f: &mut fmt::Formatter) -> fmt::Result {
        match *self {
            ReplayAttackPolicy::Default => f.write_str("default"),
            ReplayAttackPolicy::Ignore => f.write_str("ignore"),
            ReplayAttackPolicy::Detect => f.write_str("detect"),
            ReplayAttackPolicy::Reject => f.write_str("reject"),
        }
    }
}

/// Error while parsing ReplayAttackPolicy from string
#[derive(Debug, Clone, Copy)]
pub struct ReplayAttackPolicyError;

impl Display for ReplayAttackPolicyError {
    fn fmt(&self, f: &mut fmt::Formatter<'_>) -> fmt::Result {
        f.write_str("invalid ReplayAttackPolicy")
    }
}

impl FromStr for ReplayAttackPolicy {
    type Err = ReplayAttackPolicyError;

    fn from_str(s: &str) -> Result<Self, Self::Err> {
        match s {
            "default" => Ok(ReplayAttackPolicy::Default),
            "ignore" => Ok(ReplayAttackPolicy::Ignore),
            "detect" => Ok(ReplayAttackPolicy::Detect),
            "reject" => Ok(ReplayAttackPolicy::Reject),
            _ => Err(ReplayAttackPolicyError),
        }
    }
}

#[macro_export]
macro_rules! create_connector_then {
    ($context:expr, $connector_cfg:expr, |$connector:ident| $body:block) => {{
        #[cfg(feature = "transport")]
        match $connector_cfg {
            Some(transport) => match transport {
                #[cfg(feature = "transport-ws")]
                &shadowsocks::config::TransportConnectorConfig::Ws(ref ws_config) => {
                    let $connector = shadowsocks::transport::direct::TcpConnector::new($context);
                    match shadowsocks::transport::websocket::WebSocketConnector::new(ws_config, $connector) {
                        Ok($connector) => $body,
                        Err(err) => Err(err),
                    }
                }
                #[cfg(feature = "transport-tls")]
                &shadowsocks::config::TransportConnectorConfig::Tls(ref tls_config) => {
                    let $connector = shadowsocks::transport::direct::TcpConnector::new($context);
                    match shadowsocks::transport::tls::TlsConnector::new(tls_config, $connector) {
                        Ok($connector) => $body,
                        Err(err) => Err(err),
                    }
                }
                #[cfg(all(feature = "transport-ws", feature = "transport-tls"))]
                &shadowsocks::config::TransportConnectorConfig::Wss(ref ws_config, ref tls_config) => {
                    let $connector = shadowsocks::transport::direct::TcpConnector::new($context);
                    match shadowsocks::transport::tls::TlsConnector::new(tls_config, $connector) {
                        Ok($connector) => {
                            match shadowsocks::transport::websocket::WebSocketConnector::new(ws_config, $connector) {
                                Ok($connector) => $body,
                                Err(err) => Err(err),
                            }
                        }
                        Err(err) => Err(err),
                    }
                }
                #[cfg(feature = "transport-mkcp")]
                &shadowsocks::config::TransportConnectorConfig::Mkcp(ref mkcp_config) => {
                    let $connector = $crate::transport::mkcp::MkcpConnector::new(Arc::new(mkcp_config.clone()), None);
                    $body
                }
                #[cfg(feature = "transport-skcp")]
                &shadowsocks::config::TransportConnectorConfig::Skcp(ref skcp_config) => {
                    let $connector =
                        $crate::transport::skcp::SkcpConnector::new($context, Arc::new(skcp_config.clone()));
                    $body
                }
            },
            None => {
                let $connector = shadowsocks::transport::direct::TcpConnector::new($context);
                $body
            }
        }

        #[cfg(not(feature = "transport"))]
        {
            let $connector = shadowsocks::transport::direct::TcpConnector::new($context);
            $body
        }
    }};
}

#[cfg(test)]
mod test;<|MERGE_RESOLUTION|>--- conflicted
+++ resolved
@@ -544,7 +544,6 @@
     /// ss:// + base64(method:password@host:port)
     /// ```
     pub fn to_qrcode_url(&self) -> String {
-<<<<<<< HEAD
         let config = match &self.protocol {
             ServerProtocol::SS(config) => config,
             #[cfg(feature = "trojan")]
@@ -565,11 +564,7 @@
                 return format!("tuic://{}", encode_config(param, URL_SAFE_NO_PAD));
             }
         };
-
         let param = format!("{}:{}@{}", config.method(), config.password(), self.addr());
-=======
-        let param = format!("{}:{}@{}", self.method(), self.password(), self.addr());
->>>>>>> 163b2d2a
         format!("ss://{}", encode_config(param, URL_SAFE_NO_PAD))
     }
 
