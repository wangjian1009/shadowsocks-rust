--- conflicted
+++ resolved
@@ -1,5 +1,4 @@
 //! Configuration
-#![macro_use]
 
 #[cfg(unix)]
 use std::path::PathBuf;
@@ -22,48 +21,33 @@
     relay::socks5::Address,
 };
 
+// 协议配置
+mod shadowsocks;
+pub use shadowsocks::ShadowsocksConfig;
+
+cfg_if! {
+    if #[cfg(feature = "trojan")] {
+        mod trojan;
+        pub use trojan::TrojanConfig;
+    }
+}
+
+cfg_if! {
+    if #[cfg(feature = "vless")] {
+        mod vless;
+        pub use crate::vless::{Config as VlessConfig};
+    }
+}
+
+mod protocol;
+pub use protocol::ServerProtocol;
+
+// 传输配置
 cfg_if! {
     if #[cfg(feature = "transport")] {
         mod transport;
         pub use transport::{TransportConnectorConfig, TransportAcceptorConfig, available_transports};
     }
-}
-
-cfg_if! {
-    if #[cfg(feature = "vless")] {
-        pub use crate::vless::{Config as VlessConfig};
-    }
-}
-
-cfg_if! {
-   if #[cfg(feature = "transport-ws")] {
-        use crate::transport::websocket::WebSocketConnectorConfig;
-        const DEFAULT_SNI: &str = "www.google.com";
-    }
-}
-
-cfg_if! {
-   if #[cfg(feature = "transport-tls")] {
-       use crate::transport::tls::TlsConnectorConfig;
-   }
-}
-
-cfg_if! {
-   if #[cfg(any(feature = "transport-mkcp", feature = "transport-skcp"))] {
-       use crate::transport::HeaderConfig;
-   }
-}
-
-cfg_if! {
-   if #[cfg(feature = "transport-mkcp")] {
-       use crate::transport::mkcp::MkcpConfig;
-   }
-}
-
-cfg_if! {
-   if #[cfg(feature = "transport-skcp")] {
-       use crate::transport::skcp::SkcpConfig;
-   }
 }
 
 /// Shadowsocks server type
@@ -190,98 +174,37 @@
     }
 }
 
+/// Configuration for a server
 #[derive(Clone, Debug, PartialEq)]
-pub struct ShadowsocksConfig {
-    /// Encryption password (key)
-    password: String,
-    /// Encryption type (method)
-    method: CipherKind,
-    /// Encryption key
-    enc_key: Box<[u8]>,
-
-    /// Plugin config
-    plugin: Option<PluginConfig>,
-    /// Plugin address
-    plugin_addr: Option<ServerAddr>,
-}
-
-impl ShadowsocksConfig {
-    /// Create a new `ShadowsocksConfig`
-    pub fn new<P>(password: P, method: CipherKind) -> Self
-    where
-        P: Into<String>,
-    {
-        let password = password.into();
-
-        let mut enc_key = vec![0u8; method.key_len()].into_boxed_slice();
-        make_derived_key(method, &password, &mut enc_key);
-
-        ShadowsocksConfig {
-            password,
-            method,
-            enc_key,
-            plugin: None,
-            plugin_addr: None,
-        }
-    }
-
-    /// Set plugin
-    pub fn set_plugin(&mut self, p: PluginConfig) {
-        self.plugin = Some(p);
-    }
-
-    /// Get encryption key
-    pub fn key(&self) -> &[u8] {
-        self.enc_key.as_ref()
-    }
-
-    /// Set password
-    pub fn set_password(&mut self, password: &str) {
-        self.password = password.to_string();
-
-        let mut enc_key = vec![0u8; self.method.key_len()].into_boxed_slice();
-        openssl_bytes_to_key(self.password.as_bytes(), &mut enc_key);
-        self.enc_key = enc_key;
-    }
-
-    /// Get password
-    pub fn password(&self) -> &str {
-        self.password.as_str()
-    }
-
-    /// Get method
-    pub fn method(&self) -> CipherKind {
-        self.method
-    }
-
-    /// Set encryption method
-    pub fn set_method<P>(&mut self, method: CipherKind, password: P)
-    where
-        P: Into<String>,
-    {
-        self.method = method;
-        self.password = password.into();
-
-        let mut enc_key = vec![0u8; method.key_len()].into_boxed_slice();
-        make_derived_key(method, &self.password, &mut enc_key);
-
-        self.enc_key = enc_key;
-    }
-
-    /// Get plugin
-    pub fn plugin(&self) -> Option<&PluginConfig> {
-        self.plugin.as_ref()
-    }
-
-    /// Set plugin address
-    pub fn set_plugin_addr(&mut self, a: ServerAddr) {
-        self.plugin_addr = Some(a);
-    }
-
-    /// Get plugin address
-    pub fn plugin_addr(&self) -> Option<&ServerAddr> {
-        self.plugin_addr.as_ref()
-    }
+pub struct ServerConfig {
+    /// Server address
+    addr: ServerAddr,
+    /// Handshake timeout (connect)
+    timeout: Option<Duration>,
+
+    /// Remark (Profile Name), normally used as an identifier of this erver
+    remarks: Option<String>,
+
+    /// Mode
+    mode: Mode,
+
+    /// Weight
+    weight: ServerWeight,
+
+    /// 请求超时配置
+    request_recv_timeout: Option<Duration>,
+
+    /// 空闲超时配置
+    idle_timeout: Option<Duration>,
+
+    /// 协议配置
+    protocol: ServerProtocol,
+
+    /// 传输配置
+    #[cfg(feature = "transport")]
+    acceptor_transport: Option<TransportAcceptorConfig>,
+    #[cfg(feature = "transport")]
+    connector_transport: Option<TransportConnectorConfig>,
 }
 
 #[cfg(feature = "aead-cipher-2022")]
@@ -317,151 +240,74 @@
     openssl_bytes_to_key(password.as_bytes(), enc_key);
 }
 
-cfg_if! {
-    if #[cfg(feature = "trojan")] {
-        use crate::trojan::protocol::{HASH_STR_LEN, password_to_hash};
-
-        #[derive(Clone, Debug, PartialEq)]
-        pub struct TrojanConfig {
-            password: String,
-            hash: [u8; HASH_STR_LEN],
-        }
-
-        impl TrojanConfig {
-            pub fn new<P>(password: P) -> Self
-            where
-                P: Into<String>
-            {
-                use bytes::Buf;
-
-                let password = password.into();
-                let mut hash = [0u8; HASH_STR_LEN];
-                password_to_hash(password.as_str())
-                    .as_bytes()
-                    .copy_to_slice(&mut hash);
-
-                TrojanConfig {
-                    password,
-                    hash,
-                }
-            }
-
-            /// Set password
-            pub fn set_password(&mut self, password: &str) {
-                use bytes::Buf;
-
-                self.password = password.to_string();
-
-                password_to_hash(password)
-                    .as_bytes()
-                    .copy_to_slice(&mut self.hash);
-            }
-
-            /// Get password
-            pub fn password(&self) -> &str {
-                self.password.as_str()
-            }
-
-            pub fn hash(&self) -> &[u8; HASH_STR_LEN] {
-                &self.hash
-            }
-        }
-    }
-}
-
-#[derive(Clone, Debug, PartialEq)]
-pub enum ServerProtocol {
-    SS(ShadowsocksConfig),
-    #[cfg(feature = "trojan")]
-    Trojan(TrojanConfig),
-    #[cfg(feature = "vless")]
-    Vless(VlessConfig),
-}
-
-impl ServerProtocol {
-    pub fn available_protocols() -> &'static [&'static str] {
-        &[
-            "ss",
-            #[cfg(feature = "trojan")]
-            "trojan",
-            #[cfg(feature = "vless")]
-            "vless",
-        ]
-    }
-
-    pub fn name(&self) -> &'static str {
-        match self {
-            Self::SS(..) => "shadowsocks",
-            #[cfg(feature = "trojan")]
-            Self::Trojan(..) => "trojan",
-            #[cfg(feature = "vless")]
-            Self::Vless(..) => "vless",
-        }
-    }
-}
-
-/// Configuration for a server
-#[derive(Clone, Debug, PartialEq)]
-pub struct ServerConfig {
-    /// Server address
-    addr: ServerAddr,
-    /// Handshake timeout (connect)
-    timeout: Option<Duration>,
-
-    /// Transform
-    #[cfg(feature = "transport")]
-    acceptor_transport: Option<TransportAcceptorConfig>,
-
-    #[cfg(feature = "transport")]
-    connector_transport: Option<TransportConnectorConfig>,
-
-    /// Request recv timeout
-    request_recv_timeout: Option<Duration>,
-
-    /// Idle timeout
-    idle_timeout: Option<Duration>,
-
-    /// Remark (Profile Name), normally used as an identifier of this erver
-    remarks: Option<String>,
-    /// ID (SIP008) is a random generated UUID
-    id: Option<String>,
-
-    /// Mode
-    mode: Mode,
-
-    /// Protocol
-    protocol: ServerProtocol,
-
-    /// Weight
-    weight: ServerWeight,
-}
-
 impl ServerConfig {
-    #[cfg(feature = "transport")]
-    pub fn acceptor_transport(&self) -> Option<&TransportAcceptorConfig> {
-        self.acceptor_transport.as_ref()
-    }
-
+    /// 传输层配置
+    #[cfg(not(feature = "transport"))]
     pub fn acceptor_transport_tag(&self) -> &str {
-        #[cfg(feature = "transport")]
-        match self.acceptor_transport.as_ref() {
-            None => "()",
-            Some(transport) => match transport {
-                #[cfg(feature = "transport-ws")]
-                &TransportAcceptorConfig::Ws(..) => "(ws)",
-                #[cfg(feature = "transport-tls")]
-                &TransportAcceptorConfig::Tls(..) => "(tls)",
-                #[cfg(all(feature = "transport-ws", feature = "transport-tls"))]
-                &TransportAcceptorConfig::Wss(..) => "(wss)",
-                #[cfg(feature = "transport-mkcp")]
-                &TransportAcceptorConfig::Mkcp(..) => "(mkcp)",
-                #[cfg(feature = "transport-skcp")]
-                &TransportAcceptorConfig::Skcp(..) => "(skcp)",
-            },
-        }
-
-        #[cfg(not(feature = "transport"))]
         ""
+    }
+
+    /// 协议层配置
+    pub fn protocol(&self) -> &ServerProtocol {
+        &self.protocol
+    }
+
+    pub fn protocol_mut(&mut self) -> &mut ServerProtocol {
+        &mut self.protocol
+    }
+
+    pub fn set_protocol(&mut self, protocol: ServerProtocol) {
+        self.protocol = protocol;
+    }
+
+    /// 接收连接请求超时
+    pub fn request_recv_timeout(&self) -> Option<Duration> {
+        self.request_recv_timeout
+    }
+
+    pub fn set_request_recv_timeout(&mut self, timeout: Duration) {
+        self.request_recv_timeout = Some(timeout);
+    }
+
+    /// 无数据传输超时
+    pub fn idle_timeout(&self) -> Option<Duration> {
+        self.idle_timeout
+    }
+
+    pub fn set_idle_timeout(&mut self, idle_timeout: Duration) {
+        self.idle_timeout = Some(idle_timeout);
+    }
+
+    /// Create a new `ServerConfig`
+    pub fn new<A>(addr: A, protocol: ServerProtocol) -> ServerConfig
+    where
+        A: Into<ServerAddr>,
+    {
+        ServerConfig {
+            addr: addr.into(),
+            remarks: None,
+            protocol,
+            timeout: None,
+            mode: Mode::TcpAndUdp, // Server serves TCP & UDP by default
+            weight: ServerWeight::new(),
+
+            request_recv_timeout: None,
+            idle_timeout: None,
+
+            #[cfg(feature = "transport")]
+            acceptor_transport: None,
+
+            #[cfg(feature = "transport")]
+            connector_transport: None,
+        }
+    }
+
+    /// Set server addr
+    pub fn set_addr<A>(&mut self, a: A)
+    where
+        A: Into<ServerAddr>,
+    {
+        self.addr = a.into();
     }
 
     /// Get server address
@@ -469,42 +315,134 @@
         &self.addr
     }
 
-    #[cfg(feature = "transport")]
-    pub fn connector_transport(&self) -> Option<&TransportConnectorConfig> {
-        self.connector_transport.as_ref()
-    }
-
-    pub fn connector_transport_tag(&self) -> &str {
-        #[cfg(feature = "transport")]
-        match self.connector_transport.as_ref() {
-            None => "()",
-            Some(ref transport) => match transport {
-                #[cfg(feature = "transport-ws")]
-                &TransportConnectorConfig::Ws(..) => "(ws)",
-                #[cfg(feature = "transport-tls")]
-                &TransportConnectorConfig::Tls(..) => "(tls)",
-                #[cfg(all(feature = "transport-ws", feature = "transport-tls"))]
-                &TransportConnectorConfig::Wss(..) => "(wss)",
-                #[cfg(feature = "transport-mkcp")]
-                &TransportConnectorConfig::Mkcp(..) => "(mkcp)",
-                #[cfg(feature = "transport-skcp")]
-                &TransportConnectorConfig::Skcp(..) => "(skcp)",
-            },
-        }
-
-        #[cfg(not(feature = "transport"))]
-        ""
-    }
-
     /// Get server's external address
     pub fn external_addr(&self) -> &ServerAddr {
         match &self.protocol {
-            ServerProtocol::SS(config) => config.plugin_addr.as_ref().unwrap_or(&self.addr),
+            ServerProtocol::SS(config) => config.plugin_addr().unwrap_or(&self.addr),
             #[cfg(feature = "trojan")]
             ServerProtocol::Trojan(..) => &self.addr,
             #[cfg(feature = "vless")]
             ServerProtocol::Vless(..) => &self.addr,
         }
+    }
+
+    /// Set timeout
+    pub fn set_timeout(&mut self, timeout: Duration) {
+        self.timeout = Some(timeout);
+    }
+
+    /// Timeout
+    pub fn timeout(&self) -> Option<Duration> {
+        self.timeout
+    }
+
+    /// Get server's remark
+    pub fn remarks(&self) -> Option<&str> {
+        self.remarks.as_ref().map(AsRef::as_ref)
+    }
+
+    /// Set server's remark
+    pub fn set_remarks<S>(&mut self, remarks: S)
+    where
+        S: Into<String>,
+    {
+        self.remarks = Some(remarks.into());
+    }
+
+    /// Get server's `Mode`
+    pub fn mode(&self) -> Mode {
+        self.mode
+    }
+
+    /// Set server's `Mode`
+    pub fn set_mode(&mut self, mode: Mode) {
+        self.mode = mode;
+    }
+
+    /// Get server's balancer weight
+    pub fn weight(&self) -> &ServerWeight {
+        &self.weight
+    }
+
+    /// Set server's balancer weight
+    pub fn set_weight(&mut self, weight: ServerWeight) {
+        self.weight = weight;
+    }
+
+    /// Get URL for QRCode
+    /// ```plain
+    /// ss:// + base64(method:password@host:port)
+    /// ```
+    pub fn to_qrcode_url(&self) -> String {
+        let config = match &self.protocol {
+            ServerProtocol::SS(config) => config,
+            #[cfg(feature = "trojan")]
+            ServerProtocol::Trojan(config) => {
+                let param = format!("{}@{}", config.password(), self.addr());
+                return format!("trojan://{}", encode_config(&param, URL_SAFE_NO_PAD));
+            }
+            #[cfg(feature = "vless")]
+            ServerProtocol::Vless(_config) => {
+                // TODO: Loki
+                let param = format!("");
+                return format!("vless://{}", encode_config(&param, URL_SAFE_NO_PAD));
+            }
+        };
+
+        let param = format!("{}:{}@{}", config.method(), config.password(), self.addr());
+        format!("ss://{}", encode_config(&param, URL_SAFE_NO_PAD))
+    }
+
+    /// Get [SIP002](https://github.com/shadowsocks/shadowsocks-org/issues/27) URL
+    pub fn to_url(&self) -> String {
+        let config = match &self.protocol {
+            ServerProtocol::SS(config) => config,
+            #[cfg(feature = "trojan")]
+            ServerProtocol::Trojan(config) => {
+                let user_info = format!("{}", config.password());
+                let encoded_user_info = encode_config(&user_info, URL_SAFE_NO_PAD);
+                return format!("trojan://{}@{}", encoded_user_info, self.addr());
+            }
+            #[cfg(feature = "vless")]
+            ServerProtocol::Vless(vless_config) => return self.to_url_vless(vless_config),
+        };
+
+        cfg_if! {
+            if #[cfg(feature = "aead-cipher-2022")] {
+                let user_info = if !config.method().is_aead_2022() {
+                    let user_info = format!("{}:{}", config.method(), config.password());
+                    encode_config(&user_info, URL_SAFE_NO_PAD)
+                } else {
+                    format!("{}:{}", config.method(), percent_encoding::utf8_percent_encode(config.password(), percent_encoding::NON_ALPHANUMERIC))
+                };
+            } else {
+                let mut user_info = format!("{}:{}", self.method(), self.password());
+                user_info = encode_config(&user_info, URL_SAFE_NO_PAD)
+            }
+        }
+
+        let mut url = format!("ss://{}@{}", user_info, self.addr());
+        if let Some(c) = self.if_ss(|c| c.plugin()).unwrap_or(None) {
+            let mut plugin = c.plugin.clone();
+            if let Some(ref opt) = c.plugin_opts {
+                plugin += ";";
+                plugin += opt;
+            }
+
+            url += "/?plugin=";
+            for c in percent_encoding::utf8_percent_encode(&plugin, percent_encoding::NON_ALPHANUMERIC) {
+                url.push_str(c);
+            }
+        }
+
+        if let Some(remark) = self.remarks() {
+            url += "#";
+            for c in percent_encoding::utf8_percent_encode(remark, percent_encoding::NON_ALPHANUMERIC) {
+                url.push_str(c);
+            }
+        }
+
+        url
     }
 
     /// Parse from [SIP002](https://github.com/shadowsocks/shadowsocks-org/issues/27) URL
@@ -516,126 +454,20 @@
     pub fn from_url(encoded: &str) -> Result<ServerConfig, UrlParseError> {
         let parsed = Url::parse(encoded).map_err(UrlParseError::from)?;
 
-        match parsed.scheme() {
-            "ss" => Self::from_url_ss(&parsed),
+        if parsed.scheme() != "ss" {
             #[cfg(feature = "trojan")]
-            "trojan" => Self::from_url_trojan(&parsed),
+            if parsed.scheme() == "trojan" {
+                return Self::from_url_trojan(&parsed);
+            }
+
             #[cfg(feature = "vless")]
-            "vless" => Self::from_url_vless(&parsed),
-            _ => return Err(UrlParseError::InvalidScheme),
-        }
-    }
-
-    #[cfg(feature = "vless")]
-    fn from_url_vless(parsed: &Url) -> Result<ServerConfig, UrlParseError> {
-        let mut vless_config = VlessConfig::new();
-
-        if let Some(fragment) = parsed.fragment() {
-            vless_config.decryption = Some(fragment.to_owned());
-        }
-
-        let user_info = parsed.username();
-        vless_config.add_user(0, user_info, None).map_err(|e| {
-            error!("url to config: vless: user {} invalid, {}", user_info, e);
-            UrlParseError::InvalidUserInfo
-        })?;
-
-        let mut config = ServerConfig::new(Self::from_url_host(parsed, 8388)?, ServerProtocol::Vless(vless_config));
-
-        if let Some(q) = parsed.query() {
-            let query = match serde_urlencoded::from_bytes::<Vec<(String, String)>>(q.as_bytes()) {
-                Ok(q) => q,
-                Err(err) => {
-                    error!("url to config: vless: Failed to parse QueryString, err: {}", err);
-                    return Err(UrlParseError::InvalidQueryString);
-                }
-            };
-
-            #[cfg(feature = "transport")]
-            {
-                if let Some(transport_type) = Self::from_url_get_arg(&query, "type") {
-                    match transport_type.as_str() {
-                        #[cfg(feature = "transport-ws")]
-                        "ws" => {
-                            if let Some(security) = Self::from_url_get_arg(&query, "security") {
-                                match security.as_str() {
-                                    #[cfg(feature = "transport-tls")]
-                                    "tls" => {
-                                        config.set_connector_transport(Some(TransportConnectorConfig::Wss(
-                                            Self::from_url_ws(&query)?,
-                                            Self::from_url_tls(&query)?,
-                                        )));
-                                    }
-                                    _ => {
-                                        error!("url to config: vless: not support security {}", security);
-                                        return Err(UrlParseError::InvalidQueryString);
-                                    }
-                                }
-                            } else {
-                                config.set_connector_transport(Some(TransportConnectorConfig::Ws(Self::from_url_ws(
-                                    &query,
-                                )?)));
-                            }
-                        }
-                        #[cfg(feature = "transport-mkcp")]
-                        "kcp" | "mkcp" => {
-                            config.set_connector_transport(Some(TransportConnectorConfig::Mkcp(Self::from_url_mkcp(
-                                &query,
-                            )?)));
-                        }
-                        #[cfg(feature = "transport-skcp")]
-                        "skcp" => {
-                            config.set_connector_transport(Some(TransportConnectorConfig::Skcp(Self::from_url_skcp(
-                                &query,
-                            )?)));
-                        }
-                        #[cfg(feature = "transport-tls")]
-                        "tls" => {
-                            config.set_connector_transport(Some(TransportConnectorConfig::Tls(Self::from_url_tls(
-                                &query,
-                            )?)));
-                        }
-                        _ => {
-                            error!("url to config: vless: not support transport type {}", transport_type);
-                            return Err(UrlParseError::InvalidQueryString);
-                        }
-                    }
-                    // parsed.qu
-                }
-            }
-        }
-
-        Ok(config)
-    }
-
-    #[allow(dead_code)]
-    fn from_url_get_arg<'a>(params: &'a Vec<(String, String)>, k: &str) -> Option<&'a String> {
-        for item in params.iter() {
-            if item.0 == k {
-                return Some(&item.1);
-            }
-        }
-
-        None
-    }
-
-    #[allow(dead_code)]
-    fn from_url_get_arg_as<T: FromStr>(params: &Vec<(String, String)>, k: &str) -> Result<Option<T>, UrlParseError> {
-        match Self::from_url_get_arg(params, k) {
-            Some(v) => match v.parse::<T>() {
-                Ok(v) => Ok(Some(v)),
-                Err(_e) => Err(UrlParseError::InvalidQueryString),
-            },
-            None => Ok(None),
-        }
-    }
-
-    #[cfg(feature = "trojan")]
-    fn from_url_trojan(_parsed: &Url) -> Result<ServerConfig, UrlParseError> {
-        Err(UrlParseError::InvalidScheme)
-    }
-
-    fn from_url_ss(parsed: &Url) -> Result<ServerConfig, UrlParseError> {
+            if parsed.scheme() == "vless" {
+                return Self::from_url_vless(&parsed);
+            }
+
+            return Err(UrlParseError::InvalidScheme);
+        }
+
         let user_info = parsed.username();
         if user_info.is_empty() {
             // This maybe a QRCode URL, which is ss://BASE64-URL-ENCODE(pass:encrypt@hostname:port)
@@ -747,7 +579,7 @@
                             plugin_opts: vsp.next().map(ToOwned::to_owned),
                             plugin_args: Vec::new(), // SIP002 doesn't have arguments for plugins
                         };
-                        svrconfig.set_plugin(plugin);
+                        svrconfig.must_be_ss_mut(|c| c.set_plugin(plugin));
                     }
                 }
             }
@@ -760,68 +592,34 @@
         Ok(svrconfig)
     }
 
-    #[cfg(feature = "transport-ws")]
-    fn from_url_ws(params: &Vec<(String, String)>) -> Result<WebSocketConnectorConfig, UrlParseError> {
-        Ok(WebSocketConnectorConfig {
-            path: match Self::from_url_get_arg(params, "path") {
-                None => "/".to_owned(),
-                Some(path) => path.clone(),
+    /// Check if it is a basic format server
+    pub fn is_basic(&self) -> bool {
+        self.if_ss(|c| self.remarks().is_none() && c.id().is_none())
+            .unwrap_or(false)
+    }
+
+    #[allow(dead_code)]
+    fn from_url_get_arg<'a>(params: &'a Vec<(String, String)>, k: &str) -> Option<&'a String> {
+        for item in params.iter() {
+            if item.0 == k {
+                return Some(&item.1);
+            }
+        }
+
+        None
+    }
+
+    #[allow(dead_code)]
+    fn from_url_get_arg_as<T: FromStr>(params: &Vec<(String, String)>, k: &str) -> Result<Option<T>, UrlParseError> {
+        match Self::from_url_get_arg(params, k) {
+            Some(v) => match v.parse::<T>() {
+                Ok(v) => Ok(Some(v)),
+                Err(_e) => Err(UrlParseError::InvalidQueryString),
             },
-            host: match Self::from_url_get_arg(params, "host") {
-                None => DEFAULT_SNI.to_owned(),
-                Some(path) => path.clone(),
-            },
-        })
-    }
-
-    #[cfg(feature = "transport-mkcp")]
-    fn from_url_mkcp(params: &Vec<(String, String)>) -> Result<MkcpConfig, UrlParseError> {
-        let mut mkcp_config = MkcpConfig::default();
-
-        if let Some(header_type) = Self::from_url_get_arg(params, "headerType") {
-            mkcp_config.header_config = Some(header_type.parse::<HeaderConfig>().map_err(|_e| {
-                error!("url to config: mkcp: not support header type {}", header_type);
-                UrlParseError::InvalidQueryString
-            })?);
-        }
-
-        if let Some(seed) = Self::from_url_get_arg(params, "seed") {
-            mkcp_config.seed = Some(seed.clone());
-        }
-
-        Ok(mkcp_config)
-    }
-
-    #[cfg(feature = "transport-skcp")]
-    fn from_url_skcp(params: &Vec<(String, String)>) -> Result<SkcpConfig, UrlParseError> {
-        let params = params.into_iter().map(|e| (e.0.as_str(), e.1.as_str())).collect();
-        match transport::build_skcp_config(&Some(params)) {
-            Ok(c) => Ok(c),
-            Err(e) => {
-                error!("url to config: skcp: {}", e);
-                Err(UrlParseError::InvalidQueryString)
-            }
-        }
-    }
-
-    #[cfg(feature = "transport-tls")]
-    fn from_url_tls(params: &Vec<(String, String)>) -> Result<TlsConnectorConfig, UrlParseError> {
-        let tls_config = TlsConnectorConfig {
-            sni: match Self::from_url_get_arg(params, "sni") {
-                None => {
-                    error!("url to config: tls: sni not configured");
-                    return Err(UrlParseError::InvalidQueryString);
-                }
-                Some(sni) => sni.clone(),
-            },
-            cipher: None,
-            cert: None,
-        };
-
-        Ok(tls_config)
-    }
-
-<<<<<<< HEAD
+            None => Ok(None),
+        }
+    }
+
     fn from_url_host(parsed: &Url, dft_port: u16) -> Result<ServerAddr, UrlParseError> {
         let host = match parsed.host_str() {
             Some(host) => host,
@@ -830,52 +628,6 @@
 
         let port = parsed.port().unwrap_or(dft_port);
         let addr = format!("{}:{}", host, port);
-=======
-#[cfg(feature = "aead-cipher-2022")]
-#[inline]
-fn make_derived_key(method: CipherKind, password: &str, enc_key: &mut [u8]) {
-    if method.is_aead_2022() {
-        // AEAD 2022 password is a base64 form of enc_key
-        match base64::decode_config(password, base64::STANDARD) {
-            Ok(v) => {
-                if v.len() != enc_key.len() {
-                    panic!(
-                        "{} is expecting a {} bytes key, but password: {} ({} bytes after decode)",
-                        method,
-                        enc_key.len(),
-                        password,
-                        v.len()
-                    );
-                }
-                enc_key.copy_from_slice(&v);
-            }
-            Err(err) => {
-                panic!("{} password {} is not base64 encoded, error: {}", method, password, err);
-            }
-        }
-    } else {
-        openssl_bytes_to_key(password.as_bytes(), enc_key);
-    }
-}
-
-#[cfg(not(feature = "aead-cipher-2022"))]
-#[inline]
-fn make_derived_key(_method: CipherKind, password: &str, enc_key: &mut [u8]) {
-    openssl_bytes_to_key(password.as_bytes(), enc_key);
-}
-
-impl ServerConfig {
-    /// Create a new `ServerConfig`
-    pub fn new<A, P>(addr: A, password: P, method: CipherKind) -> ServerConfig
-    where
-        A: Into<ServerAddr>,
-        P: Into<String>,
-    {
-        let password = password.into();
-
-        let mut enc_key = vec![0u8; method.key_len()].into_boxed_slice();
-        make_derived_key(method, &password, &mut enc_key);
->>>>>>> c27a3dec
 
         match addr.parse::<ServerAddr>() {
             Ok(a) => Ok(a),
@@ -886,462 +638,31 @@
         }
     }
 
-    /// Get server's ID (SIP008)
-    pub fn id(&self) -> Option<&str> {
-        self.id.as_ref().map(AsRef::as_ref)
-    }
-
-<<<<<<< HEAD
-    /// Idle Timeout
-    pub fn idle_timeout(&self) -> Option<Duration> {
-        self.idle_timeout
-    }
-=======
-        let mut enc_key = vec![0u8; method.key_len()].into_boxed_slice();
-        make_derived_key(method, &self.password, &mut enc_key);
->>>>>>> c27a3dec
-
-    /// Check if it is a basic format server
-    pub fn is_basic(&self) -> bool {
-        self.remarks.is_none() && self.id.is_none()
-    }
-
-    /// Get server's `Mode`
-    pub fn mode(&self) -> Mode {
-        self.mode
-    }
-
-    /// Create a new `ServerConfig`
-    pub fn new<A>(addr: A, protocol: ServerProtocol) -> ServerConfig
+    /// SS是原版协议，经常需要访问，补充辅助函数进行处理
+    pub fn must_be_ss_mut<Fn, R>(&mut self, f: Fn) -> R
     where
-        A: Into<ServerAddr>,
+        Fn: FnOnce(&mut ShadowsocksConfig) -> R,
     {
-        ServerConfig {
-            addr: addr.into(),
-            protocol,
-            timeout: None,
-            request_recv_timeout: None,
-            idle_timeout: None,
-            remarks: None,
-            id: None,
-            mode: Mode::TcpAndUdp, // Server serves TCP & UDP by default
-            weight: ServerWeight::new(),
-
-            #[cfg(feature = "transport")]
-            acceptor_transport: None,
-
-            #[cfg(feature = "transport")]
-            connector_transport: None,
-        }
-    }
-
-    pub fn protocol(&self) -> &ServerProtocol {
-        &self.protocol
-    }
-
-    pub fn protocol_mut(&mut self) -> &mut ServerProtocol {
-        &mut self.protocol
-    }
-
-    /// Set plugin address
-    pub fn set_plugin_addr(&mut self, a: ServerAddr) {
         match &mut self.protocol {
-            ServerProtocol::SS(ref mut cfg) => cfg.set_plugin_addr(a),
+            ServerProtocol::SS(cfg) => f(cfg),
             #[cfg(feature = "trojan")]
-            ServerProtocol::Trojan(..) => {}
+            ServerProtocol::Trojan(..) => unreachable!(),
             #[cfg(feature = "vless")]
-            ServerProtocol::Vless(..) => {}
-        }
-    }
-
-    /// Get plugin address
-    pub fn plugin_addr(&self) -> Option<&ServerAddr> {
+            ServerProtocol::Vless(..) => unreachable!(),
+        }
+    }
+
+    pub fn if_ss<'a, Fn, R>(&'a self, f: Fn) -> Option<R>
+    where
+        Fn: FnOnce(&'a ShadowsocksConfig) -> R,
+    {
         match &self.protocol {
-            ServerProtocol::SS(cfg) => cfg.plugin_addr(),
+            ServerProtocol::SS(cfg) => Some(f(cfg)),
             #[cfg(feature = "trojan")]
             ServerProtocol::Trojan(..) => None,
             #[cfg(feature = "vless")]
             ServerProtocol::Vless(..) => None,
         }
-    }
-
-    /// Set plugin
-    pub fn set_plugin(&mut self, p: PluginConfig) {
-        match &mut self.protocol {
-            ServerProtocol::SS(ref mut cfg) => cfg.set_plugin(p),
-            #[cfg(feature = "trojan")]
-            ServerProtocol::Trojan(..) => {}
-            #[cfg(feature = "vless")]
-            ServerProtocol::Vless(..) => {}
-        }
-    }
-
-    pub fn plugin(&self) -> Option<&PluginConfig> {
-        match &self.protocol {
-            ServerProtocol::SS(cfg) => cfg.plugin.as_ref(),
-            #[cfg(feature = "trojan")]
-            ServerProtocol::Trojan(..) => None,
-            #[cfg(feature = "vless")]
-            ServerProtocol::Vless(..) => None,
-        }
-    }
-
-    /// Get server's remark
-    pub fn remarks(&self) -> Option<&str> {
-        self.remarks.as_ref().map(AsRef::as_ref)
-    }
-
-    /// Request Recv Timeout
-    pub fn request_recv_timeout(&self) -> Option<Duration> {
-        self.request_recv_timeout
-    }
-
-    #[cfg(feature = "transport")]
-    pub fn set_acceptor_transport(&mut self, transport: Option<TransportAcceptorConfig>) {
-        self.acceptor_transport = transport;
-    }
-
-    /// Set server addr
-    pub fn set_addr<A>(&mut self, a: A)
-    where
-        A: Into<ServerAddr>,
-    {
-        self.addr = a.into();
-    }
-
-    #[cfg(feature = "transport")]
-    pub fn set_connector_transport(&mut self, transport: Option<TransportConnectorConfig>) {
-        self.connector_transport = transport;
-    }
-
-    /// Set server's ID (SIP008)
-    pub fn set_id<S>(&mut self, id: S)
-    where
-        S: Into<String>,
-    {
-        self.id = Some(id.into())
-    }
-
-    /// Set Idle Timeout
-    pub fn set_idle_timeout(&mut self, idle_timeout: Duration) {
-        self.idle_timeout = Some(idle_timeout);
-    }
-
-    /// Set server's `Mode`
-    pub fn set_mode(&mut self, mode: Mode) {
-        self.mode = mode;
-    }
-
-    pub fn set_protocol(&mut self, protocol: ServerProtocol) {
-        self.protocol = protocol;
-    }
-
-    /// Set server's remark
-    pub fn set_remarks<S>(&mut self, remarks: S)
-    where
-        S: Into<String>,
-    {
-        self.remarks = Some(remarks.into());
-    }
-
-    /// Set Request Recv Timeout
-    pub fn set_request_recv_timeout(&mut self, timeout: Duration) {
-        self.request_recv_timeout = Some(timeout);
-    }
-
-    /// Set timeout
-    pub fn set_timeout(&mut self, timeout: Duration) {
-        self.timeout = Some(timeout);
-    }
-
-    /// Set server's balancer weight
-    pub fn set_weight(&mut self, weight: ServerWeight) {
-        self.weight = weight;
-    }
-
-    /// Timeout
-    pub fn timeout(&self) -> Option<Duration> {
-        self.timeout
-    }
-
-    /// Get URL for QRCode
-    /// ```plain
-    /// ss:// + base64(method:password@host:port)
-    /// ```
-    pub fn to_qrcode_url(&self) -> String {
-        match &self.protocol {
-            ServerProtocol::SS(config) => {
-                let param = format!("{}:{}@{}", config.method(), config.password(), self.addr());
-                format!("ss://{}", encode_config(&param, URL_SAFE_NO_PAD))
-            }
-            #[cfg(feature = "trojan")]
-            ServerProtocol::Trojan(config) => {
-                let param = format!("{}@{}", config.password(), self.addr());
-                format!("trojan://{}", encode_config(&param, URL_SAFE_NO_PAD))
-            }
-            #[cfg(feature = "vless")]
-            ServerProtocol::Vless(_config) => {
-                // TODO: Loki
-                let param = format!("");
-                format!("vless://{}", encode_config(&param, URL_SAFE_NO_PAD))
-            }
-        }
-    }
-
-    #[inline]
-    pub fn to_url(&self) -> String {
-<<<<<<< HEAD
-        match &self.protocol {
-            ServerProtocol::SS(config) => self.to_url_ss(config),
-            #[cfg(feature = "trojan")]
-            ServerProtocol::Trojan(config) => {
-                let user_info = format!("{}", config.password());
-                let encoded_user_info = encode_config(&user_info, URL_SAFE_NO_PAD);
-                format!("trojan://{}@{}", encoded_user_info, self.addr())
-            }
-            #[cfg(feature = "vless")]
-            ServerProtocol::Vless(vless_config) => self.to_url_vless(vless_config),
-        }
-    }
-
-    /// Get [SIP002](https://github.com/shadowsocks/shadowsocks-org/issues/27) URL
-    fn to_url_ss(&self, config: &ShadowsocksConfig) -> String {
-        let user_info = format!("{}:{}", config.method(), config.password());
-        let encoded_user_info = encode_config(&user_info, URL_SAFE_NO_PAD);
-=======
-        cfg_if! {
-            if #[cfg(feature = "aead-cipher-2022")] {
-                let user_info = if !self.method().is_aead_2022() {
-                    let user_info = format!("{}:{}", self.method(), self.password());
-                    encode_config(&user_info, URL_SAFE_NO_PAD)
-                } else {
-                    format!("{}:{}", self.method(), percent_encoding::utf8_percent_encode(self.password(), percent_encoding::NON_ALPHANUMERIC))
-                };
-            } else {
-                let mut user_info = format!("{}:{}", self.method(), self.password());
-                user_info = encode_config(&user_info, URL_SAFE_NO_PAD)
-            }
-        }
->>>>>>> c27a3dec
-
-        let mut url = format!("ss://{}@{}", user_info, self.addr());
-        if let Some(c) = self.plugin() {
-            let mut plugin = c.plugin.clone();
-            if let Some(ref opt) = c.plugin_opts {
-                plugin += ";";
-                plugin += opt;
-            }
-
-            url += "/?plugin=";
-            for c in percent_encoding::utf8_percent_encode(&plugin, percent_encoding::NON_ALPHANUMERIC) {
-                url.push_str(c);
-            }
-        }
-
-        if let Some(remark) = self.remarks() {
-            url += "#";
-            for c in percent_encoding::utf8_percent_encode(remark, percent_encoding::NON_ALPHANUMERIC) {
-                url.push_str(c);
-            }
-        }
-
-        url
-    }
-
-<<<<<<< HEAD
-    #[cfg(feature = "vless")]
-    fn to_url_vless(&self, vless_config: &VlessConfig) -> String {
-        let mut url = "vless://".to_owned();
-=======
-    /// Parse from [SIP002](https://github.com/shadowsocks/shadowsocks-org/issues/27) URL
-    ///
-    /// Extended formats:
-    ///
-    /// 1. QRCode URL supported by shadowsocks-android, https://github.com/shadowsocks/shadowsocks-android/issues/51
-    /// 2. Plain userinfo:password format supported by go2-shadowsocks2
-    pub fn from_url(encoded: &str) -> Result<ServerConfig, UrlParseError> {
-        let parsed = Url::parse(encoded).map_err(UrlParseError::from)?;
->>>>>>> c27a3dec
-
-        if let Some(user) = vless_config.clients.first() {
-            url += user.account.id.to_string().as_str();
-            url += "@";
-        }
-
-<<<<<<< HEAD
-        url += self.addr().to_string().as_str();
-
-        let mut params: Vec<(&str, String)> = vec![];
-
-        #[cfg(feature = "transport")]
-        if let Some(transport) = self.connector_transport.as_ref() {
-            Self::to_url_transport(&mut params, transport);
-        }
-
-        if !params.is_empty() {
-            url += "/?";
-            url += &serde_urlencoded::to_string(&params).unwrap();
-        }
-
-        if let Some(desc) = vless_config.decryption.as_ref() {
-            url += "#";
-            url += desc;
-        }
-=======
-        let user_info = parsed.username();
-        if user_info.is_empty() {
-            // This maybe a QRCode URL, which is ss://BASE64-URL-ENCODE(pass:encrypt@hostname:port)
-
-            let encoded = match parsed.host_str() {
-                Some(e) => e,
-                None => return Err(UrlParseError::MissingHost),
-            };
-
-            let mut decoded_body = match decode_config(encoded, URL_SAFE_NO_PAD) {
-                Ok(b) => match String::from_utf8(b) {
-                    Ok(b) => b,
-                    Err(..) => return Err(UrlParseError::InvalidServerAddr),
-                },
-                Err(err) => {
-                    error!("failed to parse legacy ss://ENCODED with Base64, err: {}", err);
-                    return Err(UrlParseError::InvalidServerAddr);
-                }
-            };
-
-            decoded_body.insert_str(0, "ss://");
-            // Parse it like ss://method:password@host:port
-            return ServerConfig::from_url(&decoded_body);
-        }
-
-        let (method, pwd) = match parsed.password() {
-            Some(password) => {
-                // Plain method:password without base64 encoded
-
-                let m = match percent_encoding::percent_decode_str(user_info).decode_utf8() {
-                    Ok(m) => m,
-                    Err(err) => {
-                        error!("failed to parse percent-encoded method in userinfo, err: {}", err);
-                        return Err(UrlParseError::InvalidAuthInfo);
-                    }
-                };
-
-                let p = match percent_encoding::percent_decode_str(password).decode_utf8() {
-                    Ok(m) => m,
-                    Err(err) => {
-                        error!("failed to parse percent-encoded password in userinfo, err: {}", err);
-                        return Err(UrlParseError::InvalidAuthInfo);
-                    }
-                };
-
-                (m, p)
-            }
-            None => {
-                let account = match decode_config(user_info, URL_SAFE_NO_PAD) {
-                    Ok(account) => match String::from_utf8(account) {
-                        Ok(ac) => ac,
-                        Err(..) => return Err(UrlParseError::InvalidAuthInfo),
-                    },
-                    Err(err) => {
-                        error!("failed to parse UserInfo with Base64, err: {}", err);
-                        return Err(UrlParseError::InvalidUserInfo);
-                    }
-                };
-
-                let mut sp2 = account.splitn(2, ':');
-                let (m, p) = match (sp2.next(), sp2.next()) {
-                    (Some(m), Some(p)) => (m, p),
-                    _ => return Err(UrlParseError::InvalidUserInfo),
-                };
-
-                (m.to_owned().into(), p.to_owned().into())
-            }
-        };
-
-        let host = match parsed.host_str() {
-            Some(host) => host,
-            None => return Err(UrlParseError::MissingHost),
-        };
-
-        let port = parsed.port().unwrap_or(8388);
-        let addr = format!("{}:{}", host, port);
-
-        let addr = match addr.parse::<ServerAddr>() {
-            Ok(a) => a,
-            Err(err) => {
-                error!("failed to parse \"{}\" to ServerAddr, err: {:?}", addr, err);
-                return Err(UrlParseError::InvalidServerAddr);
-            }
-        };
-
-        let method = method.parse().expect("method");
-        let mut svrconfig = ServerConfig::new(addr, pwd, method);
-
-        if let Some(q) = parsed.query() {
-            let query = match serde_urlencoded::from_bytes::<Vec<(String, String)>>(q.as_bytes()) {
-                Ok(q) => q,
-                Err(err) => {
-                    error!("failed to parse QueryString, err: {}", err);
-                    return Err(UrlParseError::InvalidQueryString);
-                }
-            };
->>>>>>> c27a3dec
-
-        url
-    }
-
-    #[cfg(feature = "transport")]
-    fn to_url_transport(params: &mut Vec<(&str, String)>, transport: &TransportConnectorConfig) {
-        match transport {
-            #[cfg(feature = "transport-ws")]
-            TransportConnectorConfig::Ws(ws_config) => {
-                params.push(("type", "ws".to_owned()));
-                params.push(("path", ws_config.path.to_owned()));
-                params.push(("host", ws_config.host.to_owned()));
-            }
-            #[cfg(feature = "transport-tls")]
-            TransportConnectorConfig::Tls(_tls_config) => {}
-            #[cfg(all(feature = "transport-ws", feature = "transport-tls"))]
-            TransportConnectorConfig::Wss(ws_config, tls_config) => {
-                params.push(("type", "ws".to_owned()));
-                params.push(("path", ws_config.path.to_owned()));
-                params.push(("host", ws_config.host.to_owned()));
-                params.push(("security", "tls".to_owned()));
-                params.push(("sni", tls_config.sni.to_owned()));
-            }
-            #[cfg(feature = "transport-mkcp")]
-            TransportConnectorConfig::Mkcp(_mkcp_config) => {
-                params.push(("type", "kcp".to_owned()));
-            }
-            #[cfg(feature = "transport-skcp")]
-            TransportConnectorConfig::Skcp(skcp_config) => {
-                params.push(("type", "skcp".to_owned()));
-                params.push(("mtu", skcp_config.mtu.to_string()));
-                params.push(("nodelay", skcp_config.nodelay.nodelay.to_string()));
-                params.push(("interval", skcp_config.nodelay.interval.to_string()));
-                params.push(("resend", skcp_config.nodelay.resend.to_string()));
-                params.push(("nc", skcp_config.nodelay.nc.to_string()));
-                params.push(("wnd-size-send", skcp_config.wnd_size.0.to_string()));
-                params.push(("wnd-size-recv", skcp_config.wnd_size.1.to_string()));
-                params.push(("session-expire", skcp_config.session_expire.as_secs().to_string()));
-                params.push(("flush-write", skcp_config.flush_write.to_string()));
-                params.push(("flush-acks-input", skcp_config.flush_acks_input.to_string()));
-                params.push(("stream", skcp_config.stream.to_string()));
-            }
-        }
-<<<<<<< HEAD
-=======
-
-        if let Some(frag) = parsed.fragment() {
-            svrconfig.set_remarks(frag);
-        }
-
-        Ok(svrconfig)
->>>>>>> c27a3dec
-    }
-
-    /// Get server's balancer weight
-    pub fn weight(&self) -> &ServerWeight {
-        &self.weight
     }
 }
 
