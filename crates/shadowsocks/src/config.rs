--- conflicted
+++ resolved
@@ -16,12 +16,8 @@
 use byte_string::ByteStr;
 use bytes::Bytes;
 use cfg_if::cfg_if;
-<<<<<<< HEAD
+use thiserror::Error;
 use tracing::error;
-=======
-use log::error;
-use thiserror::Error;
->>>>>>> 9767c3b0
 use url::{self, Url};
 
 use crate::{
@@ -30,7 +26,6 @@
     relay::socks5::Address,
 };
 
-<<<<<<< HEAD
 // 协议配置
 mod shadowsocks;
 pub use shadowsocks::ShadowsocksConfig;
@@ -67,9 +62,6 @@
         pub use crate::wg::Config;
     }
 }
-
-mod protocol;
-pub use protocol::{ServerProtocol, ServerProtocolType};
 
 // 传输配置
 cfg_if! {
@@ -78,7 +70,10 @@
         pub use transport::{TransportType, TransportConnectorConfig, TransportAcceptorConfig, available_transports};
     }
 }
-=======
+
+mod protocol;
+pub use protocol::{ServerProtocol, ServerProtocolType};
+
 const USER_KEY_BASE64_ENGINE: base64::engine::GeneralPurpose = base64::engine::GeneralPurpose::new(
     &base64::alphabet::STANDARD,
     base64::engine::GeneralPurposeConfig::new()
@@ -99,7 +94,6 @@
         .with_encode_padding(false)
         .with_decode_padding_mode(base64::engine::DecodePaddingMode::Indifferent),
 );
->>>>>>> 9767c3b0
 
 /// Shadowsocks server type
 #[derive(Debug, Copy, Clone, Eq, PartialEq)]
@@ -603,39 +597,34 @@
     /// ss:// + base64(method:password@host:port)
     /// ```
     pub fn to_qrcode_url(&self) -> String {
-<<<<<<< HEAD
         let config = match &self.protocol {
             ServerProtocol::SS(config) => config,
             #[cfg(feature = "trojan")]
             ServerProtocol::Trojan(config) => {
                 let param = format!("{}@{}", config.password(), self.addr());
-                return format!("trojan://{}", URL_SAFE_NO_PAD.encode(param));
+                return format!("trojan://{}", URL_PASSWORD_BASE64_ENGINE.encode(param));
             }
             #[cfg(feature = "vless")]
             ServerProtocol::Vless(_config) => {
                 // TODO: Loki
                 let param = "".to_string();
-                return format!("vless://{}", URL_SAFE_NO_PAD.encode(param));
+                return format!("vless://{}", URL_PASSWORD_BASE64_ENGINE.encode(param));
             }
             #[cfg(feature = "tuic")]
             ServerProtocol::Tuic(_config) => {
                 // TODO: Loki
                 let param = "".to_string();
-                return format!("tuic://{}", URL_SAFE_NO_PAD.encode(param));
+                return format!("tuic://{}", URL_PASSWORD_BASE64_ENGINE.encode(param));
             }
             #[cfg(feature = "wireguard")]
             ServerProtocol::WG(_config) => {
                 // TODO: Loki
                 let param = "".to_string();
-                return format!("wg://{}", URL_SAFE_NO_PAD.encode(param));
+                return format!("wg://{}", URL_PASSWORD_BASE64_ENGINE.encode(param));
             }
         };
         let param = format!("{}:{}@{}", config.method(), config.password(), self.addr());
-        format!("ss://{}", URL_SAFE_NO_PAD.encode(param))
-=======
-        let param = format!("{}:{}@{}", self.method(), self.password(), self.addr());
         format!("ss://{}", URL_PASSWORD_BASE64_ENGINE.encode(param))
->>>>>>> 9767c3b0
     }
 
     /// Get [SIP002](https://github.com/shadowsocks/shadowsocks-org/issues/27) URL
@@ -645,7 +634,7 @@
             #[cfg(feature = "trojan")]
             ServerProtocol::Trojan(config) => {
                 let user_info = config.password().to_string();
-                let encoded_user_info = URL_SAFE_NO_PAD.encode(user_info);
+                let encoded_user_info = URL_PASSWORD_BASE64_ENGINE.encode(user_info);
                 return format!("trojan://{}@{}", encoded_user_info, self.addr());
             }
             #[cfg(feature = "vless")]
@@ -658,26 +647,15 @@
 
         cfg_if! {
             if #[cfg(feature = "aead-cipher-2022")] {
-<<<<<<< HEAD
                 let user_info = if !config.method().is_aead_2022() {
                     let user_info = format!("{}:{}", config.method(), config.password());
-                    URL_SAFE_NO_PAD.encode(&user_info)
-=======
-                let user_info = if !self.method().is_aead_2022() {
-                    let user_info = format!("{}:{}", self.method(), self.password());
                     URL_PASSWORD_BASE64_ENGINE.encode(&user_info)
->>>>>>> 9767c3b0
                 } else {
                     format!("{}:{}", config.method(), percent_encoding::utf8_percent_encode(config.password(), percent_encoding::NON_ALPHANUMERIC))
                 };
             } else {
-<<<<<<< HEAD
                 let mut user_info = format!("{}:{}", config.method(), config.password());
-                user_info = URL_SAFE_NO_PAD.encode(&user_info)
-=======
-                let mut user_info = format!("{}:{}", self.method(), self.password());
                 user_info = URL_PASSWORD_BASE64_ENGINE.encode(&user_info)
->>>>>>> 9767c3b0
             }
         }
 
@@ -748,11 +726,7 @@
                 None => return Err(UrlParseError::MissingHost),
             };
 
-<<<<<<< HEAD
-            let mut decoded_body = match URL_SAFE.decode(encoded) {
-=======
             let mut decoded_body = match URL_PASSWORD_BASE64_ENGINE.decode(encoded) {
->>>>>>> 9767c3b0
                 Ok(b) => match String::from_utf8(b) {
                     Ok(b) => b,
                     Err(..) => return Err(UrlParseError::InvalidServerAddr),
