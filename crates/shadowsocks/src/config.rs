//! Configuration

#[cfg(unix)]
use std::path::PathBuf;
use std::{
    collections::HashMap,
    error,
    fmt::{self, Debug, Display},
    net::SocketAddr,
    str::FromStr,
    sync::Arc,
    time::Duration,
};

use base64::Engine as _;
use byte_string::ByteStr;
use bytes::Bytes;
use cfg_if::cfg_if;
use thiserror::Error;
use tracing::error;
use url::{self, Url};

use crate::{
    crypto::{v1::openssl_bytes_to_key, CipherKind},
    plugin::PluginConfig,
    relay::socks5::Address,
};

// 协议配置
mod shadowsocks;
pub use shadowsocks::ShadowsocksConfig;

cfg_if! {
    if #[cfg(feature = "trojan")] {
        mod trojan;
        pub use trojan::TrojanConfig;
    }
}

cfg_if! {
    if #[cfg(feature = "vless")] {
        mod vless;
        pub use crate::vless::{Config as VlessConfig};
    }
}

cfg_if! {
    if #[cfg(feature = "tuic")] {
        mod tuic;

        #[derive(Clone, Debug, PartialEq)]
        pub enum TuicConfig {
            Client(crate::tuic::client::RawConfig),
            Server((crate::tuic::server::RawConfig, bool)),
        }
    }
}

cfg_if! {
    if #[cfg(feature = "wireguard")] {
        mod wg;
        pub use crate::wg::Config;
    }
}

// 传输配置
cfg_if! {
    if #[cfg(feature = "transport")] {
        mod transport;
        pub use transport::{TransportType, TransportConnectorConfig, TransportAcceptorConfig, available_transports};
    }
}

mod protocol;
pub use protocol::{ServerProtocol, ServerProtocolType};

const USER_KEY_BASE64_ENGINE: base64::engine::GeneralPurpose = base64::engine::GeneralPurpose::new(
    &base64::alphabet::STANDARD,
    base64::engine::GeneralPurposeConfig::new()
        .with_encode_padding(true)
        .with_decode_padding_mode(base64::engine::DecodePaddingMode::Indifferent),
);

const AEAD2022_PASSWORD_BASE64_ENGINE: base64::engine::GeneralPurpose = base64::engine::GeneralPurpose::new(
    &base64::alphabet::STANDARD,
    base64::engine::GeneralPurposeConfig::new()
        .with_encode_padding(true)
        .with_decode_padding_mode(base64::engine::DecodePaddingMode::Indifferent),
);

const URL_PASSWORD_BASE64_ENGINE: base64::engine::GeneralPurpose = base64::engine::GeneralPurpose::new(
    &base64::alphabet::URL_SAFE,
    base64::engine::GeneralPurposeConfig::new()
        .with_encode_padding(false)
        .with_decode_padding_mode(base64::engine::DecodePaddingMode::Indifferent),
);

/// Shadowsocks server type
#[derive(Debug, Copy, Clone, Eq, PartialEq)]
pub enum ServerType {
    /// Running as a local service
    Local,

    /// Running as a shadowsocks server
    Server,
}

impl ServerType {
    /// Check if it is `Local`
    pub fn is_local(self) -> bool {
        self == ServerType::Local
    }

    /// Check if it is `Server`
    pub fn is_server(self) -> bool {
        self == ServerType::Server
    }
}

/// Server mode
#[derive(Clone, Copy, Debug, PartialEq)]
pub enum Mode {
    TcpOnly = 0x01,
    TcpAndUdp = 0x03,
    UdpOnly = 0x02,
}

impl Mode {
    /// Check if UDP is enabled
    pub fn enable_udp(self) -> bool {
        matches!(self, Mode::UdpOnly | Mode::TcpAndUdp)
    }

    /// Check if TCP is enabled
    pub fn enable_tcp(self) -> bool {
        matches!(self, Mode::TcpOnly | Mode::TcpAndUdp)
    }

    /// Merge with another Mode
    pub fn merge(&self, mode: Mode) -> Mode {
        let me = *self as u8;
        let fm = mode as u8;
        match me | fm {
            0x01 => Mode::TcpOnly,
            0x02 => Mode::UdpOnly,
            0x03 => Mode::TcpAndUdp,
            _ => unreachable!(),
        }
    }
}

impl fmt::Display for Mode {
    fn fmt(&self, f: &mut fmt::Formatter) -> fmt::Result {
        match *self {
            Mode::TcpOnly => f.write_str("tcp_only"),
            Mode::TcpAndUdp => f.write_str("tcp_and_udp"),
            Mode::UdpOnly => f.write_str("udp_only"),
        }
    }
}

impl FromStr for Mode {
    type Err = ();

    fn from_str(s: &str) -> Result<Self, Self::Err> {
        match s {
            "tcp_only" => Ok(Mode::TcpOnly),
            "tcp_and_udp" => Ok(Mode::TcpAndUdp),
            "udp_only" => Ok(Mode::UdpOnly),
            _ => Err(()),
        }
    }
}

/// Server's weight
///
/// Commonly for using in balancer
#[derive(Debug, Clone, PartialEq)]
pub struct ServerWeight {
    tcp_weight: f32,
    udp_weight: f32,
}

impl Default for ServerWeight {
    fn default() -> Self {
        ServerWeight::new()
    }
}

impl ServerWeight {
    /// Creates a default weight for server, which will have 1.0 for both TCP and UDP
    pub fn new() -> ServerWeight {
        ServerWeight {
            tcp_weight: 1.0,
            udp_weight: 1.0,
        }
    }

    /// Weight for TCP balancer
    pub fn tcp_weight(&self) -> f32 {
        self.tcp_weight
    }

    /// Set weight for TCP balancer in `[0, 1]`
    pub fn set_tcp_weight(&mut self, weight: f32) {
        assert!((0.0..=1.0).contains(&weight));
        self.tcp_weight = weight;
    }

    /// Weight for UDP balancer
    pub fn udp_weight(&self) -> f32 {
        self.udp_weight
    }

    /// Set weight for UDP balancer in `[0, 1]`
    pub fn set_udp_weight(&mut self, weight: f32) {
        assert!((0.0..=1.0).contains(&weight));
        self.udp_weight = weight;
    }
}

/// Server's user
#[derive(Clone, PartialEq)]
pub struct ServerUser {
    name: String,
    key: Bytes,
    identity_hash: Bytes,
}

impl Debug for ServerUser {
    fn fmt(&self, f: &mut fmt::Formatter) -> fmt::Result {
        f.debug_struct("ServerUser")
            .field("name", &self.name)
            .field("key", &USER_KEY_BASE64_ENGINE.encode(&self.key))
            .field("identity_hash", &ByteStr::new(&self.identity_hash))
            .finish()
    }
}

impl ServerUser {
    /// Create a user
    pub fn new<N, K>(name: N, key: K) -> ServerUser
    where
        N: Into<String>,
        K: Into<Bytes>,
    {
        let name = name.into();
        let key = key.into();

        let hash = blake3::hash(&key);
        let identity_hash = Bytes::from(hash.as_bytes()[0..16].to_owned());

        ServerUser {
            name,
            key,
            identity_hash,
        }
    }

    /// Create a user from encoded key
    pub fn with_encoded_key<N>(name: N, key: &str) -> Result<ServerUser, ServerUserError>
    where
        N: Into<String>,
    {
        let key = USER_KEY_BASE64_ENGINE.decode(key)?;
        Ok(ServerUser::new(name, key))
    }

    /// Name of the user
    pub fn name(&self) -> &str {
        self.name.as_str()
    }

    /// Encryption key of user
    pub fn key(&self) -> &[u8] {
        self.key.as_ref()
    }

    /// Get Base64 encoded key of user
    pub fn encoded_key(&self) -> String {
        USER_KEY_BASE64_ENGINE.encode(&self.key)
    }

    /// User's identity hash
    ///
    /// https://github.com/Shadowsocks-NET/shadowsocks-specs/blob/main/2022-2-shadowsocks-2022-extensible-identity-headers.md
    pub fn identity_hash(&self) -> &[u8] {
        self.identity_hash.as_ref()
    }

    /// User's identity hash
    ///
    /// https://github.com/Shadowsocks-NET/shadowsocks-specs/blob/main/2022-2-shadowsocks-2022-extensible-identity-headers.md
    pub fn clone_identity_hash(&self) -> Bytes {
        self.identity_hash.clone()
    }
}

/// ServerUser related errors
#[derive(Debug, Clone, Error)]
pub enum ServerUserError {
    /// Invalid User key encoding
    #[error("{0}")]
    InvalidKeyEncoding(#[from] base64::DecodeError),
}

/// Server multi-users manager
#[derive(Clone, Debug, PartialEq)]
pub struct ServerUserManager {
    users: HashMap<Bytes, Arc<ServerUser>>,
}

impl ServerUserManager {
    /// Create a new manager
    pub fn new() -> ServerUserManager {
        ServerUserManager { users: HashMap::new() }
    }

    /// Add a new user
    pub fn add_user(&mut self, user: ServerUser) {
        self.users.insert(user.clone_identity_hash(), Arc::new(user));
    }

    /// Get user by hash key
    pub fn get_user_by_hash(&self, user_hash: &[u8]) -> Option<&ServerUser> {
        self.users.get(user_hash).map(AsRef::as_ref)
    }

    /// Get user by hash key cloned
    pub fn clone_user_by_hash(&self, user_hash: &[u8]) -> Option<Arc<ServerUser>> {
        self.users.get(user_hash).cloned()
    }

    /// Number of users
    pub fn user_count(&self) -> usize {
        self.users.len()
    }

    /// Iterate users
    pub fn users_iter(&self) -> impl Iterator<Item = &ServerUser> {
        self.users.values().map(|v| v.as_ref())
    }
}

impl Default for ServerUserManager {
    fn default() -> ServerUserManager {
        ServerUserManager::new()
    }
}

/// Configuration for a server
#[derive(Clone, Debug, PartialEq)]
pub struct ServerConfig {
    /// Server address
    addr: ServerAddr,
    /// Handshake timeout (connect)
    timeout: Duration,

    /// Remark (Profile Name), normally used as an identifier of this erver
    remarks: Option<String>,

    /// Weight
    weight: ServerWeight,

    /// 请求超时配置
    request_recv_timeout: Duration,

    /// 空闲超时配置
    idle_timeout: Duration,

    /// 协议配置
    protocol: ServerProtocol,

    /// 传输配置
    #[cfg(feature = "transport")]
    acceptor_transport: Option<TransportAcceptorConfig>,
    #[cfg(feature = "transport")]
    connector_transport: Option<TransportConnectorConfig>,
}

#[cfg(feature = "aead-cipher-2022")]
#[inline]
fn make_derived_key(method: CipherKind, password: &str, enc_key: &mut [u8]) {
    if method.is_aead_2022() {
        // AEAD 2022 password is a base64 form of enc_key
        match AEAD2022_PASSWORD_BASE64_ENGINE.decode(password) {
            Ok(v) => {
                if v.len() != enc_key.len() {
                    panic!(
                        "{} is expecting a {} bytes key, but password: {} ({} bytes after decode)",
                        method,
                        enc_key.len(),
                        password,
                        v.len()
                    );
                }
                enc_key.copy_from_slice(&v);
            }
            Err(err) => {
                panic!("{method} password {password} is not base64 encoded, error: {err}");
            }
        }
    } else {
        openssl_bytes_to_key(password.as_bytes(), enc_key);
    }
}

#[cfg(not(feature = "aead-cipher-2022"))]
#[inline]
fn make_derived_key(_method: CipherKind, password: &str, enc_key: &mut [u8]) {
    openssl_bytes_to_key(password.as_bytes(), enc_key);
}

/// Check if method supports Extended Identity Header
///
/// https://github.com/Shadowsocks-NET/shadowsocks-specs/blob/main/2022-2-shadowsocks-2022-extensible-identity-headers.md
#[cfg(feature = "aead-cipher-2022")]
#[inline]
pub fn method_support_eih(method: CipherKind) -> bool {
    matches!(
        method,
        CipherKind::AEAD2022_BLAKE3_AES_128_GCM | CipherKind::AEAD2022_BLAKE3_AES_256_GCM
    )
}

fn password_to_keys<P>(method: CipherKind, password: P) -> (String, Box<[u8]>, Vec<Bytes>)
where
    P: Into<String>,
{
    let password = password.into();

    #[cfg(feature = "aead-cipher-2022")]
    if method_support_eih(method) {
        // Extensible Identity Headers
        // iPSK1:iPSK2:iPSK3:...:uPSK

        let mut identity_keys = Vec::new();

        let mut split_iter = password.rsplit(':');

        let upsk = split_iter.next().expect("uPSK");

        let mut enc_key = vec![0u8; method.key_len()].into_boxed_slice();
        make_derived_key(method, upsk, &mut enc_key);

        for ipsk in split_iter {
            match USER_KEY_BASE64_ENGINE.decode(ipsk) {
                Ok(v) => {
                    identity_keys.push(Bytes::from(v));
                }
                Err(err) => {
                    panic!("iPSK {ipsk} is not base64 encoded, error: {err}");
                }
            }
        }

        identity_keys.reverse();

        return (upsk.to_owned(), enc_key, identity_keys);
    }

    let mut enc_key = vec![0u8; method.key_len()].into_boxed_slice();
    make_derived_key(method, &password, &mut enc_key);

    (password, enc_key, Vec::new())
}

impl ServerConfig {
    /// 传输层配置
    #[cfg(not(feature = "transport"))]
    pub fn acceptor_transport_tag(&self) -> &str {
        ""
    }

    #[cfg(not(feature = "transport"))]
    pub fn connector_transport_tag(&self) -> &str {
        ""
    }

    /// 协议层配置
    pub fn protocol(&self) -> &ServerProtocol {
        &self.protocol
    }

    pub fn protocol_mut(&mut self) -> &mut ServerProtocol {
        &mut self.protocol
    }

    pub fn set_protocol(&mut self, protocol: ServerProtocol) {
        self.protocol = protocol;
    }

    /// 接收连接请求超时
    pub fn request_recv_timeout(&self) -> Duration {
        self.request_recv_timeout
    }

    pub fn set_request_recv_timeout(&mut self, timeout: Duration) {
        self.request_recv_timeout = timeout;
    }

    /// 无数据传输超时
    pub fn idle_timeout(&self) -> Duration {
        self.idle_timeout
    }

    pub fn set_idle_timeout(&mut self, idle_timeout: Duration) {
        self.idle_timeout = idle_timeout;
    }

    /// Create a new `ServerConfig`
    pub fn new<A>(addr: A, protocol: ServerProtocol) -> ServerConfig
    where
        A: Into<ServerAddr>,
    {
        ServerConfig {
            addr: addr.into(),
            remarks: None,
            protocol,
            timeout: Duration::from_secs(30),
            weight: ServerWeight::new(),

            request_recv_timeout: Duration::from_secs(60),
            idle_timeout: Duration::from_secs(1740),

            #[cfg(feature = "transport")]
            acceptor_transport: None,

            #[cfg(feature = "transport")]
            connector_transport: None,
        }
    }

    /// Set server addr
    pub fn set_addr<A>(&mut self, a: A)
    where
        A: Into<ServerAddr>,
    {
        self.addr = a.into();
    }

    /// Get server address
    pub fn addr(&self) -> &ServerAddr {
        &self.addr
    }

<<<<<<< HEAD
    /// Get server's external address
    pub fn external_addr(&self) -> &ServerAddr {
        match &self.protocol {
            ServerProtocol::SS(config) => config.plugin_addr().unwrap_or(&self.addr),
            #[cfg(feature = "trojan")]
            ServerProtocol::Trojan(..) => &self.addr,
            #[cfg(feature = "vless")]
            ServerProtocol::Vless(..) => &self.addr,
            #[cfg(feature = "tuic")]
            ServerProtocol::Tuic(..) => &self.addr,
            #[cfg(feature = "wireguard")]
            ServerProtocol::WG(..) => &self.addr,
        }
=======
    /// Get server's TCP external address
    pub fn tcp_external_addr(&self) -> &ServerAddr {
        if let Some(plugin) = self.plugin() {
            if plugin.plugin_mode.enable_tcp() {
                return self.plugin_addr.as_ref().unwrap_or(&self.addr);
            }
        }
        &self.addr
    }

    /// Get server's UDP external address
    pub fn udp_external_addr(&self) -> &ServerAddr {
        if let Some(plugin) = self.plugin() {
            if plugin.plugin_mode.enable_udp() {
                return self.plugin_addr.as_ref().unwrap_or(&self.addr);
            }
        }
        &self.addr
>>>>>>> c2877c10
    }

    /// Set timeout
    pub fn set_timeout(&mut self, timeout: Duration) {
        self.timeout = timeout;
    }

    /// Timeout
    pub fn timeout(&self) -> Duration {
        self.timeout
    }

    /// Get server's remark
    pub fn remarks(&self) -> Option<&str> {
        self.remarks.as_ref().map(AsRef::as_ref)
    }

    /// Set server's remark
    pub fn set_remarks<S>(&mut self, remarks: S)
    where
        S: Into<String>,
    {
        self.remarks = Some(remarks.into());
    }

    /// Get server's balancer weight
    pub fn weight(&self) -> &ServerWeight {
        &self.weight
    }

    /// Set server's balancer weight
    pub fn set_weight(&mut self, weight: ServerWeight) {
        self.weight = weight;
    }

    /// Get URL for QRCode
    /// ```plain
    /// ss:// + base64(method:password@host:port)
    /// ```
    pub fn to_qrcode_url(&self) -> String {
        let config = match &self.protocol {
            ServerProtocol::SS(config) => config,
            #[cfg(feature = "trojan")]
            ServerProtocol::Trojan(config) => {
                let param = format!("{}@{}", config.password(), self.addr());
                return format!("trojan://{}", URL_PASSWORD_BASE64_ENGINE.encode(param));
            }
            #[cfg(feature = "vless")]
            ServerProtocol::Vless(_config) => {
                // TODO: Loki
                let param = "".to_string();
                return format!("vless://{}", URL_PASSWORD_BASE64_ENGINE.encode(param));
            }
            #[cfg(feature = "tuic")]
            ServerProtocol::Tuic(_config) => {
                // TODO: Loki
                let param = "".to_string();
                return format!("tuic://{}", URL_PASSWORD_BASE64_ENGINE.encode(param));
            }
            #[cfg(feature = "wireguard")]
            ServerProtocol::WG(_config) => {
                // TODO: Loki
                let param = "".to_string();
                return format!("wg://{}", URL_PASSWORD_BASE64_ENGINE.encode(param));
            }
        };
        let param = format!("{}:{}@{}", config.method(), config.password(), self.addr());
        format!("ss://{}", URL_PASSWORD_BASE64_ENGINE.encode(param))
    }

    /// Get [SIP002](https://github.com/shadowsocks/shadowsocks-org/issues/27) URL
    pub fn to_url(&self) -> String {
        let config = match &self.protocol {
            ServerProtocol::SS(config) => config,
            #[cfg(feature = "trojan")]
            ServerProtocol::Trojan(config) => {
                let user_info = config.password().to_string();
                let encoded_user_info = URL_PASSWORD_BASE64_ENGINE.encode(user_info);
                return format!("trojan://{}@{}", encoded_user_info, self.addr());
            }
            #[cfg(feature = "vless")]
            ServerProtocol::Vless(vless_config) => return self.to_url_vless(vless_config),
            #[cfg(feature = "tuic")]
            ServerProtocol::Tuic(tuic_config) => return self.to_url_tuic(tuic_config),
            #[cfg(feature = "wireguard")]
            ServerProtocol::WG(wg_config) => return self.to_url_wg(wg_config),
        };

        cfg_if! {
            if #[cfg(feature = "aead-cipher-2022")] {
                let user_info = if !config.method().is_aead_2022() {
                    let user_info = format!("{}:{}", config.method(), config.password());
                    URL_PASSWORD_BASE64_ENGINE.encode(&user_info)
                } else {
                    format!("{}:{}", config.method(), percent_encoding::utf8_percent_encode(config.password(), percent_encoding::NON_ALPHANUMERIC))
                };
            } else {
                let mut user_info = format!("{}:{}", config.method(), config.password());
                user_info = URL_PASSWORD_BASE64_ENGINE.encode(&user_info)
            }
        }

        let mut url = format!("ss://{}@{}", user_info, self.addr());
        if let Some(c) = self.if_ss(|c| c.plugin()).unwrap_or(None) {
            let mut plugin = c.plugin.clone();
            if let Some(ref opt) = c.plugin_opts {
                plugin += ";";
                plugin += opt;
            }

            url += "/?plugin=";
            for c in percent_encoding::utf8_percent_encode(&plugin, percent_encoding::NON_ALPHANUMERIC) {
                url.push_str(c);
            }
        }

        if let Some(remark) = self.remarks() {
            url += "#";
            for c in percent_encoding::utf8_percent_encode(remark, percent_encoding::NON_ALPHANUMERIC) {
                url.push_str(c);
            }
        }

        url
    }

    /// Parse from [SIP002](https://github.com/shadowsocks/shadowsocks-org/issues/27) URL
    ///
    /// Extended formats:
    ///
    /// 1. QRCode URL supported by shadowsocks-android, https://github.com/shadowsocks/shadowsocks-android/issues/51
    /// 2. Plain userinfo:password format supported by go2-shadowsocks2
    pub fn from_url(encoded: &str) -> Result<ServerConfig, UrlParseError> {
        let parsed = Url::parse(encoded).map_err(UrlParseError::from)?;

        if parsed.scheme() != "ss" {
            #[cfg(feature = "trojan")]
            if parsed.scheme() == "trojan" {
                return Self::from_url_trojan(&parsed);
            }

            #[cfg(feature = "vless")]
            if parsed.scheme() == "vless" {
                return Self::from_url_vless(&parsed);
            }

            #[cfg(feature = "tuic")]
            if parsed.scheme() == "tuic" {
                return Self::from_url_tuic_client(&parsed);
            }

            #[cfg(feature = "wireguard")]
            if parsed.scheme() == "wg" {
                return Self::from_url_wg(&parsed);
            }

            tracing::error!("not supported protocol {}", parsed.scheme());
            return Err(UrlParseError::InvalidScheme);
        }

        let user_info = parsed.username();
        if user_info.is_empty() {
            // This maybe a QRCode URL, which is ss://BASE64-URL-ENCODE(pass:encrypt@hostname:port)

            let encoded = match parsed.host_str() {
                Some(e) => e,
                None => return Err(UrlParseError::MissingHost),
            };

            let mut decoded_body = match URL_PASSWORD_BASE64_ENGINE.decode(encoded) {
                Ok(b) => match String::from_utf8(b) {
                    Ok(b) => b,
                    Err(..) => return Err(UrlParseError::InvalidServerAddr),
                },
                Err(err) => {
                    error!("failed to parse legacy ss://ENCODED with Base64, err: {}", err);
                    return Err(UrlParseError::InvalidServerAddr);
                }
            };

            decoded_body.insert_str(0, "ss://");
            // Parse it like ss://method:password@host:port
            return ServerConfig::from_url(&decoded_body);
        }

        let (method, pwd) = match parsed.password() {
            Some(password) => {
                // Plain method:password without base64 encoded

                let m = match percent_encoding::percent_decode_str(user_info).decode_utf8() {
                    Ok(m) => m,
                    Err(err) => {
                        error!("failed to parse percent-encoded method in userinfo, err: {}", err);
                        return Err(UrlParseError::InvalidAuthInfo);
                    }
                };

                let p = match percent_encoding::percent_decode_str(password).decode_utf8() {
                    Ok(m) => m,
                    Err(err) => {
                        error!("failed to parse percent-encoded password in userinfo, err: {}", err);
                        return Err(UrlParseError::InvalidAuthInfo);
                    }
                };

                (m, p)
            }
            None => {
                // userinfo is not required to be percent encoded, but some implementation did.
                // If the base64 library have padding = added to the encoded string, then it will become %3D.

                let decoded_user_info = match percent_encoding::percent_decode_str(user_info).decode_utf8() {
                    Ok(m) => m,
                    Err(err) => {
                        error!("failed to parse percent-encoded userinfo, err: {}", err);
                        return Err(UrlParseError::InvalidAuthInfo);
                    }
                };

                // reborrow to fit AsRef<[u8]>
                let decoded_user_info: &str = &decoded_user_info;

                // Some implementation, like outline,
                // or those with Python (base64 in Python will still have '=' padding for URL safe encode)
                let account = match URL_PASSWORD_BASE64_ENGINE.decode(decoded_user_info) {
                    Ok(account) => match String::from_utf8(account) {
                        Ok(ac) => ac,
                        Err(..) => return Err(UrlParseError::InvalidAuthInfo),
                    },
                    Err(err) => {
                        error!("failed to parse UserInfo with Base64, err: {}", err);
                        return Err(UrlParseError::InvalidUserInfo);
                    }
                };

                let mut sp2 = account.splitn(2, ':');
                let (m, p) = match (sp2.next(), sp2.next()) {
                    (Some(m), Some(p)) => (m, p),
                    _ => return Err(UrlParseError::InvalidUserInfo),
                };

                (m.to_owned().into(), p.to_owned().into())
            }
        };

        let host = match parsed.host_str() {
            Some(host) => host,
            None => return Err(UrlParseError::MissingHost),
        };

        let port = parsed.port().unwrap_or(8388);
        let addr = format!("{host}:{port}");

        let addr = match addr.parse::<ServerAddr>() {
            Ok(a) => a,
            Err(err) => {
                error!("failed to parse \"{}\" to ServerAddr, err: {:?}", addr, err);
                return Err(UrlParseError::InvalidServerAddr);
            }
        };

        let method = method.parse().expect("method");
        let mut svrconfig = ServerConfig::new(addr, ServerProtocol::SS(ShadowsocksConfig::new(pwd, method)));

        if let Some(q) = parsed.query() {
            let query = match serde_urlencoded::from_bytes::<Vec<(String, String)>>(q.as_bytes()) {
                Ok(q) => q,
                Err(err) => {
                    error!("failed to parse QueryString, err: {}", err);
                    return Err(UrlParseError::InvalidQueryString);
                }
            };

            for (key, value) in query {
                if key != "plugin" {
                    continue;
                }

                let mut vsp = value.splitn(2, ';');
                match vsp.next() {
                    None => {}
                    Some(p) => {
                        let plugin = PluginConfig {
                            plugin: p.to_owned(),
                            plugin_opts: vsp.next().map(ToOwned::to_owned),
                            plugin_args: Vec::new(), // SIP002 doesn't have arguments for plugins
                            plugin_mode: Mode::TcpOnly, // SIP002 doesn't support SIP003u
                        };
                        svrconfig.must_be_ss_mut(|c| c.set_plugin(plugin));
                    }
                }
            }
        }

        if let Some(frag) = parsed.fragment() {
            svrconfig.set_remarks(frag);
        }

        Ok(svrconfig)
    }

    /// Check if it is a basic format server
    pub fn is_basic(&self) -> bool {
        self.if_ss(|c| self.remarks().is_none() && c.id().is_none())
            .unwrap_or(false)
    }

    #[allow(dead_code)]
    fn from_url_get_arg<'a>(params: &'a [(String, String)], k: &str) -> Option<&'a String> {
        for item in params.iter() {
            if item.0 == k {
                return Some(&item.1);
            }
        }

        None
    }

    #[allow(dead_code)]
    fn from_url_get_arg_as<T: FromStr>(params: &[(String, String)], k: &str) -> Result<Option<T>, UrlParseError> {
        match Self::from_url_get_arg(params, k) {
            Some(v) => match v.parse::<T>() {
                Ok(v) => Ok(Some(v)),
                Err(_e) => Err(UrlParseError::InvalidQueryString),
            },
            None => Ok(None),
        }
    }

    #[allow(dead_code)]
    fn from_url_host(parsed: &Url, dft_port: u16) -> Result<ServerAddr, UrlParseError> {
        let host = match parsed.host_str() {
            Some(host) => host,
            None => return Err(UrlParseError::MissingHost),
        };

        let port = parsed.port().unwrap_or(dft_port);
        let addr = format!("{}:{}", host, port);

        match addr.parse::<ServerAddr>() {
            Ok(a) => Ok(a),
            Err(err) => {
                error!("Failed to parse \"{}\" to ServerAddr, err: {:?}", addr, err);
                Err(UrlParseError::InvalidServerAddr)
            }
        }
    }

    /// SS是原版协议，经常需要访问，补充辅助函数进行处理
    pub fn must_be_ss_mut<Fn, R>(&mut self, f: Fn) -> R
    where
        Fn: FnOnce(&mut ShadowsocksConfig) -> R,
    {
        match &mut self.protocol {
            ServerProtocol::SS(cfg) => f(cfg),
            #[cfg(feature = "trojan")]
            ServerProtocol::Trojan(..) => unreachable!(),
            #[cfg(feature = "vless")]
            ServerProtocol::Vless(..) => unreachable!(),
            #[cfg(feature = "tuic")]
            ServerProtocol::Tuic(..) => unreachable!(),
            #[cfg(feature = "wireguard")]
            ServerProtocol::WG(..) => unreachable!(),
        }
    }

    pub fn if_ss<'a, Fn, R>(&'a self, f: Fn) -> Option<R>
    where
        Fn: FnOnce(&'a ShadowsocksConfig) -> R,
    {
        match &self.protocol {
            ServerProtocol::SS(cfg) => Some(f(cfg)),
            #[cfg(feature = "trojan")]
            ServerProtocol::Trojan(..) => None,
            #[cfg(feature = "vless")]
            ServerProtocol::Vless(..) => None,
            #[cfg(feature = "tuic")]
            ServerProtocol::Tuic(..) => None,
            #[cfg(feature = "wireguard")]
            ServerProtocol::WG(..) => None,
        }
    }

    pub fn if_ss_mut<'a, Fn, R>(&'a mut self, f: Fn) -> Option<R>
    where
        Fn: FnOnce(&'a mut ShadowsocksConfig) -> R,
    {
        match &mut self.protocol {
            ServerProtocol::SS(cfg) => Some(f(cfg)),
            #[cfg(feature = "trojan")]
            ServerProtocol::Trojan(..) => None,
            #[cfg(feature = "vless")]
            ServerProtocol::Vless(..) => None,
            #[cfg(feature = "tuic")]
            ServerProtocol::Tuic(..) => None,
            #[cfg(feature = "wireguard")]
            ServerProtocol::WG(..) => None,
        }
    }

    pub fn if_not_ss(&self) -> bool {
        match &self.protocol {
            ServerProtocol::SS(..) => false,
            #[cfg(feature = "trojan")]
            ServerProtocol::Trojan(..) => true,
            #[cfg(feature = "vless")]
            ServerProtocol::Vless(..) => true,
            #[cfg(feature = "tuic")]
            ServerProtocol::Tuic(..) => true,
            #[cfg(feature = "wireguard")]
            ServerProtocol::WG(..) => true,
        }
    }
}

/// Shadowsocks URL parsing Error
#[derive(Debug, Clone)]
pub enum UrlParseError {
    ParseError(url::ParseError),
    InvalidScheme,
    InvalidUserInfo,
    MissingHost,
    InvalidAuthInfo,
    InvalidServerAddr,
    InvalidQueryString,
    InvalidSuite,
}

impl From<url::ParseError> for UrlParseError {
    fn from(err: url::ParseError) -> UrlParseError {
        UrlParseError::ParseError(err)
    }
}

impl fmt::Display for UrlParseError {
    fn fmt(&self, f: &mut fmt::Formatter) -> fmt::Result {
        match *self {
            UrlParseError::ParseError(ref err) => fmt::Display::fmt(err, f),
            UrlParseError::InvalidScheme => write!(f, "URL must have \"ss://\" scheme"),
            UrlParseError::InvalidUserInfo => write!(f, "invalid user info"),
            UrlParseError::MissingHost => write!(f, "missing host"),
            UrlParseError::InvalidAuthInfo => write!(f, "invalid authentication info"),
            UrlParseError::InvalidServerAddr => write!(f, "invalid server address"),
            UrlParseError::InvalidQueryString => write!(f, "invalid query string"),
            UrlParseError::InvalidSuite => write!(f, "invalid suite"),
        }
    }
}

impl error::Error for UrlParseError {
    fn source(&self) -> Option<&(dyn error::Error + 'static)> {
        match *self {
            UrlParseError::ParseError(ref err) => Some(err as &dyn error::Error),
            UrlParseError::InvalidScheme => None,
            UrlParseError::InvalidUserInfo => None,
            UrlParseError::MissingHost => None,
            UrlParseError::InvalidAuthInfo => None,
            UrlParseError::InvalidServerAddr => None,
            UrlParseError::InvalidQueryString => None,
            UrlParseError::InvalidSuite => None,
        }
    }
}

impl FromStr for ServerConfig {
    type Err = UrlParseError;

    fn from_str(s: &str) -> Result<ServerConfig, Self::Err> {
        ServerConfig::from_url(s)
    }
}

/// Server address
#[derive(Clone, Debug, PartialEq, Eq, PartialOrd, Ord, Hash)]
pub enum ServerAddr {
    /// IP Address
    SocketAddr(SocketAddr),
    /// Domain name address, eg. example.com:8080
    DomainName(String, u16),
}

impl ServerAddr {
    /// Get string representation of domain
    pub fn host(&self) -> String {
        match *self {
            ServerAddr::SocketAddr(ref s) => s.ip().to_string(),
            ServerAddr::DomainName(ref dm, _) => dm.clone(),
        }
    }

    /// Get port
    pub fn port(&self) -> u16 {
        match *self {
            ServerAddr::SocketAddr(ref s) => s.port(),
            ServerAddr::DomainName(_, p) => p,
        }
    }

    pub fn is_unspecified(&self) -> bool {
        match *self {
            ServerAddr::SocketAddr(ref s) => s.ip().is_unspecified(),
            ServerAddr::DomainName(..) => false,
        }
    }
}

/// Parse `ServerAddr` error
#[derive(Debug)]
pub struct ServerAddrError;

impl Display for ServerAddrError {
    fn fmt(&self, f: &mut fmt::Formatter<'_>) -> fmt::Result {
        f.write_str("invalid ServerAddr")
    }
}

impl FromStr for ServerAddr {
    type Err = ServerAddrError;

    fn from_str(s: &str) -> Result<ServerAddr, ServerAddrError> {
        match s.parse::<SocketAddr>() {
            Ok(addr) => Ok(ServerAddr::SocketAddr(addr)),
            Err(..) => {
                let mut sp = s.split(':');
                match (sp.next(), sp.next()) {
                    (Some(dn), Some(port)) => {
                        if dn.is_empty() {
                            return Err(ServerAddrError);
                        }
                        match port.parse::<u16>() {
                            Ok(port) => Ok(ServerAddr::DomainName(dn.to_owned(), port)),
                            Err(..) => Err(ServerAddrError),
                        }
                    }
                    _ => Err(ServerAddrError),
                }
            }
        }
    }
}

impl Display for ServerAddr {
    fn fmt(&self, f: &mut fmt::Formatter) -> fmt::Result {
        match *self {
            ServerAddr::SocketAddr(ref a) => write!(f, "{a}"),
            ServerAddr::DomainName(ref d, port) => write!(f, "{d}:{port}"),
        }
    }
}

impl From<SocketAddr> for ServerAddr {
    fn from(addr: SocketAddr) -> ServerAddr {
        ServerAddr::SocketAddr(addr)
    }
}

impl<I: Into<String>> From<(I, u16)> for ServerAddr {
    fn from((dname, port): (I, u16)) -> ServerAddr {
        ServerAddr::DomainName(dname.into(), port)
    }
}

impl From<Address> for ServerAddr {
    fn from(addr: Address) -> ServerAddr {
        match addr {
            Address::SocketAddress(sa) => ServerAddr::SocketAddr(sa),
            Address::DomainNameAddress(dn, port) => ServerAddr::DomainName(dn, port),
        }
    }
}

impl From<&Address> for ServerAddr {
    fn from(addr: &Address) -> ServerAddr {
        match *addr {
            Address::SocketAddress(sa) => ServerAddr::SocketAddr(sa),
            Address::DomainNameAddress(ref dn, port) => ServerAddr::DomainName(dn.clone(), port),
        }
    }
}

impl From<ServerAddr> for Address {
    fn from(addr: ServerAddr) -> Address {
        match addr {
            ServerAddr::SocketAddr(sa) => Address::SocketAddress(sa),
            ServerAddr::DomainName(dn, port) => Address::DomainNameAddress(dn, port),
        }
    }
}

impl From<&ServerAddr> for Address {
    fn from(addr: &ServerAddr) -> Address {
        match *addr {
            ServerAddr::SocketAddr(sa) => Address::SocketAddress(sa),
            ServerAddr::DomainName(ref dn, port) => Address::DomainNameAddress(dn.clone(), port),
        }
    }
}

/// Address for Manager server
#[derive(Debug, Clone)]
pub enum ManagerAddr {
    /// IP address
    SocketAddr(SocketAddr),
    /// Domain name address
    DomainName(String, u16),
    /// Unix socket path
    #[cfg(unix)]
    UnixSocketAddr(PathBuf),
}

/// Error for parsing `ManagerAddr`
#[derive(Debug)]
pub struct ManagerAddrError;

impl Display for ManagerAddrError {
    fn fmt(&self, f: &mut fmt::Formatter<'_>) -> fmt::Result {
        f.write_str("invalid ManagerAddr")
    }
}

impl FromStr for ManagerAddr {
    type Err = ManagerAddrError;

    fn from_str(s: &str) -> Result<ManagerAddr, ManagerAddrError> {
        match s.find(':') {
            Some(pos) => {
                // Contains a ':' in address, must be IP:Port or Domain:Port
                match s.parse::<SocketAddr>() {
                    Ok(saddr) => Ok(ManagerAddr::SocketAddr(saddr)),
                    Err(..) => {
                        // Splits into Domain and Port
                        let (sdomain, sport) = s.split_at(pos);
                        let (sdomain, sport) = (sdomain.trim(), sport[1..].trim());

                        match sport.parse::<u16>() {
                            Ok(port) => Ok(ManagerAddr::DomainName(sdomain.to_owned(), port)),
                            Err(..) => Err(ManagerAddrError),
                        }
                    }
                }
            }
            #[cfg(unix)]
            None => {
                // Must be a unix socket path
                Ok(ManagerAddr::UnixSocketAddr(PathBuf::from(s)))
            }
            #[cfg(not(unix))]
            None => Err(ManagerAddrError),
        }
    }
}

impl Display for ManagerAddr {
    fn fmt(&self, f: &mut fmt::Formatter) -> fmt::Result {
        match *self {
            ManagerAddr::SocketAddr(ref saddr) => fmt::Display::fmt(saddr, f),
            ManagerAddr::DomainName(ref dname, port) => write!(f, "{dname}:{port}"),
            #[cfg(unix)]
            ManagerAddr::UnixSocketAddr(ref path) => fmt::Display::fmt(&path.display(), f),
        }
    }
}

impl From<SocketAddr> for ManagerAddr {
    fn from(addr: SocketAddr) -> ManagerAddr {
        ManagerAddr::SocketAddr(addr)
    }
}

impl<'a> From<(&'a str, u16)> for ManagerAddr {
    fn from((dname, port): (&'a str, u16)) -> ManagerAddr {
        ManagerAddr::DomainName(dname.to_owned(), port)
    }
}

impl From<(String, u16)> for ManagerAddr {
    fn from((dname, port): (String, u16)) -> ManagerAddr {
        ManagerAddr::DomainName(dname, port)
    }
}

#[cfg(unix)]
impl From<PathBuf> for ManagerAddr {
    fn from(p: PathBuf) -> ManagerAddr {
        ManagerAddr::UnixSocketAddr(p)
    }
}

/// Policy for handling replay attack requests
#[derive(Debug, Clone, Copy, Eq, PartialEq)]
pub enum ReplayAttackPolicy {
    /// Default strategy based on protocol
    ///
    /// SIP022 (AEAD-2022): Reject
    /// SIP004 (AEAD): Ignore
    /// Stream: Ignore
    Default,
    /// Ignore it completely
    Ignore,
    /// Try to detect replay attack and warn about it
    Detect,
    /// Try to detect replay attack and reject the request
    Reject,
}

impl Default for ReplayAttackPolicy {
    fn default() -> ReplayAttackPolicy {
        ReplayAttackPolicy::Default
    }
}

impl Display for ReplayAttackPolicy {
    fn fmt(&self, f: &mut fmt::Formatter) -> fmt::Result {
        match *self {
            ReplayAttackPolicy::Default => f.write_str("default"),
            ReplayAttackPolicy::Ignore => f.write_str("ignore"),
            ReplayAttackPolicy::Detect => f.write_str("detect"),
            ReplayAttackPolicy::Reject => f.write_str("reject"),
        }
    }
}

/// Error while parsing ReplayAttackPolicy from string
#[derive(Debug, Clone, Copy)]
pub struct ReplayAttackPolicyError;

impl Display for ReplayAttackPolicyError {
    fn fmt(&self, f: &mut fmt::Formatter<'_>) -> fmt::Result {
        f.write_str("invalid ReplayAttackPolicy")
    }
}

impl FromStr for ReplayAttackPolicy {
    type Err = ReplayAttackPolicyError;

    fn from_str(s: &str) -> Result<Self, Self::Err> {
        match s {
            "default" => Ok(ReplayAttackPolicy::Default),
            "ignore" => Ok(ReplayAttackPolicy::Ignore),
            "detect" => Ok(ReplayAttackPolicy::Detect),
            "reject" => Ok(ReplayAttackPolicy::Reject),
            _ => Err(ReplayAttackPolicyError),
        }
    }
}

#[macro_export]
macro_rules! create_connector_then {
    ($context:expr, $connector_cfg:expr, |$connector:ident| $body:block) => {{
        #[cfg(feature = "transport")]
        match $connector_cfg {
            Some(transport) => match transport {
                #[cfg(feature = "transport-ws")]
                &shadowsocks::config::TransportConnectorConfig::Ws(ref ws_config) => {
                    let $connector = shadowsocks::transport::direct::TcpConnector::new($context);
                    match shadowsocks::transport::websocket::WebSocketConnector::new(ws_config, $connector) {
                        Ok($connector) => $body,
                        Err(err) => Err(err),
                    }
                }
                #[cfg(feature = "transport-tls")]
                &shadowsocks::config::TransportConnectorConfig::Tls(ref tls_config) => {
                    let $connector = shadowsocks::transport::direct::TcpConnector::new($context);
                    match shadowsocks::transport::tls::TlsConnector::new(tls_config, $connector) {
                        Ok($connector) => $body,
                        Err(err) => Err(err),
                    }
                }
                #[cfg(all(feature = "transport-ws", feature = "transport-tls"))]
                &shadowsocks::config::TransportConnectorConfig::Wss(ref ws_config, ref tls_config) => {
                    let $connector = shadowsocks::transport::direct::TcpConnector::new($context);
                    match shadowsocks::transport::tls::TlsConnector::new(tls_config, $connector) {
                        Ok($connector) => {
                            match shadowsocks::transport::websocket::WebSocketConnector::new(ws_config, $connector) {
                                Ok($connector) => $body,
                                Err(err) => Err(err),
                            }
                        }
                        Err(err) => Err(err),
                    }
                }
                #[cfg(feature = "transport-mkcp")]
                &shadowsocks::config::TransportConnectorConfig::Mkcp(ref mkcp_config) => {
                    let $connector = $crate::transport::mkcp::MkcpConnector::new(Arc::new(mkcp_config.clone()), None);
                    $body
                }
                #[cfg(feature = "transport-skcp")]
                &shadowsocks::config::TransportConnectorConfig::Skcp(ref skcp_config) => {
                    let $connector =
                        $crate::transport::skcp::SkcpConnector::new($context, Arc::new(skcp_config.clone()));
                    $body
                }
            },
            None => {
                let $connector = shadowsocks::transport::direct::TcpConnector::new($context);
                $body
            }
        }

        #[cfg(not(feature = "transport"))]
        {
            let $connector = shadowsocks::transport::direct::TcpConnector::new($context);
            $body
        }
    }};
}

#[cfg(test)]
mod test;<|MERGE_RESOLUTION|>--- conflicted
+++ resolved
@@ -544,26 +544,13 @@
         &self.addr
     }
 
-<<<<<<< HEAD
-    /// Get server's external address
-    pub fn external_addr(&self) -> &ServerAddr {
-        match &self.protocol {
-            ServerProtocol::SS(config) => config.plugin_addr().unwrap_or(&self.addr),
-            #[cfg(feature = "trojan")]
-            ServerProtocol::Trojan(..) => &self.addr,
-            #[cfg(feature = "vless")]
-            ServerProtocol::Vless(..) => &self.addr,
-            #[cfg(feature = "tuic")]
-            ServerProtocol::Tuic(..) => &self.addr,
-            #[cfg(feature = "wireguard")]
-            ServerProtocol::WG(..) => &self.addr,
-        }
-=======
     /// Get server's TCP external address
     pub fn tcp_external_addr(&self) -> &ServerAddr {
-        if let Some(plugin) = self.plugin() {
-            if plugin.plugin_mode.enable_tcp() {
-                return self.plugin_addr.as_ref().unwrap_or(&self.addr);
+        if let ServerProtocol::SS(ss_config) = &self.protocol {
+            if let Some(plugin) = ss_config.plugin() {
+                if plugin.plugin_mode.enable_tcp() {
+                    return ss_config.plugin_addr().unwrap_or(&self.addr);
+                }
             }
         }
         &self.addr
@@ -571,13 +558,14 @@
 
     /// Get server's UDP external address
     pub fn udp_external_addr(&self) -> &ServerAddr {
-        if let Some(plugin) = self.plugin() {
-            if plugin.plugin_mode.enable_udp() {
-                return self.plugin_addr.as_ref().unwrap_or(&self.addr);
+        if let ServerProtocol::SS(ss_config) = &self.protocol {
+            if let Some(plugin) = ss_config.plugin() {
+                if plugin.plugin_mode.enable_udp() {
+                    return ss_config.plugin_addr().unwrap_or(&self.addr);
+                }
             }
         }
         &self.addr
->>>>>>> c2877c10
     }
 
     /// Set timeout
