[package]
name = "shadowsocks"
version = "1.16.0"
authors = ["Shadowsocks Contributors"]
description = "shadowsocks is a fast tunnel proxy that helps you bypass firewalls."
repository = "https://github.com/shadowsocks/shadowsocks-rust"
readme = "README.md"
documentation = "https://docs.rs/shadowsocks-core"
keywords = ["shadowsocks", "proxy", "socks", "socks5", "firewall"]
license = "MIT"
edition = "2021"

[badges]
maintenance = { status = "passively-maintained" }

[features]
<<<<<<< HEAD
default = [
    "trust-dns",
    "flow-stat",
    "rate-limit",
    "transport-ws",
    # "transport-restls",
    "transport-tls",
    "transport-mkcp",
    "transport-skcp",
    "trojan",
    "vless",
    "wireguard",
    "aead-cipher-2022",
]
=======
default = ["trust-dns"]
>>>>>>> a8955d2b

# Uses trust-dns instead of tokio's builtin DNS resolver
trust-dns = ["trust-dns-resolver", "arc-swap", "notify"]

# Enable Stream Cipher Protocol
# WARN: Stream Cipher Protocol is proved to be insecure
# https://github.com/shadowsocks/shadowsocks-rust/issues/373
# Users should always avoid using these ciphers in practice
stream-cipher = ["shadowsocks-crypto/v1-stream"]

# Enable extra AEAD ciphers
# WARN: These non-standard AEAD ciphers are not officially supported by shadowsocks community
aead-cipher-extra = ["shadowsocks-crypto/v1-aead-extra"]

# Enable AEAD 2022
aead-cipher-2022 = [
    "shadowsocks-crypto/v2",
    "rand/small_rng",
    "aes",
    "lru_time_cache",
]
# Enable AEAD 2022 with extra ciphers
aead-cipher-2022-extra = ["aead-cipher-2022", "shadowsocks-crypto/v2-extra"]

# Enable detection against replay attack
security-replay-attack-detect = ["bloomfilter"]

transport = []
transport-ws = ["transport", "tokio-tungstenite"]
transport-tls = ["transport", "tokio-rustls", "webpki", "rustls", "rustls-native-certs", "rustls-pemfile"]
transport-mkcp = ["transport", "arc-swap", "rand"]
transport-skcp = ["transport"]
transport-restls = ["anyhow", "tokio-util", "hmac", "sha1"]
flow-stat = []
statistics = ["metrics"]

trojan = ["rand"]
vless = ["rand", "hex"]
tuic = ["byteorder", "quinn", "parking_lot", "crossbeam-utils", "rustls", "rustls-native-certs", "rustls-pemfile"]
wireguard = ["parking_lot", "hex", "chacha20poly1305", "ring", "ip_network_table", "ip_network", "x25519-dalek",  "blake2", "hmac"]

rate-limit = ["governor", "nonzero_ext", "futures-timer", "quanta", "lazy_static", "regex"]

[dependencies]
tracing = "0.1.35"
metrics = { version = "0.20", optional = true }

libc = "0.2.141"
bytes = "1.2"
cfg-if = "1"
byte_string = "1.0"
base64 = "0.21"
url = "2.2"
once_cell = "1.17"
spin = { version = "0.9", features = ["std"] }
pin-project = "1.1"
bloomfilter = { version = "1.0.8", optional = true }
thiserror = "1.0"
rand = { version = "0.8", optional = true }
lru_time_cache = { version = "0.11", optional = true }

untrusted = { version = "0.9.0", optional  = true }
ip_network = { version = "0.4.1", optional = true }
ip_network_table = { version = "0.2.0", optional = true }
ring = { version = "0.16", optional = true }
x25519-dalek = { version = "2.0.0-pre.2", features = ["reusable_secrets", "static_secrets"], optional = true }
blake2 = { version = "^0.10", optional = true }
chacha20poly1305 = { version = "0.10.0-pre.1", optional = true }
aead = "0.5.0-pre.2"

hex = { version = "0.4.3", optional = true }

serde = { version = "1.0", features = ["derive"] }
serde_urlencoded = "0.7"
serde_json = "1.0"
percent-encoding = "2.1"

futures = "0.3"
futures-core = "0.3"
futures-util = { version = "0.3", default-features = false }
async-trait = "0.1"

socket2 = { version = "0.5", features = ["all"] }
<<<<<<< HEAD
tokio = { version = "1.9.0", features = ["io-util", "macros", "net", "parking_lot", "process", "rt", "sync", "time", "tracing"] }
=======
tokio = { version = "1.9.0", features = [
    "io-util",
    "macros",
    "net",
    "parking_lot",
    "process",
    "rt",
    "sync",
    "time",
] }
>>>>>>> a8955d2b
tokio-tfo = "0.2.0"
tokio-tungstenite = { version = "0.14", optional = true }
tokio-rustls = { version = "0.23.4", optional = true }
tokio-util = { version = "*", features = ["codec"], optional = true}
webpki = { version = "0.22", optional = true }
anyhow = { version = "1.0.68", optional = true }
hmac = { version = "^0.12", optional = true }
sha1 = { version = "^0.10.5", optional = true }

governor = { version = "0.3.2", optional = true }
nonzero_ext = { version = "0.2", optional = true }
futures-timer = { version = "3.0.2", optional = true }
quanta = { version = "0.4.1", optional = true }
lazy_static = { version = "1", optional = true }
regex = { version = "1.4", optional = true }

trust-dns-resolver = { version = "0.23.0-alpha", optional = true }
arc-swap = { version = "1.6", optional = true }
notify = { version = "6.0", optional = true }

aes = { version = "0.8", optional = true }
blake3 = "1.4"

byteorder = { version = "1.4", optional = true }
crossbeam-utils = { version = "0.8", default-features = false, optional = true }
parking_lot = { version = "0.12", optional = true }
quinn = { version = "0.8", optional = true }
rustls = { version = "0.20", features = ["quic", "dangerous_configuration"], default-features = false, optional = true }
rustls-native-certs = { version = "0.6", optional = true }
rustls-pemfile = { version = "1.0", optional = true }
# chrono = "*"

sha2 = { version = "0.10"}
aes-gcm = { version = "0.9.4"}

[target.'cfg(any(target_arch = "x86_64", target_arch = "aarch64"))'.dependencies]
shadowsocks-crypto = { version = "0.5.1", features = ["ring"] }

[target.'cfg(not(any(target_arch = "x86_64", target_arch = "aarch64")))'.dependencies]
shadowsocks-crypto = { version = "0.5.1", features = [] }

[target.'cfg(windows)'.dependencies]
windows-sys = { version = "0.48", features = [
    "Win32_Foundation",
    "Win32_NetworkManagement_IpHelper",
    "Win32_NetworkManagement_Ndis",
    "Win32_Networking_WinSock",
    "Win32_System_IO",
] }

[target.'cfg(unix)'.dependencies]
sendfd = { version = "0.4", features = ["tokio"] }

[target.'cfg(target_os="macos")'.dependencies]
nix = "0.24.1"

[dev-dependencies]
tracing-test = { version = "*", features = ["no-env-filter"] }
scopeguard = "1.1.0"
assert_matches = "1.5.0"
mockall = "*"
pnet = "^0.27"
proptest = "^0.10"
rand_chacha = "^0.3"<|MERGE_RESOLUTION|>--- conflicted
+++ resolved
@@ -14,7 +14,6 @@
 maintenance = { status = "passively-maintained" }
 
 [features]
-<<<<<<< HEAD
 default = [
     "trust-dns",
     "flow-stat",
@@ -29,9 +28,6 @@
     "wireguard",
     "aead-cipher-2022",
 ]
-=======
-default = ["trust-dns"]
->>>>>>> a8955d2b
 
 # Uses trust-dns instead of tokio's builtin DNS resolver
 trust-dns = ["trust-dns-resolver", "arc-swap", "notify"]
@@ -115,9 +111,6 @@
 async-trait = "0.1"
 
 socket2 = { version = "0.5", features = ["all"] }
-<<<<<<< HEAD
-tokio = { version = "1.9.0", features = ["io-util", "macros", "net", "parking_lot", "process", "rt", "sync", "time", "tracing"] }
-=======
 tokio = { version = "1.9.0", features = [
     "io-util",
     "macros",
@@ -128,7 +121,6 @@
     "sync",
     "time",
 ] }
->>>>>>> a8955d2b
 tokio-tfo = "0.2.0"
 tokio-tungstenite = { version = "0.14", optional = true }
 tokio-rustls = { version = "0.23.4", optional = true }
