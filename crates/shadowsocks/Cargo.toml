[package]
name = "shadowsocks"
version = "1.18.1"
authors = ["Shadowsocks Contributors"]
description = "shadowsocks is a fast tunnel proxy that helps you bypass firewalls."
repository = "https://github.com/shadowsocks/shadowsocks-rust"
readme = "README.md"
documentation = "https://docs.rs/shadowsocks-core"
keywords = ["shadowsocks", "proxy", "socks", "socks5", "firewall"]
license = "MIT"
edition = "2021"
rust-version = "1.71"

[badges]
maintenance = { status = "passively-maintained" }

[features]
default = [
    "hickory-dns",
    "flow-stat",
    "rate-limit",
    "transport-ws",
    # "transport-restls",
    "transport-tls",
    "transport-mkcp",
    "transport-skcp",
    "trojan",
    "vless",
    "wireguard",
    "aead-cipher-2022",
]

# Uses Hickory-DNS instead of tokio's builtin DNS resolver
hickory-dns = ["hickory-resolver", "arc-swap", "notify"]
# Hickory-DNS was renamed from Trust-DNS, keep compatibility.
trust-dns = ["hickory-dns"]

# Enable Stream Cipher Protocol
# WARN: Stream Cipher Protocol is proved to be insecure
# https://github.com/shadowsocks/shadowsocks-rust/issues/373
# Users should always avoid using these ciphers in practice
stream-cipher = ["shadowsocks-crypto/v1-stream"]

# Enable extra AEAD ciphers
# WARN: These non-standard AEAD ciphers are not officially supported by shadowsocks community
aead-cipher-extra = ["shadowsocks-crypto/v1-aead-extra"]

# Enable AEAD 2022
aead-cipher-2022 = [
    "shadowsocks-crypto/v2",
    "rand/small_rng",
    "aes",
    "lru_time_cache",
]
# Enable AEAD 2022 with extra ciphers
aead-cipher-2022-extra = ["aead-cipher-2022", "shadowsocks-crypto/v2-extra"]

# Enable detection against replay attack
security-replay-attack-detect = ["bloomfilter"]

transport = []
transport-ws = ["transport", "sha1"]
transport-tls = ["transport", "tokio-rustls", "webpki", "rustls", "rustls-native-certs", "rustls-pemfile"]
transport-mkcp = ["transport", "arc-swap", "rand"]
transport-skcp = ["transport"]
transport-restls = ["anyhow", "tokio-util", "hmac", "sha1"]
flow-stat = []
statistics = ["metrics"]

trojan = ["rand"]
vless = ["rand", "hex"]
tuic = ["byteorder", "quinn", "parking_lot", "crossbeam-utils", "rustls", "rustls-native-certs", "rustls-pemfile"]
wireguard = ["parking_lot", "hex", "chacha20poly1305", "ring", "ip_network_table", "ip_network", "x25519-dalek",  "blake2", "hmac"]

rate-limit = ["governor", "nonzero_ext", "futures-timer", "quanta", "lazy_static", "regex"]

[dependencies]
tracing = "0.1.35"
metrics = { version = "0.20", optional = true }

libc = "0.2.141"
bytes = "1.5"
cfg-if = "1"
byte_string = "1.0"
base64 = "0.22"
url = "2.5"
once_cell = "1.17"
spin = { version = "0.9", features = ["std"] }
pin-project = "1.1"
bloomfilter = { version = "1.0.8", optional = true }
thiserror = "1.0"
rand = { version = "0.8", optional = true }
lru_time_cache = { version = "0.11", optional = true }

untrusted = { version = "0.9.0", optional  = true }
ip_network = { version = "0.4.1", optional = true }
ip_network_table = { version = "0.2.0", optional = true }
ring = { version = "0.16", optional = true }
x25519-dalek = { version = "2.0.0-pre.2", features = ["reusable_secrets", "static_secrets"], optional = true }
blake2 = { version = "^0.10", optional = true }
chacha20poly1305 = { version = "0.10.0-pre.1", optional = true }
aead = "0.5.0-pre.2"

hex = { version = "0.4.3", optional = true }

serde = { version = "1.0", features = ["derive"] }
serde_urlencoded = "0.7"
serde_json = "1.0"
percent-encoding = "2.1"

futures = "0.3"
futures-core = "0.3"
futures-util = { version = "0.3", default-features = false }
async-trait = "0.1"
memchr = "*"

socket2 = { version = "0.5", features = ["all"] }
tokio = { version = "1.9.0", features = [
    "io-util",
    "macros",
    "net",
    "parking_lot",
    "process",
    "rt",
    "sync",
    "time",
] }
tokio-tfo = "0.2.0"
tokio-rustls = { version = "0.23.4", optional = true }
tokio-util = { version = "*", features = ["codec"], optional = true}
webpki = { version = "0.22", optional = true }
anyhow = { version = "1.0.68", optional = true }
hmac = { version = "^0.12", optional = true }
sha1 = { version = "^0.10.5", optional = true }

governor = { version = "0.3.2", optional = true }
nonzero_ext = { version = "0.2", optional = true }
futures-timer = { version = "3.0.2", optional = true }
quanta = { version = "0.4.1", optional = true }
lazy_static = { version = "1", optional = true }
regex = { version = "1.4", optional = true }

hickory-resolver = { version = "0.24", optional = true }
arc-swap = { version = "1.7", optional = true }
notify = { version = "6.0", optional = true }

aes = { version = "0.8", optional = true }
blake3 = "1.4"

byteorder = { version = "1.4", optional = true }
crossbeam-utils = { version = "0.8", default-features = false, optional = true }
parking_lot = { version = "0.12", optional = true }
quinn = { version = "0.8", optional = true }
rustls = { version = "0.20", features = ["quic", "dangerous_configuration"], default-features = false, optional = true }
rustls-native-certs = { version = "0.6", optional = true }
rustls-pemfile = { version = "1.0", optional = true }
# chrono = "*"

sha2 = { version = "0.10"}
aes-gcm = { version = "0.10.3"}

[target.'cfg(any(target_arch = "x86_64", target_arch = "aarch64"))'.dependencies]
shadowsocks-crypto = { version = "0.5.4", features = ["ring"] }

[target.'cfg(not(any(target_arch = "x86_64", target_arch = "aarch64")))'.dependencies]
shadowsocks-crypto = { version = "0.5.4", features = [] }

[target.'cfg(windows)'.dependencies]
windows-sys = { version = "0.52", features = [
    "Win32_Foundation",
    "Win32_NetworkManagement_IpHelper",
    "Win32_NetworkManagement_Ndis",
    "Win32_Networking_WinSock",
    "Win32_System_IO",
] }

[target.'cfg(unix)'.dependencies]
sendfd = { version = "0.4", features = ["tokio"] }

[target.'cfg(target_os="macos")'.dependencies]
nix = "0.24.1"

[dev-dependencies]
<<<<<<< HEAD
tracing-test = { version = "*", features = ["no-env-filter"] }
scopeguard = "1.1.0"
assert_matches = "1.5.0"
mockall = "*"
tokio-test = "*"
pnet = "^0.27"
proptest = "^0.10"
rand_chacha = "^0.3"
=======
env_logger = "0.11"
>>>>>>> 920ebb29
<|MERGE_RESOLUTION|>--- conflicted
+++ resolved
@@ -181,7 +181,6 @@
 nix = "0.24.1"
 
 [dev-dependencies]
-<<<<<<< HEAD
 tracing-test = { version = "*", features = ["no-env-filter"] }
 scopeguard = "1.1.0"
 assert_matches = "1.5.0"
@@ -189,7 +188,4 @@
 tokio-test = "*"
 pnet = "^0.27"
 proptest = "^0.10"
-rand_chacha = "^0.3"
-=======
-env_logger = "0.11"
->>>>>>> 920ebb29
+rand_chacha = "^0.3"