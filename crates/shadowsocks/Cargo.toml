[package]
name = "shadowsocks"
version = "1.15.0"
authors = ["Shadowsocks Contributors"]
description = "shadowsocks is a fast tunnel proxy that helps you bypass firewalls."
repository = "https://github.com/shadowsocks/shadowsocks-rust"
readme = "README.md"
documentation = "https://docs.rs/shadowsocks-core"
keywords = ["shadowsocks", "proxy", "socks", "socks5", "firewall"]
license = "MIT"
edition = "2021"

[badges]
maintenance = { status = "passively-maintained" }

[features]
default = [
    "trust-dns",
    "flow-stat",
    "rate-limit",
    "transport-ws",
    "transport-tls",
    "transport-mkcp",
    "transport-skcp",
    "trojan",
    "vless",
    "aead-cipher-2022",
]

# Uses trust-dns instead of tokio's builtin DNS resolver
trust-dns = ["trust-dns-resolver", "arc-swap", "notify"]

# Enable Stream Cipher Protocol
# WARN: Stream Cipher Protocol is proved to be insecure
# https://github.com/shadowsocks/shadowsocks-rust/issues/373
# Users should always avoid using these ciphers in practice
stream-cipher = ["shadowsocks-crypto/v1-stream"]

# Enable extra AEAD ciphers
# WARN: These non-standard AEAD ciphers are not officially supported by shadowsocks community
aead-cipher-extra = ["shadowsocks-crypto/v1-aead-extra"]

# Enable AEAD 2022
aead-cipher-2022 = ["shadowsocks-crypto/v2", "rand/small_rng", "aes", "lru_time_cache"]
# Enable AEAD 2022 with extra ciphers
aead-cipher-2022-extra = ["aead-cipher-2022", "shadowsocks-crypto/v2-extra"]

# Enable detection against replay attack
security-replay-attack-detect = ["bloomfilter"]

<<<<<<< HEAD
# Enable ARMv8 related optimizations
armv8 = ["shadowsocks-crypto/armv8"]
# Enable NEON releated optimizations
neon = ["shadowsocks-crypto/neon"]

transport = []
transport-ws = ["transport", "tokio-tungstenite"]
transport-tls = ["transport", "tokio-rustls", "webpki", "rustls-native-certs", "rustls-pemfile"]
transport-mkcp = ["transport", "arc-swap", "rand"]
transport-skcp = ["transport"]
flow-stat = []

trojan = ["rand"]
vless = ["rand", "hex"]
tuic = ["byteorder", "quinn", "parking_lot", "crossbeam-utils", "rustls", "rustls-native-certs", "rustls-pemfile"]

rate-limit = ["governor", "nonzero_ext", "futures-timer", "quanta", "lazy_static", "regex"]

=======
>>>>>>> a35bbd42
[dependencies]
tracing = "0.1.10"
metrics = "0.20"

libc = "0.2.94"
bytes = "1.2"
cfg-if = "1"
byte_string = "1.0"
base64 = "0.13"
url = "2.2"
once_cell = "1.15"
spin = { version = "0.9", features = ["std"] }
pin-project = "1.0"
bloomfilter = { version = "1.0.8", optional = true }
thiserror = "1.0"
rand = { version = "0.8", optional = true }
lru_time_cache = { version = "0.11", optional = true }

hex = { version = "0.4.3", optional = true }

serde = { version = "1.0", features = ["derive"] }
serde_urlencoded = "0.7"
serde_json = "1.0"
percent-encoding = "2.1"

futures = "0.3"
futures-core = "0.3"
futures-util = { version = "0.3", default-features = false }
async-trait = "0.1"

socket2 = { version = "0.4", features = ["all"] }
tokio = { version = "1.9.0", features = ["io-util", "macros", "net", "parking_lot", "process", "rt", "sync", "time", "tracing"] }
tokio-tfo = "0.2.0"
tokio-tungstenite = { version = "0.14", optional = true }
tokio-rustls = { version = "0.23.4", optional = true }
webpki = { version = "0.22", optional = true }

governor = { version = "0.3.2", optional = true }
nonzero_ext = { version = "0.2", optional = true }
futures-timer = { version = "3.0.2", optional = true }
quanta = { version = "0.4.1", optional = true }
lazy_static = { version = "1", optional = true }
regex = { version = "1.4", optional = true }

trust-dns-resolver = { version = "0.22", optional = true }
arc-swap = { version = "1.5", optional = true }
notify = { version = "5.0.0-pre.15", optional = true }

aes = { version = "0.8", optional = true }
blake3 = "1.3"

byteorder = { version = "1.4", optional = true }
crossbeam-utils = { version = "0.8", default-features = false, optional = true }
parking_lot = { version = "0.12", optional = true }
quinn = { version = "0.8", optional = true }
rustls = { version = "0.20", features = ["quic", "dangerous_configuration"], default-features = false, optional = true }
rustls-native-certs = { version = "0.6", optional = true }
rustls-pemfile = { version = "1.0", optional = true }

sha2 = { version = "0.9"}
aes-gcm = { version = "0.9.4"}

[target.'cfg(any(target_arch = "x86_64", target_arch = "aarch64"))'.dependencies]
shadowsocks-crypto = { version = "0.5.1", features = ["ring"] }

[target.'cfg(not(any(target_arch = "x86_64", target_arch = "aarch64")))'.dependencies]
shadowsocks-crypto = { version = "0.5.1", features = [] }

[target.'cfg(windows)'.dependencies]
windows-sys = { version = "0.42", features = ["Win32_Foundation", "Win32_NetworkManagement_IpHelper", "Win32_Networking_WinSock", "Win32_System_IO"] }

[target.'cfg(unix)'.dependencies]
sendfd = { version = "0.4", features = ["tokio"] }

[dev-dependencies]
<<<<<<< HEAD
tracing-test = "*"
scopeguard = "1.1.0"
assert_matches = "1.5.0"
mockall = "*"
=======
env_logger = "0.10"
>>>>>>> a35bbd42
<|MERGE_RESOLUTION|>--- conflicted
+++ resolved
@@ -48,12 +48,6 @@
 # Enable detection against replay attack
 security-replay-attack-detect = ["bloomfilter"]
 
-<<<<<<< HEAD
-# Enable ARMv8 related optimizations
-armv8 = ["shadowsocks-crypto/armv8"]
-# Enable NEON releated optimizations
-neon = ["shadowsocks-crypto/neon"]
-
 transport = []
 transport-ws = ["transport", "tokio-tungstenite"]
 transport-tls = ["transport", "tokio-rustls", "webpki", "rustls-native-certs", "rustls-pemfile"]
@@ -67,8 +61,6 @@
 
 rate-limit = ["governor", "nonzero_ext", "futures-timer", "quanta", "lazy_static", "regex"]
 
-=======
->>>>>>> a35bbd42
 [dependencies]
 tracing = "0.1.10"
 metrics = "0.20"
@@ -144,11 +136,7 @@
 sendfd = { version = "0.4", features = ["tokio"] }
 
 [dev-dependencies]
-<<<<<<< HEAD
 tracing-test = "*"
 scopeguard = "1.1.0"
 assert_matches = "1.5.0"
-mockall = "*"
-=======
-env_logger = "0.10"
->>>>>>> a35bbd42
+mockall = "*"