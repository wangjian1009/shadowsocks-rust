--- conflicted
+++ resolved
@@ -52,11 +52,7 @@
 members = [
     "crates/shadowsocks",
     "crates/shadowsocks-service",
-<<<<<<< HEAD
-    "crates/shadowsocks-tools",
     "depends/tracing-oslog",
-=======
->>>>>>> a35bbd42
 ]
 
 [profile.release]
@@ -263,13 +259,9 @@
 tokio = { version = "*", features = ["rt", "signal", "io-std", "fs"] }
 num_cpus = "1.13"
 
-<<<<<<< HEAD
 governor = { version = "0.3.2", optional = true }
 
-ipnet = { version = "2.3", optional = true }
-=======
 ipnet = { version = "2.7", optional = true }
->>>>>>> a35bbd42
 
 mimalloc = { version = "0.1", default-features = false, optional = true }
 tcmalloc = { version = "0.3", optional = true }
@@ -289,11 +281,7 @@
 
 [dev-dependencies]
 byteorder = "1.3"
-<<<<<<< HEAD
 tracing-test = "*"
-=======
-env_logger = "0.10"
->>>>>>> a35bbd42
 byte_string = "1.0"
 tokio = { version = "1", features = ["net", "time", "macros", "io-util"] }
 tokio-test = "*"
