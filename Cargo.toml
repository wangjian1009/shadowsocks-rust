[package]
name = "shadowsocks-rust"
version = "1.15.0-alpha.4"
authors = ["Shadowsocks Contributors"]
description = "shadowsocks is a fast tunnel proxy that helps you bypass firewalls."
repository = "https://github.com/shadowsocks/shadowsocks-rust"
readme = "README.md"
documentation = "https://docs.rs/shadowsocks-rust"
keywords = ["shadowsocks", "proxy", "socks", "socks5", "firewall"]
license = "MIT"
edition = "2021"

[badges]
maintenance = { status = "passively-maintained" }

[lib]
path = "src/lib.rs"
crate-type = ["staticlib", "lib"]

[[bin]]
name = "sslocal"
path = "bin/sslocal.rs"
required-features = ["local"]

[[bin]]
name = "ssserver"
path = "bin/ssserver.rs"
required-features = ["server"]

[[bin]]
name = "ssurl"
path = "bin/ssurl.rs"
required-features = ["utility"]

[[bin]]
name = "ssmanager"
path = "bin/ssmanager.rs"
required-features = ["manager"]

[[bin]]
name = "ssservice"
path = "bin/ssservice.rs"
required-features = ["service"]

[workspace]
members = [
    "crates/shadowsocks",
    "crates/shadowsocks-service",
    "crates/shadowsocks-tools",
]

[profile.release]
lto = "fat"
codegen-units = 1
incremental = false
panic = "abort"
strip = true

[features]
default = [
    "logging",
    "trust-dns",
    "stream-cipher",
    "local",
    "server",
    "server-maintain",
    "server-limit",
    "server-mock",
    "manager",
    "utility",
    "service",
    "local-http",
    "local-tunnel",
    "local-socks4",
    "local-redir",
    "multi-threaded",
<<<<<<< HEAD
    "rate-limit",
    "lib-entry",
    "host-dns",
    "env-crypt",
    "sniffer-bittorrent",
    "transport-ws",
    "transport-tls",
    "transport-mkcp",
    "transport-skcp",
    "trojan",
    "vless",
=======
>>>>>>> c27a3dec
    "aead-cipher-2022",
]

# Enable local server
local = ["shadowsocks-service/local"]

# Enable env-crypt
env-crypt = ["shadowsocks-service/env-crypt"]

# Enable bittorrent protocol reject
sniffer-bittorrent = ["shadowsocks-service/sniffer-bittorrent"]

transport = []
transport-ws = ["shadowsocks-service/transport-ws", "transport"]
transport-tls = ["shadowsocks-service/transport-tls", "transport"]
transport-mkcp = ["shadowsocks-service/transport-mkcp", "transport"]
transport-skcp = ["shadowsocks-service/transport-skcp", "transport"]

trojan = ["shadowsocks-service/trojan"]
vless = ["shadowsocks-service/vless"]

# Enable remote server
server = ["shadowsocks-service/server"]
server-maintain = ["shadowsocks-service/server-maintain"]
server-limit = ["shadowsocks-service/server-limit"]
server-mock = ["shadowsocks-service/server-mock"]
# Enable manager server
manager = ["shadowsocks-service/manager"]
# Enable utility
utility = ["qrcode"]
# Enable service
service = ["local", "server", "manager"]

# Enable use ss as lib
lib-entry = ["spin", "serde_json"]

# Enables trust-dns for replacing tokio's builtin DNS resolver
trust-dns = ["shadowsocks-service/trust-dns"]
dns-over-tls = ["shadowsocks-service/dns-over-tls"]
dns-over-https = ["shadowsocks-service/dns-over-https"]

# Enable logging output
logging = ["log4rs"]

# Enable DNS-relay
local-dns = ["local", "shadowsocks-service/local-dns"]
# Enable client flow statistic report
# Currently is only used in Android
local-flow-stat = ["local", "shadowsocks-service/local-flow-stat"]
# Enable HTTP protocol for sslocal
local-http = ["local", "shadowsocks-service/local-http"]
local-http-native-tls = ["local-http", "shadowsocks-service/local-http-native-tls"]
local-http-rustls = ["local-http", "shadowsocks-service/local-http-rustls"]
# Enable REDIR protocol for sslocal
# (transparent proxy)
local-redir = ["local", "shadowsocks-service/local-redir"]
# Enable tunnel protocol for sslocal
local-tunnel = ["local", "shadowsocks-service/local-tunnel"]
# Enable socks4 protocol for sslocal
local-socks4 = ["local", "shadowsocks-service/local-socks4"]
# Enable Tun interface protocol for sslocal
local-tun = ["local", "shadowsocks-service/local-tun", "ipnet"]

# Enable jemalloc for binaries
jemalloc = ["jemallocator"]
# Enable bundled tcmalloc
tcmalloc-vendored = ["tcmalloc/bundled"]

# Enable snmalloc for binaries
snmalloc = ["snmalloc-rs"]

# Enable tokio's multi-threaded runtime
multi-threaded = ["tokio/rt-multi-thread"]

# Enable Stream Cipher Protocol
# WARN: Stream Cipher Protocol is proved to be insecure
# https://github.com/shadowsocks/shadowsocks-rust/issues/373
# Users should always avoid using these ciphers in practice
stream-cipher = ["shadowsocks-service/stream-cipher"]

# Enable extra AEAD ciphers
# WARN: These non-standard AEAD ciphers are not officially supported by shadowsocks community
aead-cipher-extra = ["shadowsocks-service/aead-cipher-extra"]

<<<<<<< HEAD
# Enable host dns
host-dns = ["trust-dns-resolver", "rand", "local-dns"]

=======
>>>>>>> c27a3dec
# Enable AEAD 2022
aead-cipher-2022 = ["shadowsocks-service/aead-cipher-2022"]
# Enable AEAD 2022 with extra ciphers
aead-cipher-2022-extra = ["shadowsocks-service/aead-cipher-2022-extra"]

<<<<<<< HEAD
# Enable rate limit
rate-limit = ["shadowsocks-service/rate-limit", "governor"]

=======
>>>>>>> c27a3dec
# Enable detection against replay attack (Stream / AEAD)
security-replay-attack-detect = ["shadowsocks-service/security-replay-attack-detect"]
replay-attack-detect = ["security-replay-attack-detect"] # Backward compatibility. DO NOT USE.
# Enable IV printable prefix
security-iv-printable-prefix = ["shadowsocks-service/security-iv-printable-prefix"]

# Enable ARMv8 related optimizations
armv8 = ["shadowsocks-service/armv8"]
# Enable NEON releated optimizations
neon = ["shadowsocks-service/neon"]

[dependencies]
log = "0.4"
log4rs = { version = "1.0", optional = true }
serde = { version = "1.0", features = ["derive"] }
json5 = "0.4"
thiserror = "1.0"

clap = { version = "3.1", features = ["wrap_help", "suggestions"] }
cfg-if = "1"
qrcode = { version = "0.12", default-features = false, optional = true }
exitcode = "1"
bytes = "1.0"
byteorder = "1.3"

trust-dns-resolver = { version = "0.20.3", optional = true, features = ["serde-config"] }
rand = { version = "0.8", optional = true }
build-time = "0.1"
directories = "4.0"
xdg = "2.4"
<<<<<<< HEAD
rpassword = "5.0.1"
spin = { version = "0.9", features = ["std"], optional = true }
=======
rpassword = "6.0"
>>>>>>> c27a3dec
libc = { version = "0.2", features = ["extra_traits"] }

futures = "0.3"
tokio = { version = "1", features = ["rt", "signal"] }
num_cpus = "1.13"
<<<<<<< HEAD

governor = { version = "0.3.2", optional = true }
=======
>>>>>>> c27a3dec

ipnet = { version = "2.3", optional = true }

mimalloc = { version = "0.1", default-features = false, optional = true }
tcmalloc = { version = "0.3", optional = true }
jemallocator = { version = "0.3", optional = true }
snmalloc-rs = { version = "0.2", optional = true }
rpmalloc = { version = "0.2", optional = true }

<<<<<<< HEAD
serde_json = { version = "1.0", optional = true }

shadowsocks-service = { version = "1.15.0", path = "./crates/shadowsocks-service", default-features = false }
=======
shadowsocks-service = { version = "1.15.0", path = "./crates/shadowsocks-service" }
>>>>>>> c27a3dec

[target.'cfg(unix)'.dependencies]
daemonize = "0.4"

[target.'cfg(any(target_os = "macos", target_os = "ios"))'.dependencies]
oslog = "0.2.0"

[target.'cfg(target_os = "android")'.dependencies]
android_logger = "0.11.0"

[dev-dependencies]
byteorder = "1.3"
env_logger = "0.9"
byte_string = "1.0"
<<<<<<< HEAD
tokio = { version = "1", features = ["net", "time", "macros", "io-util"] }
tokio-test = "*"
=======
tokio = { version = "1", features = ["net", "time", "macros", "io-util"] }
>>>>>>> c27a3dec
<|MERGE_RESOLUTION|>--- conflicted
+++ resolved
@@ -74,7 +74,6 @@
     "local-socks4",
     "local-redir",
     "multi-threaded",
-<<<<<<< HEAD
     "rate-limit",
     "lib-entry",
     "host-dns",
@@ -86,8 +85,6 @@
     "transport-skcp",
     "trojan",
     "vless",
-=======
->>>>>>> c27a3dec
     "aead-cipher-2022",
 ]
 
@@ -172,23 +169,17 @@
 # WARN: These non-standard AEAD ciphers are not officially supported by shadowsocks community
 aead-cipher-extra = ["shadowsocks-service/aead-cipher-extra"]
 
-<<<<<<< HEAD
 # Enable host dns
 host-dns = ["trust-dns-resolver", "rand", "local-dns"]
 
-=======
->>>>>>> c27a3dec
 # Enable AEAD 2022
 aead-cipher-2022 = ["shadowsocks-service/aead-cipher-2022"]
 # Enable AEAD 2022 with extra ciphers
 aead-cipher-2022-extra = ["shadowsocks-service/aead-cipher-2022-extra"]
 
-<<<<<<< HEAD
 # Enable rate limit
 rate-limit = ["shadowsocks-service/rate-limit", "governor"]
 
-=======
->>>>>>> c27a3dec
 # Enable detection against replay attack (Stream / AEAD)
 security-replay-attack-detect = ["shadowsocks-service/security-replay-attack-detect"]
 replay-attack-detect = ["security-replay-attack-detect"] # Backward compatibility. DO NOT USE.
@@ -219,22 +210,15 @@
 build-time = "0.1"
 directories = "4.0"
 xdg = "2.4"
-<<<<<<< HEAD
-rpassword = "5.0.1"
+rpassword = "6.0"
 spin = { version = "0.9", features = ["std"], optional = true }
-=======
-rpassword = "6.0"
->>>>>>> c27a3dec
 libc = { version = "0.2", features = ["extra_traits"] }
 
 futures = "0.3"
 tokio = { version = "1", features = ["rt", "signal"] }
 num_cpus = "1.13"
-<<<<<<< HEAD
 
 governor = { version = "0.3.2", optional = true }
-=======
->>>>>>> c27a3dec
 
 ipnet = { version = "2.3", optional = true }
 
@@ -244,13 +228,9 @@
 snmalloc-rs = { version = "0.2", optional = true }
 rpmalloc = { version = "0.2", optional = true }
 
-<<<<<<< HEAD
 serde_json = { version = "1.0", optional = true }
 
 shadowsocks-service = { version = "1.15.0", path = "./crates/shadowsocks-service", default-features = false }
-=======
-shadowsocks-service = { version = "1.15.0", path = "./crates/shadowsocks-service" }
->>>>>>> c27a3dec
 
 [target.'cfg(unix)'.dependencies]
 daemonize = "0.4"
@@ -265,9 +245,5 @@
 byteorder = "1.3"
 env_logger = "0.9"
 byte_string = "1.0"
-<<<<<<< HEAD
 tokio = { version = "1", features = ["net", "time", "macros", "io-util"] }
-tokio-test = "*"
-=======
-tokio = { version = "1", features = ["net", "time", "macros", "io-util"] }
->>>>>>> c27a3dec
+tokio-test = "*"