[package]
name = "shadowsocks-rust"
version = "1.12.0"
authors = ["Shadowsocks Contributors"]
description = "shadowsocks is a fast tunnel proxy that helps you bypass firewalls."
repository = "https://github.com/shadowsocks/shadowsocks-rust"
readme = "README.md"
documentation = "https://docs.rs/shadowsocks"
keywords = ["shadowsocks", "proxy", "socks", "socks5", "firewall"]
license = "MIT"
edition = "2021"

[badges]
maintenance = { status = "passively-maintained" }

[[bin]]
name = "sslocal"
path = "bin/sslocal.rs"
required-features = ["local"]

[[bin]]
name = "ssserver"
path = "bin/ssserver.rs"
required-features = ["server"]

[[bin]]
name = "ssurl"
path = "bin/ssurl.rs"
required-features = ["utility"]

[[bin]]
name = "ssmanager"
path = "bin/ssmanager.rs"
required-features = ["manager"]

[lib]
name = "sslocal"
path = "bin/libsslocal.rs"
required-features = ["local"]
crate-type = ["staticlib"]

[workspace]
members = [
    "crates/shadowsocks",
    "crates/shadowsocks-service",
]

[profile.release]
lto = "fat"
codegen-units = 1
incremental = false
panic = "abort"

[features]
default = [
    "logging",
    "trust-dns",
    "local",
    "server",
    "manager",
    "utility",
    "local-http",
    "local-tunnel",
    "local-socks4",
    "multi-threaded",
]

# Enable local server
local = ["shadowsocks-service/local"]
# Enable remote server
server = ["shadowsocks-service/server"]
server-maintain = ["shadowsocks-service/server-maintain"]
# Enable manager server
manager = ["shadowsocks-service/manager"]
# Enable utility
utility = []

# Enables trust-dns for replacing tokio's builtin DNS resolver
trust-dns = ["shadowsocks-service/trust-dns"]
dns-over-tls = ["shadowsocks-service/dns-over-tls"]
dns-over-https = ["shadowsocks-service/dns-over-https"]

# Enable logging output
logging = ["log4rs"]

# Enable DNS-relay
local-dns = ["local", "shadowsocks-service/local-dns"]
# Enable client flow statistic report
# Currently is only used in Android
local-flow-stat = ["local", "shadowsocks-service/local-flow-stat"]
# Enable HTTP protocol for sslocal
local-http = ["local", "shadowsocks-service/local-http"]
local-http-native-tls = ["local-http", "shadowsocks-service/local-http-native-tls"]
local-http-rustls = ["local-http", "shadowsocks-service/local-http-rustls"]
# Enable REDIR protocol for sslocal
# (transparent proxy)
local-redir = ["local", "shadowsocks-service/local-redir"]
# Enable tunnel protocol for sslocal
local-tunnel = ["local", "shadowsocks-service/local-tunnel"]
# Enable socks4 protocol for sslocal
local-socks4 = ["local", "shadowsocks-service/local-socks4"]
# Enable Tun interface protocol for sslocal
local-tun = ["local", "shadowsocks-service/local-tun", "ipnet"]

# Enable jemalloc for binaries
jemalloc = ["jemallocator"]
# Enable bundled tcmalloc
tcmalloc-vendored = ["tcmalloc/bundled"]

# Enable snmalloc for binaries
snmalloc = ["snmalloc-rs"]

# Enable tokio's multi-threaded runtime
multi-threaded = ["tokio/rt-multi-thread"]

# Enable Stream Cipher Protocol
# WARN: Stream Cipher Protocol is proved to be insecured
# https://github.com/shadowsocks/shadowsocks-rust/issues/373
# Users should always avoid using these ciphers in practice
stream-cipher = ["shadowsocks-service/stream-cipher"]

# Enable extra AEAD ciphers
# WARN: These non-standard AEAD ciphers are not officially supported by shadowsocks community
aead-cipher-extra = ["shadowsocks-service/aead-cipher-extra"]

<<<<<<< HEAD
# Enable host dns
host-dns = ["trust-dns-resolver", "rand"]
=======
# Enable detection against replay attack
replay-attack-detect = ["shadowsocks-service/replay-attack-detect"]
>>>>>>> cfd68635

[dependencies]
log = "0.4"
log4rs = { version = "1.0", optional = true }

clap = { version = "2", features = ["wrap_help", "suggestions"] }
cfg-if = "1"
qrcode = { version = "0.12", default-features = false }
exitcode = "1"
<<<<<<< HEAD
bytes = "1.0"
byteorder = "1.3"

trust-dns-resolver = { version = "0.20.3", optional = true, features = ["serde-config"] }
rand = { version = "0.8", optional = true }
=======
build-time = "0.1"
>>>>>>> cfd68635

futures = "0.3"
tokio = { version = "1", features = ["rt", "signal"] }

aes = "0.7"
block-modes = "0.8"
base64 = "0.13.0"

ipnet = { version = "2.3", optional = true }

mimalloc = { version = "0.1", optional = true }
tcmalloc = { version = "0.3", optional = true }
jemallocator = { version = "0.3", optional = true }
snmalloc-rs = { version = "0.2", optional = true }
rpmalloc = { version = "0.2", optional = true }

shadowsocks-service = { version = "1.12.0", path = "./crates/shadowsocks-service" }

[target.'cfg(unix)'.dependencies]
daemonize = "0.4"

[dev-dependencies]
byteorder = "1.3"
env_logger = "0.9"
byte_string = "1.0"
tokio = { version = "1", features = ["net", "time", "macros", "io-util"]}<|MERGE_RESOLUTION|>--- conflicted
+++ resolved
@@ -123,13 +123,11 @@
 # WARN: These non-standard AEAD ciphers are not officially supported by shadowsocks community
 aead-cipher-extra = ["shadowsocks-service/aead-cipher-extra"]
 
-<<<<<<< HEAD
 # Enable host dns
 host-dns = ["trust-dns-resolver", "rand"]
-=======
+
 # Enable detection against replay attack
 replay-attack-detect = ["shadowsocks-service/replay-attack-detect"]
->>>>>>> cfd68635
 
 [dependencies]
 log = "0.4"
@@ -139,15 +137,12 @@
 cfg-if = "1"
 qrcode = { version = "0.12", default-features = false }
 exitcode = "1"
-<<<<<<< HEAD
 bytes = "1.0"
 byteorder = "1.3"
 
 trust-dns-resolver = { version = "0.20.3", optional = true, features = ["serde-config"] }
 rand = { version = "0.8", optional = true }
-=======
 build-time = "0.1"
->>>>>>> cfd68635
 
 futures = "0.3"
 tokio = { version = "1", features = ["rt", "signal"] }
