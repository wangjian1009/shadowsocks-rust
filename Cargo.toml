[package]
name = "shadowsocks-rust"
version = "1.15.2"
authors = ["Shadowsocks Contributors"]
description = "shadowsocks is a fast tunnel proxy that helps you bypass firewalls."
repository = "https://github.com/shadowsocks/shadowsocks-rust"
readme = "README.md"
documentation = "https://docs.rs/shadowsocks-rust"
keywords = ["shadowsocks", "proxy", "socks", "socks5", "firewall"]
license = "MIT"
edition = "2021"
rust-version = "1.64"

[badges]
maintenance = { status = "passively-maintained" }

[lib]
path = "src/lib.rs"
crate-type = ["staticlib", "lib"]

[[bin]]
name = "sslocal"
path = "bin/sslocal.rs"
required-features = ["local"]

[[bin]]
name = "ssserver"
path = "bin/ssserver.rs"
required-features = ["server"]

[[bin]]
name = "ssurl"
path = "bin/ssurl.rs"
required-features = ["utility"]

[[bin]]
name = "ssmanager"
path = "bin/ssmanager.rs"
required-features = ["manager"]

[[bin]]
name = "ssservice"
path = "bin/ssservice.rs"
required-features = ["service"]

[[bin]]
name = "sscheck"
path = "bin/sscheck.rs"
required-features = ["local"]

[workspace]
members = [
    "crates/shadowsocks",
    "crates/shadowsocks-service",
    "depends/tracing-oslog",
]

[profile.release]
lto = "fat"
codegen-units = 1
incremental = false
panic = "abort"
strip = true

[features]
default = [
    "logging",
    "logging-console",
    "logging-oslog",
    "logging-file",
    "logging-apm",
    "logging-jaeger",
    "statistics-prometheus",
    "trust-dns",
    "stream-cipher",
    "local",
    "local-maintain",
    "local-url",
    "server",
    "server-maintain",
    "server-limit",
    "server-mock",
    "manager",
    "utility",
    "service",
    "local-http",
    "local-tunnel",
    "local-socks4",
    "local-redir",
    "local-signed-info",
    "local-fake-mode",
    "local-android-protect",
    "multi-threaded",
    "rate-limit",
    "lib-entry",
    "host-dns",
    "env-crypt",
    "sniffer-bittorrent",
    "transport-ws",
    "transport-tls",
    "transport-mkcp",
    "transport-skcp",
    "trojan",
    "vless",
    "tuic",
    "aead-cipher-2022",
]

# Enable local server
local = ["shadowsocks-service/local"]
local-url = ["local", "hyper", "url"]
local-maintain = ["shadowsocks-service/local-maintain"]
local-signed-info = ["shadowsocks-service/local-signed-info"]
local-fake-mode = ["shadowsocks-service/local-fake-mode"]
local-android-protect = ["shadowsocks-service/local-android-protect"]

# Enable env-crypt
env-crypt = ["shadowsocks-service/env-crypt"]

# Enable bittorrent protocol reject
sniffer-bittorrent = ["shadowsocks-service/sniffer-bittorrent"]

transport = []
transport-ws = ["shadowsocks-service/transport-ws", "transport"]
transport-tls = ["shadowsocks-service/transport-tls", "transport"]
transport-mkcp = ["shadowsocks-service/transport-mkcp", "transport"]
transport-skcp = ["shadowsocks-service/transport-skcp", "transport"]

trojan = ["shadowsocks-service/trojan"]
vless = ["shadowsocks-service/vless"]
tuic = ["shadowsocks-service/tuic"]

# Enable remote server
server = ["shadowsocks-service/server"]
server-maintain = ["shadowsocks-service/server-maintain"]
server-limit = ["shadowsocks-service/server-limit"]
server-mock = ["shadowsocks-service/server-mock"]
# Enable manager server
manager = ["shadowsocks-service/manager"]
# Enable utility
utility = ["qrcode"]
# Enable service
service = ["local", "server", "manager"]

# Enable use ss as lib
lib-entry = ["spin", "serde_json"]

# Enables trust-dns for replacing tokio's builtin DNS resolver
trust-dns = ["shadowsocks-service/trust-dns"]
dns-over-tls = ["shadowsocks-service/dns-over-tls"]
dns-over-https = ["shadowsocks-service/dns-over-https"]

# Enable logging output
logging = ["tracing-futures", "tracing-subscriber"]
logging-console = ["logging"]
logging-oslog = ["logging", "tracing-oslog"]
logging-file = ["logging", "tracing-appender"]
logging-apm = ["logging", "url", "tracing-elastic-apm", "sysinfo"]
logging-jaeger = ["logging", "url", "tracing-opentelemetry", "opentelemetry", "opentelemetry-jaeger"]

# Enable metrics
statistics=["metrics", "shadowsocks-service/statistics"]
statistics-prometheus = ["statistics", "metrics-util", "metrics-exporter-prometheus"]

# Enable DNS-relay
local-dns = ["local", "shadowsocks-service/local-dns"]
# Enable client flow statistic report
# Currently is only used in Android
local-flow-stat = ["local", "shadowsocks-service/local-flow-stat"]
# Enable HTTP protocol for sslocal
local-http = ["local", "shadowsocks-service/local-http"]
local-http-native-tls = ["local-http", "shadowsocks-service/local-http-native-tls"]
local-http-rustls = ["local-http", "shadowsocks-service/local-http-rustls"]
# Enable REDIR protocol for sslocal
# (transparent proxy)
local-redir = ["local", "shadowsocks-service/local-redir"]
# Enable tunnel protocol for sslocal
local-tunnel = ["local", "shadowsocks-service/local-tunnel"]
# Enable socks4 protocol for sslocal
local-socks4 = ["local", "shadowsocks-service/local-socks4"]
# Enable Tun interface protocol for sslocal
local-tun = ["local", "shadowsocks-service/local-tun", "ipnet"]

# Enable jemalloc for binaries
jemalloc = ["jemallocator"]
# Enable bundled tcmalloc
tcmalloc-vendored = ["tcmalloc/bundled"]

# Enable snmalloc for binaries
snmalloc = ["snmalloc-rs"]

# Enable tokio's multi-threaded runtime
multi-threaded = ["tokio/rt-multi-thread"]

# Enable Stream Cipher Protocol
# WARN: Stream Cipher Protocol is proved to be insecure
# https://github.com/shadowsocks/shadowsocks-rust/issues/373
# Users should always avoid using these ciphers in practice
stream-cipher = ["shadowsocks-service/stream-cipher"]

# Enable extra AEAD ciphers
# WARN: These non-standard AEAD ciphers are not officially supported by shadowsocks community
aead-cipher-extra = ["shadowsocks-service/aead-cipher-extra"]

# Enable host dns
host-dns = ["trust-dns-resolver", "local-dns"]

# Enable AEAD 2022
aead-cipher-2022 = ["shadowsocks-service/aead-cipher-2022"]
# Enable AEAD 2022 with extra ciphers
aead-cipher-2022-extra = ["shadowsocks-service/aead-cipher-2022-extra"]

# Enable rate limit
rate-limit = ["shadowsocks-service/rate-limit", "governor", "hyper", "tower"]

# Enable detection against replay attack (Stream / AEAD)
security-replay-attack-detect = ["shadowsocks-service/security-replay-attack-detect"]
replay-attack-detect = ["security-replay-attack-detect"] # Backward compatibility. DO NOT USE.

[dependencies]
serde = { version = "1.0", features = ["derive"] }
json5 = "0.4"
thiserror = "1.0"
base64 = "0.13"

tracing = { version = "0.1.35" }
tracing-futures = { version = "0.2", features = ["std-future"], optional = true }
tracing-subscriber = { version = "0.3", features = ["env-filter", "fmt", "time", "local-time", "ansi", "json"], default-features = false, optional = true }

# logging-file
tracing-appender = { version = "0.2", optional = true }

# logging-os
tracing-oslog = { version = "0.1.2", optional = true }

# logging-jaeger
tracing-opentelemetry = { version = "*", optional = true }
opentelemetry = { version = "*", features = ["rt-tokio"], optional = true }
opentelemetry-jaeger = { version = "*", features = ["rt-tokio", "hyper_collector_client"], optional = true }

# logging-apm
tracing-elastic-apm = { version = "3.2.3", optional = true, features = ["rustls-tls"], default-features = false }
url = { version = "*", optional = true }
sysinfo = { version = "*", optional = true }

#metrics
metrics = { version = "0.20", optional = true }
metrics-util = { version = "^0.14", optional = true }
metrics-exporter-prometheus = { version = "0.11", optional = true }

clap = { version = "4.0", features = ["wrap_help", "suggestions"] }
cfg-if = "1"
qrcode = { version = "0.12", default-features = false, optional = true }
<<<<<<< HEAD
sysexits = "0.3"
exitcode = "1"
bytes = "1.0"
byteorder = "1.3"

trust-dns-resolver = { version = "0.22", optional = true, features = ["serde-config"] }
=======
sysexits = "0.4"
>>>>>>> 163b2d2a
build-time = "0.1"
directories = "4.0"
xdg = "2.4"
rpassword = "7.0"
spin = { version = "0.9", features = ["std"], optional = true }
libc = { version = "0.2", features = ["extra_traits"] }
rand = "0.8"

futures = "0.3"
<<<<<<< HEAD
tokio = { version = "*", features = ["rt", "signal", "io-std", "fs"] }
num_cpus = "1.13"
=======
tokio = { version = "1", features = ["rt", "signal"] }
num_cpus = "1.15"
>>>>>>> 163b2d2a

governor = { version = "0.3.2", optional = true }

ipnet = { version = "2.7", optional = true }

mimalloc = { version = "0.1", default-features = false, optional = true }
tcmalloc = { version = "0.3", optional = true }
jemallocator = { version = "0.5", optional = true }
snmalloc-rs = { version = "0.3", optional = true }
rpmalloc = { version = "0.2", optional = true }

serde_json = { version = "1.0", optional = true }

hyper = { version = "*", optional = true}
tower = { version = "*", optional = true }

shadowsocks-service = { version = "1.15.0", path = "./crates/shadowsocks-service", default-features = false }

[target.'cfg(unix)'.dependencies]
daemonize = "0.4"

[dev-dependencies]
byteorder = "1.3"
tracing-test = "*"
byte_string = "1.0"
tokio = { version = "1", features = ["net", "time", "macros", "io-util"] }
tokio-test = "*"

[patch.crates-io]
quinn = { path = "depends/quinn/quinn" }
tracing-oslog = { path = "depends/tracing-oslog" }<|MERGE_RESOLUTION|>--- conflicted
+++ resolved
@@ -251,16 +251,12 @@
 clap = { version = "4.0", features = ["wrap_help", "suggestions"] }
 cfg-if = "1"
 qrcode = { version = "0.12", default-features = false, optional = true }
-<<<<<<< HEAD
-sysexits = "0.3"
+sysexits = "0.4"
 exitcode = "1"
 bytes = "1.0"
 byteorder = "1.3"
 
 trust-dns-resolver = { version = "0.22", optional = true, features = ["serde-config"] }
-=======
-sysexits = "0.4"
->>>>>>> 163b2d2a
 build-time = "0.1"
 directories = "4.0"
 xdg = "2.4"
@@ -270,13 +266,8 @@
 rand = "0.8"
 
 futures = "0.3"
-<<<<<<< HEAD
 tokio = { version = "*", features = ["rt", "signal", "io-std", "fs"] }
-num_cpus = "1.13"
-=======
-tokio = { version = "1", features = ["rt", "signal"] }
 num_cpus = "1.15"
->>>>>>> 163b2d2a
 
 governor = { version = "0.3.2", optional = true }
 
