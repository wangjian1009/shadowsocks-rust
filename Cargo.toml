--- conflicted
+++ resolved
@@ -128,14 +128,7 @@
 futures = "0.3"
 tokio = { version = "1", features = ["rt", "signal"] }
 
-<<<<<<< HEAD
-rust-crypto = "0.2.36"
-base64 = "0.13.0"
-md5 = "0.7.0"
-hex = "0.4.2"
-=======
 ipnet = { version = "2.3", optional = true }
->>>>>>> c0b0d7c5
 
 mimalloc = { version = "0.1", optional = true }
 tcmalloc = { version = "0.3", optional = true }
