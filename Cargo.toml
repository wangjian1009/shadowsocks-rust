--- conflicted
+++ resolved
@@ -57,7 +57,6 @@
 members = [
     "crates/shadowsocks",
     "crates/shadowsocks-service",
-    "depends/tracing-oslog",
 ]
 
 [profile.release]
@@ -70,12 +69,7 @@
 [features]
 default = [
     "logging",
-    "tokio-console",
-    "logging-console",
-    "logging-oslog",
     "logging-file",
-    "logging-apm",
-    "logging-jaeger",
     "statistics-prometheus",
     "trust-dns",
     "stream-cipher",
@@ -167,22 +161,12 @@
 dns-over-h3 = ["shadowsocks-service/dns-over-h3"]
 
 # Enable logging output
-<<<<<<< HEAD
-logging = ["tracing-futures", "tracing-subscriber"]
-logging-console = ["logging"]
-logging-oslog = ["logging", "tracing-oslog"]
+logging = ["tracing-subscriber", "time"]
 logging-file = ["logging", "tracing-appender"]
-logging-apm = ["logging", "url", "tracing-elastic-apm", "sysinfo"]
-logging-jaeger = ["logging", "url", "tracing-opentelemetry", "opentelemetry", "opentelemetry-jaeger"]
-
-tokio-console = ["tokio/tracing", "console-subscriber"]
 
 # Enable metrics
 statistics=["metrics", "shadowsocks-service/statistics"]
-statistics-prometheus = ["statistics", "metrics-util", "metrics-exporter-prometheus"]
-=======
-logging = ["log4rs", "tracing", "tracing-subscriber", "time"]
->>>>>>> 920ebb29
+statistics-prometheus = ["statistics", "metrics-util", "metrics-exporter-prometheus", "url"]
 
 # Enable DNS-relay
 local-dns = ["local", "shadowsocks-service/local-dns"]
@@ -254,11 +238,7 @@
 ] # Backward compatibility. DO NOT USE.
 
 [dependencies]
-<<<<<<< HEAD
-=======
-log = "0.4"
-log4rs = { version = "1.2", optional = true }
-tracing = { version = "0.1", optional = true }
+tracing = { version = "0.1" }
 tracing-subscriber = { version = "0.3", optional = true, features = [
     "std",
     "fmt",
@@ -268,32 +248,15 @@
 ] }
 time = { version = "0.3", optional = true }
 
->>>>>>> 920ebb29
+# logging-file
+tracing-appender = { version = "0.2", optional = true }
+
 serde = { version = "1.0", features = ["derive"] }
 json5 = "0.4"
 thiserror = "1.0"
 base64 = "0.22"
 
-<<<<<<< HEAD
-tracing = { version = "0.1.35" }
-tracing-futures = { version = "0.2", features = ["std-future"], optional = true }
-tracing-subscriber = { version = "0.3", features = ["env-filter", "fmt", "time", "local-time", "ansi", "json"], default-features = false, optional = true }
-
-# logging-file
-tracing-appender = { version = "0.2", optional = true }
-
-# logging-os
-tracing-oslog = { version = "0.1.2", optional = true }
-
-# logging-jaeger
-tracing-opentelemetry = { version = "*", optional = true }
-opentelemetry = { version = "*", features = ["rt-tokio"], optional = true }
-opentelemetry-jaeger = { version = "*", features = ["rt-tokio", "hyper_collector_client"], optional = true }
-
-# logging-apm
-tracing-elastic-apm = { version = "3.2.3", optional = true, features = ["rustls-tls"], default-features = false }
 url = { version = "*", optional = true }
-sysinfo = { version = "*", optional = true }
 
 #metrics
 metrics = { version = "0.20", optional = true }
@@ -301,9 +264,6 @@
 metrics-exporter-prometheus = { version = "0.11", optional = true }
 
 clap = { version = "4.4", features = ["wrap_help", "suggestions"] }
-=======
-clap = { version = "~4.4", features = ["wrap_help", "suggestions"] }
->>>>>>> 920ebb29
 cfg-if = "1"
 qrcode = { version = "0.13", default-features = false, optional = true }
 sysexits = "0.7"
@@ -334,12 +294,8 @@
 snmalloc-rs = { version = "0.3", optional = true }
 rpmalloc = { version = "0.2", optional = true }
 
-<<<<<<< HEAD
 hyper = { version = "1.1", optional = true }
 http-body-util = { version = "0.1", optional = true }
-=======
-shadowsocks-service = { version = "1.18.2", path = "./crates/shadowsocks-service" }
->>>>>>> 920ebb29
 
 shadowsocks-service = { version = "1.17.2", path = "./crates/shadowsocks-service", default-features = false }
 windows-service = { version = "0.6", optional = true }
