--- conflicted
+++ resolved
@@ -187,7 +187,7 @@
 aead-cipher-extra = ["shadowsocks-service/aead-cipher-extra"]
 
 # Enable host dns
-host-dns = ["trust-dns-resolver", "rand", "local-dns"]
+host-dns = ["trust-dns-resolver", "local-dns"]
 
 # Enable AEAD 2022
 aead-cipher-2022 = ["shadowsocks-service/aead-cipher-2022"]
@@ -207,17 +207,11 @@
 neon = ["shadowsocks-service/neon"]
 
 [dependencies]
-<<<<<<< HEAD
-=======
-log = "0.4"
-log4rs = { version = "1.2", optional = true }
->>>>>>> 669b337c
 serde = { version = "1.0", features = ["derive"] }
 json5 = "0.4"
 thiserror = "1.0"
 base64 = "0.13"
 
-<<<<<<< HEAD
 tracing = { version = "0.1.35" }
 tracing-futures = { version = "0.2", features = ["std-future"], optional = true }
 tracing-subscriber = { version = "0.3", features = ["env-filter", "fmt", "time", "local-time", "ansi", "json"], default-features = false, optional = true }
@@ -235,10 +229,7 @@
 url = { version = "*", optional = true }
 sysinfo = { version = "*", optional = true }
 
-clap = { version = "3.2", features = ["wrap_help", "suggestions"] }
-=======
 clap = { version = "4.0", features = ["wrap_help", "suggestions"] }
->>>>>>> 669b337c
 cfg-if = "1"
 qrcode = { version = "0.12", default-features = false, optional = true }
 sysexits = "0.3"
@@ -247,7 +238,6 @@
 byteorder = "1.3"
 
 trust-dns-resolver = { version = "0.20.3", optional = true, features = ["serde-config"] }
-rand = { version = "0.8", optional = true }
 build-time = "0.1"
 directories = "4.0"
 xdg = "2.4"
