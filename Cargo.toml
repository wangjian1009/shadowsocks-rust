--- conflicted
+++ resolved
@@ -230,7 +230,6 @@
 thiserror = "1.0"
 base64 = "0.21"
 
-<<<<<<< HEAD
 tracing = { version = "0.1.35" }
 tracing-futures = { version = "0.2", features = ["std-future"], optional = true }
 tracing-subscriber = { version = "0.3", features = ["env-filter", "fmt", "time", "local-time", "ansi", "json"], default-features = false, optional = true }
@@ -256,21 +255,15 @@
 metrics-util = { version = "^0.14", optional = true }
 metrics-exporter-prometheus = { version = "0.11", optional = true }
 
-clap = { version = "4.1", features = ["wrap_help", "suggestions"] }
-cfg-if = "1"
-qrcode = { version = "0.12", default-features = false, optional = true }
-sysexits = "0.4"
-exitcode = "1"
-bytes = "1.0"
-byteorder = "1.3"
-
-trust-dns-resolver = { version = "0.22", optional = true, features = ["serde-config"] }
-=======
 clap = { version = "4.3", features = ["wrap_help", "suggestions"] }
 cfg-if = "1"
 qrcode = { version = "0.12", default-features = false, optional = true }
 sysexits = "0.6"
->>>>>>> c2877c10
+exitcode = "1"
+bytes = "1.0"
+byteorder = "1.3"
+
+trust-dns-resolver = { version = "0.23.0-alpha", optional = true, features = ["serde-config"] }
 build-time = "0.1"
 directories = "5.0"
 xdg = "2.5"
@@ -294,23 +287,19 @@
 snmalloc-rs = { version = "0.3", optional = true }
 rpmalloc = { version = "0.2", optional = true }
 
-<<<<<<< HEAD
 serde_json = { version = "1.0", optional = true }
 
 hyper = { version = "*", optional = true}
 tower = { version = "*", optional = true }
 
-shadowsocks-service = { version = "1.15.0", path = "./crates/shadowsocks-service", default-features = false }
-=======
-shadowsocks-service = { version = "1.16.0", path = "./crates/shadowsocks-service" }
->>>>>>> c2877c10
+shadowsocks-service = { version = "1.16.0", path = "./crates/shadowsocks-service", default-features = false }
 
 [target.'cfg(unix)'.dependencies]
 daemonize = "0.5"
 
 [dev-dependencies]
 byteorder = "1.3"
-tracing-test = "*"
+tracing-test = { version = "*", features = ["no-env-filter"] }
 byte_string = "1.0"
 tokio = { version = "1", features = ["net", "time", "macros", "io-util"] }
 tokio-test = "*"
