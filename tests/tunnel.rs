#![cfg(all(feature = "local-tunnel", feature = "server"))]

use byte_string::ByteStr;
use tokio::{
    self,
    io::{AsyncBufReadExt, AsyncWriteExt, BufReader},
    net::{TcpStream, UdpSocket},
    time::{self, Duration},
};
use tracing::debug;

use shadowsocks_service::{
    config::{Config, ConfigType},
<<<<<<< HEAD
    run_local, run_server,
    shadowsocks::canceler::CancelWaiter,
=======
    run_local,
    run_server,
>>>>>>> 163b2d2a
};
use tracing_test::traced_test;

#[tokio::test]
#[traced_test]
async fn tcp_tunnel() {
    let local_config = Config::load_from_str(
        r#"{
            "locals": [
                {
                    "local_port": 9110,
                    "local_address": "127.0.0.1",
                    "protocol": "tunnel",
                    "forward_address": "detectportal.firefox.com",
                    "forward_port": 80
                }
            ],
            "server": "127.0.0.1",
            "server_port": 9120,
            "password": "password",
            "method": "aes-256-gcm"
        }"#,
        ConfigType::Local,
    )
    .unwrap();

    let server_config = Config::load_from_str(
        r#"{
            "server": "127.0.0.1",
            "server_port": 9120,
            "password": "password",
            "method": "aes-256-gcm"
        }"#,
        ConfigType::Server,
    )
    .unwrap();

    tokio::spawn(run_local(local_config, CancelWaiter::none()));
    tokio::spawn(run_server(CancelWaiter::none(), server_config));

    time::sleep(Duration::from_secs(1)).await;

    // Connect it directly, because it is now established a TCP tunnel with detectportal.firefox.com
    let mut stream = TcpStream::connect("127.0.0.1:9110").await.unwrap();

    let req = b"GET /success.txt HTTP/1.0\r\nHost: detectportal.firefox.com\r\nAccept: */*\r\n\r\n";
    stream.write_all(req).await.unwrap();
    stream.flush().await.unwrap();

    let mut r = BufReader::new(stream);

    let mut buf = Vec::new();
    r.read_until(b'\n', &mut buf).await.unwrap();

    let http_status = b"HTTP/1.0 200 OK\r\n";
    assert!(buf.starts_with(http_status));
}

#[tokio::test]
#[traced_test]
async fn udp_tunnel() {
    // A UDP echo server
    tokio::spawn(async {
        let socket = UdpSocket::bind("127.0.0.1:9230").await.unwrap();

        debug!("UDP echo server listening on 127.0.0.1:9230");

        let mut buffer = [0u8; 65536];
        loop {
            let (n, peer_addr) = socket.recv_from(&mut buffer).await.unwrap();
            debug!("UDP echo server received {} bytes from {}, echoing", n, peer_addr);
            socket.send_to(&buffer[..n], peer_addr).await.unwrap();
        }
    });

    time::sleep(Duration::from_secs(1)).await;

    let local_config = Config::load_from_str(
        r#"{
            "locals": [
                {
                    "local_port": 9210,
                    "local_address": "127.0.0.1",
                    "protocol": "tunnel",
                    "forward_address": "127.0.0.1",
                    "forward_port": 9230
                }
            ],
            "server": "127.0.0.1",
            "server_port": 9220,
            "password": "password",
            "method": "aes-256-gcm",
            "mode": "tcp_and_udp"
        }"#,
        ConfigType::Local,
    )
    .unwrap();

    let server_config = Config::load_from_str(
        r#"{
            "server": "127.0.0.1",
            "server_port": 9220,
            "password": "password",
            "method": "aes-256-gcm",
            "mode": "udp_only"
        }"#,
        ConfigType::Server,
    )
    .unwrap();

    tokio::spawn(run_local(local_config, CancelWaiter::none()));
    tokio::spawn(run_server(CancelWaiter::none(), server_config));

    time::sleep(Duration::from_secs(1)).await;

    const MESSAGE: &[u8] = b"hello shadowsocks";

    let socket = UdpSocket::bind("0.0.0.0:0").await.unwrap();
    socket.send_to(MESSAGE, "127.0.0.1:9210").await.unwrap();

    let mut buf = vec![0u8; 65536];
    let n = socket.recv(&mut buf).await.unwrap();

    let recv_payload = &buf[..n];
    println!("Got reply from server: {:?}", ByteStr::new(recv_payload));

    assert_eq!(MESSAGE, recv_payload);
}<|MERGE_RESOLUTION|>--- conflicted
+++ resolved
@@ -11,13 +11,8 @@
 
 use shadowsocks_service::{
     config::{Config, ConfigType},
-<<<<<<< HEAD
     run_local, run_server,
     shadowsocks::canceler::CancelWaiter,
-=======
-    run_local,
-    run_server,
->>>>>>> 163b2d2a
 };
 use tracing_test::traced_test;
 
