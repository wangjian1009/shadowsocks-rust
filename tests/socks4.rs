#![cfg(all(feature = "local-socks4", feature = "server"))]

use std::{
    net::{SocketAddr, ToSocketAddrs},
    str,
};

use tokio::{
    io::{AsyncBufReadExt, AsyncWriteExt, BufReader},
    time::{self, Duration},
};

use shadowsocks_service::{
    config::{Config, ConfigType, LocalConfig, LocalInstanceConfig, ProtocolType, ServerInstanceConfig},
    local::socks::client::Socks4TcpClient,
    run_local, run_server,
    shadowsocks::{
        canceler::CancelWaiter,
        config::{ServerAddr, ServerConfig, ServerProtocol, ShadowsocksConfig},
        crypto::CipherKind,
    },
};

pub struct Socks4TestServer {
    local_addr: SocketAddr,
    svr_config: Config,
    cli_config: Config,
}

impl Socks4TestServer {
    pub fn new<S, L>(svr_addr: S, local_addr: L, p: ServerProtocol) -> Socks4TestServer
    where
        S: ToSocketAddrs,
        L: ToSocketAddrs,
    {
        let svr_addr = svr_addr.to_socket_addrs().unwrap().next().unwrap();
        let local_addr = local_addr.to_socket_addrs().unwrap().next().unwrap();

        let p2 = p.clone();
        Socks4TestServer {
            local_addr,
            svr_config: {
                let mut cfg = Config::new(ConfigType::Server);
<<<<<<< HEAD
                cfg.server = vec![ServerConfig::new(svr_addr, p2)];
=======
                cfg.server = vec![ServerInstanceConfig::with_server_config(ServerConfig::new(
                    svr_addr,
                    pwd.to_owned(),
                    method,
                ))];
>>>>>>> a35bbd42
                cfg
            },
            cli_config: {
                let mut cfg = Config::new(ConfigType::Local);
                cfg.local = vec![LocalInstanceConfig::with_local_config(LocalConfig::new_with_addr(
                    ServerAddr::from(local_addr),
                    ProtocolType::Socks,
<<<<<<< HEAD
                )];
                cfg.server = vec![ServerConfig::new(svr_addr, p)];
=======
                ))];
                cfg.server = vec![ServerInstanceConfig::with_server_config(ServerConfig::new(
                    svr_addr,
                    pwd.to_owned(),
                    method,
                ))];
>>>>>>> a35bbd42
                cfg
            },
        }
    }

    pub fn client_addr(&self) -> &SocketAddr {
        &self.local_addr
    }

    pub async fn run(&self) {
        let svr_cfg = self.svr_config.clone();
        tokio::spawn(run_server(CancelWaiter::none(), svr_cfg));

        let client_cfg = self.cli_config.clone();
        tokio::spawn(run_local(client_cfg, CancelWaiter::none()));

        time::sleep(Duration::from_secs(1)).await;
    }
}

#[tokio::test]
#[tracing_test::traced_test]
async fn socks4_relay_connect() {
    const SERVER_ADDR: &str = "127.0.0.1:7100";
    const LOCAL_ADDR: &str = "127.0.0.1:7200";

    const PASSWORD: &str = "test-password";
    const METHOD: CipherKind = CipherKind::AES_128_GCM;

    let svr = Socks4TestServer::new(
        SERVER_ADDR,
        LOCAL_ADDR,
        ServerProtocol::SS(ShadowsocksConfig::new(PASSWORD, METHOD)),
    );
    svr.run().await;

    static HTTP_REQUEST: &[u8] = b"GET / HTTP/1.0\r\nHost: www.example.com\r\nAccept: */*\r\n\r\n";

    let mut c = Socks4TcpClient::connect(("www.example.com", 80), LOCAL_ADDR, Vec::new())
        .await
        .unwrap();

    c.write_all(HTTP_REQUEST).await.unwrap();
    c.flush().await.unwrap();

    let mut r = BufReader::new(c);

    let mut buf = Vec::new();
    r.read_until(b'\n', &mut buf).await.unwrap();

    let http_status = b"HTTP/1.0 200 OK\r\n";
    assert!(buf.starts_with(http_status));
}<|MERGE_RESOLUTION|>--- conflicted
+++ resolved
@@ -41,15 +41,9 @@
             local_addr,
             svr_config: {
                 let mut cfg = Config::new(ConfigType::Server);
-<<<<<<< HEAD
-                cfg.server = vec![ServerConfig::new(svr_addr, p2)];
-=======
                 cfg.server = vec![ServerInstanceConfig::with_server_config(ServerConfig::new(
-                    svr_addr,
-                    pwd.to_owned(),
-                    method,
+                    svr_addr, p2,
                 ))];
->>>>>>> a35bbd42
                 cfg
             },
             cli_config: {
@@ -57,17 +51,8 @@
                 cfg.local = vec![LocalInstanceConfig::with_local_config(LocalConfig::new_with_addr(
                     ServerAddr::from(local_addr),
                     ProtocolType::Socks,
-<<<<<<< HEAD
-                )];
-                cfg.server = vec![ServerConfig::new(svr_addr, p)];
-=======
                 ))];
-                cfg.server = vec![ServerInstanceConfig::with_server_config(ServerConfig::new(
-                    svr_addr,
-                    pwd.to_owned(),
-                    method,
-                ))];
->>>>>>> a35bbd42
+                cfg.server = vec![ServerInstanceConfig::with_server_config(ServerConfig::new(svr_addr, p))];
                 cfg
             },
         }
