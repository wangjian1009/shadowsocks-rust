//! This is a binary running in the local environment
//!
//! You have to provide all needed configuration attributes via command line parameters,
//! or you could specify a configuration file. The format of configuration file is defined
//! in mod `config`.

<<<<<<< HEAD
use std::{net::IpAddr, path::PathBuf, process, time::Duration};

use clap::{clap_app, Arg, Error as ClapError, ErrorKind as ClapErrorKind};
use futures::future::{self, Either};
use log::info;
use tokio::{self, runtime::Builder};

#[cfg(feature = "local-redir")]
use shadowsocks_service::config::RedirType;
#[cfg(any(feature = "local-dns", feature = "local-tunnel"))]
use shadowsocks_service::shadowsocks::relay::socks5::Address;
use shadowsocks_service::{
    acl::AccessControl,
    config::{Config, ConfigType, LocalConfig, ProtocolType},
    create_local,
    local::loadbalancing::PingBalancer,
    shadowsocks::{
        config::{Mode, ServerAddr, ServerConfig},
        crypto::v1::{available_ciphers, CipherKind},
        plugin::PluginConfig,
    },
};

#[cfg(feature = "rate-limit")]
use shadowsocks_service::net::BoundWidth;
#[cfg(feature = "rate-limit")]
use std::str::FromStr;

#[cfg(feature = "logging")]
use self::common::logging;
use self::common::{monitor, validator};

mod common;
mod local;

/// shadowsocks version
const VERSION: &str = env!("CARGO_PKG_VERSION");

fn main() {
    let (config, runtime) = {
        let mut app = clap_app!(shadowsocks =>
            (version: VERSION)
            (about: "A fast tunnel proxy that helps you bypass firewalls.")

            (@arg CONFIG: -c --config +takes_value required_unless("SERVER_CONFIG") "Shadowsocks configuration file (https://shadowsocks.org/en/config/quick-guide.html)")

            (@arg LOCAL_ADDR: -b --("local-addr") +takes_value {validator::validate_server_addr} "Local address, listen only to this address if specified")
            (@arg UDP_ONLY: -u conflicts_with[TCP_AND_UDP] requires[LOCAL_ADDR] "Server mode UDP_ONLY")
            (@arg TCP_AND_UDP: -U requires[LOCAL_ADDR] "Server mode TCP_AND_UDP")
            (@arg PROTOCOL: --protocol +takes_value possible_values(ProtocolType::available_protocols()) "Protocol for communicating with clients (SOCKS5 by default)")
            (@arg UDP_BIND_ADDR: --("udp-bind-addr") +takes_value requires[LOCAL_ADDR] {validator::validate_server_addr} "UDP relay's bind address, default is the same as local-addr")

            (@arg SERVER_ADDR: -s --("server-addr") +takes_value {validator::validate_server_addr} requires[PASSWORD ENCRYPT_METHOD] "Server address")
            (@arg PASSWORD: -k --password +takes_value requires[SERVER_ADDR] "Server's password")
            (@arg ENCRYPT_METHOD: -m --("encrypt-method") +takes_value requires[SERVER_ADDR] possible_values(available_ciphers()) "Server's encryption method")
            (@arg TIMEOUT: --timeout +takes_value {validator::validate_u64} requires[SERVER_ADDR] "Server's timeout seconds for TCP relay")

            (@arg PLUGIN: --plugin +takes_value requires[SERVER_ADDR] "SIP003 (https://shadowsocks.org/en/spec/Plugin.html) plugin")
            (@arg PLUGIN_OPT: --("plugin-opts") +takes_value requires[PLUGIN] "Set SIP003 plugin options")

            (@arg URL: --("server-url") +takes_value {validator::validate_server_url} "Server address in SIP002 (https://shadowsocks.org/en/spec/SIP002-URI-Scheme.html) URL")

            (@group SERVER_CONFIG =>
                (@attributes +multiple arg[SERVER_ADDR URL]))

            (@arg ACL: --acl +takes_value "Path to ACL (Access Control List)")
            (@arg DNS: --dns +takes_value "DNS nameservers, formatted like [(tcp|udp)://]host[:port][,host[:port]]..., or unix:///path/to/dns, or predefined keys like \"google\", \"cloudflare\"")

            (@arg TCP_NO_DELAY: --("tcp-no-delay") !takes_value alias("no-delay") "Set TCP_NODELAY option for socket")
            (@arg TCP_FAST_OPEN: --("tcp-fast-open") !takes_value alias("fast-open") "Enable TCP Fast Open (TFO)")
            (@arg TCP_KEEP_ALIVE: --("tcp-keep-alive") +takes_value {validator::validate_u64} "Set TCP keep alive timeout seconds")

            (@arg UDP_TIMEOUT: --("udp-timeout") +takes_value {validator::validate_u64} "Timeout seconds for UDP relay")
            (@arg UDP_MAX_ASSOCIATIONS: --("udp-max-associations") +takes_value {validator::validate_u64} "Maximum associations to be kept simultaneously for UDP relay")

            (@arg INBOUND_SEND_BUFFER_SIZE: --("inbound-send-buffer-size") +takes_value {validator::validate_u32} "Set inbound sockets' SO_SNDBUF option")
            (@arg INBOUND_RECV_BUFFER_SIZE: --("inbound-recv-buffer-size") +takes_value {validator::validate_u32} "Set inbound sockets' SO_RCVBUF option")
            (@arg OUTBOUND_SEND_BUFFER_SIZE: --("outbound-send-buffer-size") +takes_value {validator::validate_u32} "Set outbound sockets' SO_SNDBUF option")
            (@arg OUTBOUND_RECV_BUFFER_SIZE: --("outbound-recv-buffer-size") +takes_value {validator::validate_u32} "Set outbound sockets' SO_RCVBUF option")

            (@arg OUTBOUND_BIND_ADDR: --("outbound-bind-addr") +takes_value alias("bind-addr") {validator::validate_ip_addr} "Bind address, outbound socket will bind this address")
            (@arg OUTBOUND_BIND_INTERFACE: --("outbound-bind-interface") +takes_value "Set SO_BINDTODEVICE / IP_BOUND_IF / IP_UNICAST_IF option for outbound socket")
        );

        // FIXME: -6 is not a identifier, so we cannot build it with clap_app!
        app = app.arg(
            Arg::with_name("IPV6_FIRST")
                .short("6")
                .help("Resolve hostname to IPv6 address first"),
        );

        #[cfg(feature = "logging")]
        {
            app = clap_app!(@app (app)
                (@arg VERBOSE: -v ... "Set log level")
                (@arg LOG_WITHOUT_TIME: --("log-without-time") "Log without datetime prefix")
                (@arg LOG_CONFIG: --("log-config") +takes_value "log4rs configuration file")
            );
        }

        #[cfg(feature = "local-tunnel")]
        {
            app = clap_app!(@app (app)
                (@arg FORWARD_ADDR: -f --("forward-addr") +takes_value requires[LOCAL_ADDR] {validator::validate_address} required_if("PROTOCOL", "tunnel") "Forwarding data directly to this address (for tunnel)")
            );
        }

        #[cfg(all(unix, not(target_os = "android")))]
        {
            app = clap_app!(@app (app)
                (@arg NOFILE: -n --nofile +takes_value "Set RLIMIT_NOFILE with both soft and hard limit")
            );
        }

        #[cfg(any(target_os = "linux", target_os = "android"))]
        {
            app = clap_app!(@app (app)
                (@arg OUTBOUND_FWMARK: --("outbound-fwmark") +takes_value {validator::validate_u32} "Set SO_MARK option for outbound socket")
            );
        }

        #[cfg(feature = "local-redir")]
        {
            if RedirType::tcp_default() != RedirType::NotSupported {
                app = clap_app!(@app (app)
                    (@arg TCP_REDIR: --("tcp-redir") +takes_value requires[LOCAL_ADDR] possible_values(RedirType::tcp_available_types()) "TCP redir (transparent proxy) type")
                );
            }

            if RedirType::udp_default() != RedirType::NotSupported {
                app = clap_app!(@app (app)
                    (@arg UDP_REDIR: --("udp-redir") +takes_value requires[LOCAL_ADDR] possible_values(RedirType::udp_available_types()) "UDP redir (transparent proxy) type")
                );
            }
        }

        #[cfg(target_os = "android")]
        {
            app = clap_app!(@app (app)
                (@arg VPN_MODE: --vpn "Enable VPN mode (only for Android)")
            );
        }

        #[cfg(feature = "local-flow-stat")]
        {
            app = clap_app!(@app (app)
                (@arg STAT_PATH: --("stat-path") +takes_value "Specify socket path (unix domain socket) for sending traffic statistic")
            );
        }

        #[cfg(feature = "local-dns")]
        {
            app = clap_app!(@app (app)
                (@arg LOCAL_DNS_ADDR: --("local-dns-addr") +takes_value required_if("PROTOCOL", "dns") requires[LOCAL_ADDR] {validator::validate_name_server_addr} "Specify the address of local DNS server, send queries directly")
                (@arg REMOTE_DNS_ADDR: --("remote-dns-addr") +takes_value required_if("PROTOCOL", "dns") requires[LOCAL_ADDR] {validator::validate_address} "Specify the address of remote DNS server, send queries through shadowsocks' tunnel")

            );

            #[cfg(target_os = "android")]
            {
                app = clap_app!(@app (app)
                    (@arg DNS_LOCAL_ADDR: --("dns-addr") +takes_value requires_all(&["LOCAL_ADDR", "REMOTE_DNS_ADDR"]) {validator::validate_server_addr} "DNS address, listen to this address if specified")
                );
            }
        }

        #[cfg(feature = "rate-limit")]
        {
            app = clap_app!(@app (app)
                            (@arg LIMIT_RATE: --("limit-rate") +takes_value {validator::validate_bound_width} "download speed rate limit per connection")
            );
        }

        #[cfg(feature = "local-tun")]
        {
            app = clap_app!(@app (app)
                (@arg TUN_INTERFACE_NAME: --("tun-interface-name") +takes_value "Tun interface name, allocate one if not specify")
                (@arg TUN_INTERFACE_ADDRESS: --("tun-interface-address") +takes_value {validator::validate_ipnet} "Tun interface address (network)")
            );

            #[cfg(unix)]
            {
                app = clap_app!(@app (app)
                    (@arg TUN_DEVICE_FD_FROM_PATH: --("tun-device-fd-from-path") +takes_value "Tun device file descriptor will be transferred from this unix domain socket path")
                );
            }
        }

        #[cfg(unix)]
        {
            app = clap_app!(@app (app)
                (@arg DAEMONIZE: -d --("daemonize") "Daemonize")
                (@arg DAEMONIZE_PID_PATH: --("daemonize-pid") +takes_value "File path to store daemonized process's PID")
            );
        }

        #[cfg(feature = "multi-threaded")]
        {
            app = clap_app!(@app (app)
                (@arg SINGLE_THREADED: --("single-threaded") "Run the program all in one thread")
                (@arg WORKER_THREADS: --("worker-threads") +takes_value {validator::validate_usize} "Sets the number of worker threads the `Runtime` will use")
            );
        }

        let matches = app.get_matches();

        #[cfg(feature = "logging")]
        match matches.value_of("LOG_CONFIG") {
            Some(path) => {
                logging::init_with_file(path);
            }
            None => {
                logging::init_with_config("sslocal", &matches);
            }
        }

        let mut config = match matches.value_of("CONFIG") {
            Some(cpath) => match Config::load_from_file(cpath, ConfigType::Local) {
                Ok(mut cfg) => {
                    // let package_name = parse_package_name(cpath);
                    for svr in cfg.server.iter_mut() {
                        let password = local::decrypt_password(svr.password()).unwrap();
                        svr.set_password(password.as_str());
                    }
                    cfg
                }
                Err(err) => {
                    eprintln!("loading config \"{}\", {}", cpath, err);
                    process::exit(common::EXIT_CODE_LOAD_CONFIG_FAILURE);
                }
            },
            None => Config::new(ConfigType::Local),
        };

        if let Some(svr_addr) = matches.value_of("SERVER_ADDR") {
            let password = matches.value_of("PASSWORD").expect("password");
            let method = matches
                .value_of("ENCRYPT_METHOD")
                .expect("encrypt-method")
                .parse::<CipherKind>()
                .expect("encryption method");
            let svr_addr = svr_addr.parse::<ServerAddr>().expect("server-addr");

            let timeout = matches
                .value_of("TIMEOUT")
                .map(|t| t.parse::<u64>().expect("timeout"))
                .map(Duration::from_secs);

            let mut sc = ServerConfig::new(svr_addr, password.to_owned(), method);
            if let Some(timeout) = timeout {
                sc.set_timeout(timeout);
            }

            if let Some(p) = matches.value_of("PLUGIN") {
                let plugin = PluginConfig {
                    plugin: p.to_owned(),
                    plugin_opts: matches.value_of("PLUGIN_OPT").map(ToOwned::to_owned),
                    plugin_args: Vec::new(),
                };

                sc.set_plugin(plugin);
            }

            config.server.push(sc);
        }

        if let Some(url) = matches.value_of("URL") {
            let svr_addr = url.parse::<ServerConfig>().expect("server SIP002 url");
            config.server.push(svr_addr);
        }

        #[cfg(feature = "local-flow-stat")]
        {
            if let Some(stat_path) = matches.value_of("STAT_PATH") {
                config.stat_path = Some(From::from(stat_path));
            }
        }

        #[cfg(target_os = "android")]
        if matches.is_present("VPN_MODE") {
            // A socket `protect_path` in CWD
            // Same as shadowsocks-libev's android.c
            config.outbound_vpn_protect_path = Some(From::from("protect_path"));
        }

        if matches.value_of("LOCAL_ADDR").is_some() || matches.value_of("PROTOCOL").is_some() {
            let protocol = match matches.value_of("PROTOCOL") {
                Some("socks") => ProtocolType::Socks,
                #[cfg(feature = "local-http")]
                Some("http") => ProtocolType::Http,
                #[cfg(feature = "local-tunnel")]
                Some("tunnel") => ProtocolType::Tunnel,
                #[cfg(feature = "local-redir")]
                Some("redir") => ProtocolType::Redir,
                #[cfg(feature = "local-dns")]
                Some("dns") => ProtocolType::Dns,
                #[cfg(feature = "local-tun")]
                Some("tun") => ProtocolType::Tun,
                Some(p) => panic!("not supported `protocol` \"{}\"", p),
                None => ProtocolType::Socks,
            };

            let mut local_config = LocalConfig::new(protocol);
            match (protocol, matches.value_of("LOCAL_ADDR")) {
                #[cfg(feature = "local-tun")]
                (ProtocolType::Tun, local_addr_opt) => {
                    if let Some(local_addr) = local_addr_opt {
                        local_config.addr = Some(local_addr.parse::<ServerAddr>().expect("local bind addr"));
                    }
                }
                (_, None) => {
                    ClapError::with_description(
                        format!("Protocol \"{}\" requires local-addr", protocol.as_str()).as_str(),
                        ClapErrorKind::ArgumentNotFound,
                    )
                    .exit();
                }
                (_, Some(local_addr)) => {
                    local_config.addr = Some(local_addr.parse::<ServerAddr>().expect("local bind addr"));
                }
            }

            if let Some(udp_bind_addr) = matches.value_of("UDP_BIND_ADDR") {
                local_config.udp_addr = Some(udp_bind_addr.parse::<ServerAddr>().expect("udp-bind-addr"));
            }

            #[cfg(feature = "local-tunnel")]
            if let Some(faddr) = matches.value_of("FORWARD_ADDR") {
                let addr = faddr.parse::<Address>().expect("forward-addr");
                local_config.forward_addr = Some(addr);
            }

            #[cfg(feature = "local-redir")]
            {
                if let Some(tcp_redir) = matches.value_of("TCP_REDIR") {
                    local_config.tcp_redir = tcp_redir.parse::<RedirType>().expect("TCP redir type");
                }

                if let Some(udp_redir) = matches.value_of("UDP_REDIR") {
                    local_config.udp_redir = udp_redir.parse::<RedirType>().expect("UDP redir type");
                }
            }

            #[cfg(feature = "local-dns")]
            {
                use shadowsocks_service::{local::dns::NameServerAddr, shadowsocks::relay::socks5::AddressError};
                use std::net::SocketAddr;

                #[inline]
                fn parse_remote_dns_addr(a: &str) -> Result<Address, AddressError> {
                    if let Ok(ip) = a.parse::<IpAddr>() {
                        return Ok(Address::SocketAddress(SocketAddr::new(ip, 53)));
                    }

                    if let Ok(saddr) = a.parse::<SocketAddr>() {
                        return Ok(Address::SocketAddress(saddr));
                    }

                    if a.find(':').is_some() {
                        a.parse::<Address>()
                    } else {
                        Ok(Address::DomainNameAddress(a.to_owned(), 53))
                    }
                }

                if let Some(local_dns_addr) = matches.value_of("LOCAL_DNS_ADDR") {
                    let addr = local_dns_addr.parse::<NameServerAddr>().expect("local dns address");
                    local_config.local_dns_addr = Some(addr);
                }

                if let Some(remote_dns_addr) = matches.value_of("REMOTE_DNS_ADDR") {
                    let addr = parse_remote_dns_addr(remote_dns_addr).expect("remote dns address");
                    local_config.remote_dns_addr = Some(addr);
                }
            }

            #[cfg(all(feature = "local-dns", target_os = "android"))]
            if protocol != ProtocolType::Dns {
                // Start a DNS local server binding to DNS_LOCAL_ADDR
                //
                // This is a special route only for shadowsocks-android
                if let Some(dns_relay_addr) = matches.value_of("DNS_LOCAL_ADDR") {
                    let addr = dns_relay_addr.parse::<ServerAddr>().expect("dns relay address");

                    let mut local_dns_config = LocalConfig::new_with_addr(addr, ProtocolType::Dns);

                    // The `local_dns_addr` and `remote_dns_addr` are for this DNS server (for compatibility)
                    local_dns_config.local_dns_addr = local_config.local_dns_addr.take();
                    local_dns_config.remote_dns_addr = local_config.remote_dns_addr.take();

                    config.local.push(local_dns_config);
                }
            }

            #[cfg(feature = "local-tun")]
            {
                if let Some(tun_address) = matches.value_of("TUN_INTERFACE_ADDRESS") {
                    local_config.tun_interface_address = Some(tun_address.parse().expect("tun-interface-address"));
                }
                if let Some(tun_name) = matches.value_of("TUN_INTERFACE_NAME") {
                    local_config.tun_interface_name = Some(tun_name.to_owned());
                }

                #[cfg(unix)]
                if let Some(fd_path) = matches.value_of("TUN_DEVICE_FD_FROM_PATH") {
                    local_config.tun_device_fd_from_path = Some(fd_path.into());
                }
            }

            if matches.is_present("UDP_ONLY") {
                local_config.mode = Mode::UdpOnly;
            }

            if matches.is_present("TCP_AND_UDP") {
                local_config.mode = Mode::TcpAndUdp;
            }

            config.local.push(local_config);
        }

        if matches.is_present("TCP_NO_DELAY") {
            config.no_delay = true;
        }

        if matches.is_present("TCP_FAST_OPEN") {
            config.fast_open = true;
        }

        #[cfg(feature = "rate-limit")]
        if let Some(connection_speed_limit) = matches.value_of("LIMIT_RATE") {
            let connection_speed_limit =
                BoundWidth::from_str(connection_speed_limit).expect("speed limit with b/s or Kb/s or Mb/s or Gb/s");
            connection_speed_limit
                .to_quota_byte_per_second()
                .expect("speed limit rante error!");
            config.connection_speed_limit = Some(connection_speed_limit);
        }

        if let Some(keep_alive) = matches.value_of("TCP_KEEP_ALIVE") {
            config.keep_alive = Some(Duration::from_secs(
                keep_alive
                    .parse::<u64>()
                    .expect("`tcp-keep-alive` is expecting an integer"),
            ));
        }

        #[cfg(any(target_os = "linux", target_os = "android"))]
        if let Some(mark) = matches.value_of("OUTBOUND_FWMARK") {
            config.outbound_fwmark = Some(mark.parse::<u32>().expect("an unsigned integer for `outbound-fwmark`"));
        }

        if let Some(iface) = matches.value_of("OUTBOUND_BIND_INTERFACE") {
            config.outbound_bind_interface = Some(iface.to_owned());
        }

        #[cfg(all(unix, not(target_os = "android")))]
        if let Some(nofile) = matches.value_of("NOFILE") {
            config.nofile = Some(nofile.parse::<u64>().expect("an unsigned integer for `nofile`"));
        }

        if let Some(acl_file) = matches.value_of("ACL") {
            let acl = match AccessControl::load_from_file(acl_file) {
                Ok(acl) => acl,
                Err(err) => {
                    eprintln!("loading ACL \"{}\", {}", acl_file, err);
                    process::exit(common::EXIT_CODE_LOAD_ACL_FAILURE);
                }
            };
            config.acl = Some(acl);
        }

        if let Some(dns) = matches.value_of("DNS") {
            config.set_dns_formatted(dns).expect("dns");
        }

        if matches.is_present("IPV6_FIRST") {
            config.ipv6_first = true;
        }

        if let Some(udp_timeout) = matches.value_of("UDP_TIMEOUT") {
            config.udp_timeout = Some(Duration::from_secs(udp_timeout.parse::<u64>().expect("udp-timeout")));
        }

        if let Some(udp_max_assoc) = matches.value_of("UDP_MAX_ASSOCIATIONS") {
            config.udp_max_associations = Some(udp_max_assoc.parse::<usize>().expect("udp-max-associations"));
        }

        if let Some(bs) = matches.value_of("INBOUND_SEND_BUFFER_SIZE") {
            config.inbound_send_buffer_size = Some(bs.parse::<u32>().expect("inbound-send-buffer-size"));
        }
        if let Some(bs) = matches.value_of("INBOUND_RECV_BUFFER_SIZE") {
            config.inbound_recv_buffer_size = Some(bs.parse::<u32>().expect("inbound-recv-buffer-size"));
        }
        if let Some(bs) = matches.value_of("OUTBOUND_SEND_BUFFER_SIZE") {
            config.outbound_send_buffer_size = Some(bs.parse::<u32>().expect("outbound-send-buffer-size"));
        }
        if let Some(bs) = matches.value_of("OUTBOUND_RECV_BUFFER_SIZE") {
            config.outbound_recv_buffer_size = Some(bs.parse::<u32>().expect("outbound-recv-buffer-size"));
        }

        if let Some(bind_addr) = matches.value_of("OUTBOUND_BIND_ADDR") {
            let bind_addr = bind_addr.parse::<IpAddr>().expect("outbound-bind-addr");
            config.outbound_bind_addr = Some(bind_addr);
        }

        // DONE READING options

        if config.local.is_empty() {
            eprintln!(
                "missing `local_address`, consider specifying it by --local-addr command line option, \
             or \"local_address\" and \"local_port\" in configuration file"
            );
            println!("{}", matches.usage());
            return;
        }

        if config.server.is_empty() {
            eprintln!(
                "missing proxy servers, consider specifying it by \
             --server-addr, --encrypt-method, --password command line option, \
                or --server-url command line option, \
                or configuration file, check more details in https://shadowsocks.org/en/config/quick-guide.html"
            );
            println!("{}", matches.usage());
            return;
        }

        if let Err(err) = config.check_integrity() {
            eprintln!("config integrity check failed, {}", err);
            println!("{}", matches.usage());
            return;
        }

        #[cfg(unix)]
        if matches.is_present("DAEMONIZE") || matches.is_present("DAEMONIZE_PID_PATH") {
            use self::common::daemonize;
            daemonize::daemonize(matches.value_of("DAEMONIZE_PID_PATH"));
        }

        info!("shadowsocks local {} build {}", VERSION, common::BUILD_TIME);

        #[cfg(feature = "multi-threaded")]
        let mut builder = if matches.is_present("SINGLE_THREADED") {
            Builder::new_current_thread()
        } else {
            let mut builder = Builder::new_multi_thread();
            if let Some(worker_threads) = matches.value_of("WORKER_THREADS") {
                builder.worker_threads(worker_threads.parse::<usize>().expect("worker-threads"));
            }
            builder
        };
        #[cfg(not(feature = "multi-threaded"))]
        let mut builder = Builder::new_current_thread();

        let runtime = builder.enable_all().build().expect("create tokio Runtime");

        (config, runtime)
    };

    runtime.block_on(async move {
        let config_path = config.config_path.clone();

        let instance = create_local(config).await.expect("create local");

        if let Some(config_path) = config_path {
            launch_reload_server_task(config_path, instance.server_balancer().clone());
        }

        let abort_signal = monitor::create_signal_monitor();
        let server = instance.run();

        tokio::pin!(abort_signal);
        tokio::pin!(server);

        match future::select(server, abort_signal).await {
            // Server future resolved without an error. This should never happen.
            Either::Left((Ok(..), ..)) => {
                eprintln!("server exited unexpectedly");
                process::exit(common::EXIT_CODE_SERVER_EXIT_UNEXPECTEDLY);
            }
            // Server future resolved with error, which are listener errors in most cases
            Either::Left((Err(err), ..)) => {
                eprintln!("server aborted with {}", err);
                process::exit(common::EXIT_CODE_SERVER_ABORTED);
            }
            // The abort signal future resolved. Means we should just exit.
            Either::Right(_) => (),
        }
    });
}

#[cfg(unix)]
fn launch_reload_server_task(config_path: PathBuf, balancer: PingBalancer) {
    use log::error;
    use tokio::signal::unix::{signal, SignalKind};

    tokio::spawn(async move {
        let mut sigusr1 = signal(SignalKind::user_defined1()).expect("signal");

        while sigusr1.recv().await.is_some() {
            let config = match Config::load_from_file(&config_path, ConfigType::Local) {
                Ok(c) => c,
                Err(err) => {
                    error!("auto-reload {} failed with error: {}", config_path.display(), err);
                    continue;
                }
            };

            let servers = config.server;
            info!("auto-reload {} with {} servers", config_path.display(), servers.len());

            if let Err(err) = balancer.reset_servers(servers).await {
                error!("auto-reload {} but found error: {}", config_path.display(), err);
            }
        }
    });
}

#[cfg(not(unix))]
fn launch_reload_server_task(_: PathBuf, _: PingBalancer) {}
=======
use clap::clap_app;
use shadowsocks_rust::service::local;

fn main() {
    let mut app = clap_app!(shadowsocks =>
        (version: shadowsocks_rust::VERSION)
        (about: "A fast tunnel proxy that helps you bypass firewalls. (https://shadowsocks.org)")
    );
    app = local::define_command_line_options(app);

    let matches = app.get_matches();
    local::main(&matches);
}
>>>>>>> d5c54af9
<|MERGE_RESOLUTION|>--- conflicted
+++ resolved
@@ -4,628 +4,6 @@
 //! or you could specify a configuration file. The format of configuration file is defined
 //! in mod `config`.
 
-<<<<<<< HEAD
-use std::{net::IpAddr, path::PathBuf, process, time::Duration};
-
-use clap::{clap_app, Arg, Error as ClapError, ErrorKind as ClapErrorKind};
-use futures::future::{self, Either};
-use log::info;
-use tokio::{self, runtime::Builder};
-
-#[cfg(feature = "local-redir")]
-use shadowsocks_service::config::RedirType;
-#[cfg(any(feature = "local-dns", feature = "local-tunnel"))]
-use shadowsocks_service::shadowsocks::relay::socks5::Address;
-use shadowsocks_service::{
-    acl::AccessControl,
-    config::{Config, ConfigType, LocalConfig, ProtocolType},
-    create_local,
-    local::loadbalancing::PingBalancer,
-    shadowsocks::{
-        config::{Mode, ServerAddr, ServerConfig},
-        crypto::v1::{available_ciphers, CipherKind},
-        plugin::PluginConfig,
-    },
-};
-
-#[cfg(feature = "rate-limit")]
-use shadowsocks_service::net::BoundWidth;
-#[cfg(feature = "rate-limit")]
-use std::str::FromStr;
-
-#[cfg(feature = "logging")]
-use self::common::logging;
-use self::common::{monitor, validator};
-
-mod common;
-mod local;
-
-/// shadowsocks version
-const VERSION: &str = env!("CARGO_PKG_VERSION");
-
-fn main() {
-    let (config, runtime) = {
-        let mut app = clap_app!(shadowsocks =>
-            (version: VERSION)
-            (about: "A fast tunnel proxy that helps you bypass firewalls.")
-
-            (@arg CONFIG: -c --config +takes_value required_unless("SERVER_CONFIG") "Shadowsocks configuration file (https://shadowsocks.org/en/config/quick-guide.html)")
-
-            (@arg LOCAL_ADDR: -b --("local-addr") +takes_value {validator::validate_server_addr} "Local address, listen only to this address if specified")
-            (@arg UDP_ONLY: -u conflicts_with[TCP_AND_UDP] requires[LOCAL_ADDR] "Server mode UDP_ONLY")
-            (@arg TCP_AND_UDP: -U requires[LOCAL_ADDR] "Server mode TCP_AND_UDP")
-            (@arg PROTOCOL: --protocol +takes_value possible_values(ProtocolType::available_protocols()) "Protocol for communicating with clients (SOCKS5 by default)")
-            (@arg UDP_BIND_ADDR: --("udp-bind-addr") +takes_value requires[LOCAL_ADDR] {validator::validate_server_addr} "UDP relay's bind address, default is the same as local-addr")
-
-            (@arg SERVER_ADDR: -s --("server-addr") +takes_value {validator::validate_server_addr} requires[PASSWORD ENCRYPT_METHOD] "Server address")
-            (@arg PASSWORD: -k --password +takes_value requires[SERVER_ADDR] "Server's password")
-            (@arg ENCRYPT_METHOD: -m --("encrypt-method") +takes_value requires[SERVER_ADDR] possible_values(available_ciphers()) "Server's encryption method")
-            (@arg TIMEOUT: --timeout +takes_value {validator::validate_u64} requires[SERVER_ADDR] "Server's timeout seconds for TCP relay")
-
-            (@arg PLUGIN: --plugin +takes_value requires[SERVER_ADDR] "SIP003 (https://shadowsocks.org/en/spec/Plugin.html) plugin")
-            (@arg PLUGIN_OPT: --("plugin-opts") +takes_value requires[PLUGIN] "Set SIP003 plugin options")
-
-            (@arg URL: --("server-url") +takes_value {validator::validate_server_url} "Server address in SIP002 (https://shadowsocks.org/en/spec/SIP002-URI-Scheme.html) URL")
-
-            (@group SERVER_CONFIG =>
-                (@attributes +multiple arg[SERVER_ADDR URL]))
-
-            (@arg ACL: --acl +takes_value "Path to ACL (Access Control List)")
-            (@arg DNS: --dns +takes_value "DNS nameservers, formatted like [(tcp|udp)://]host[:port][,host[:port]]..., or unix:///path/to/dns, or predefined keys like \"google\", \"cloudflare\"")
-
-            (@arg TCP_NO_DELAY: --("tcp-no-delay") !takes_value alias("no-delay") "Set TCP_NODELAY option for socket")
-            (@arg TCP_FAST_OPEN: --("tcp-fast-open") !takes_value alias("fast-open") "Enable TCP Fast Open (TFO)")
-            (@arg TCP_KEEP_ALIVE: --("tcp-keep-alive") +takes_value {validator::validate_u64} "Set TCP keep alive timeout seconds")
-
-            (@arg UDP_TIMEOUT: --("udp-timeout") +takes_value {validator::validate_u64} "Timeout seconds for UDP relay")
-            (@arg UDP_MAX_ASSOCIATIONS: --("udp-max-associations") +takes_value {validator::validate_u64} "Maximum associations to be kept simultaneously for UDP relay")
-
-            (@arg INBOUND_SEND_BUFFER_SIZE: --("inbound-send-buffer-size") +takes_value {validator::validate_u32} "Set inbound sockets' SO_SNDBUF option")
-            (@arg INBOUND_RECV_BUFFER_SIZE: --("inbound-recv-buffer-size") +takes_value {validator::validate_u32} "Set inbound sockets' SO_RCVBUF option")
-            (@arg OUTBOUND_SEND_BUFFER_SIZE: --("outbound-send-buffer-size") +takes_value {validator::validate_u32} "Set outbound sockets' SO_SNDBUF option")
-            (@arg OUTBOUND_RECV_BUFFER_SIZE: --("outbound-recv-buffer-size") +takes_value {validator::validate_u32} "Set outbound sockets' SO_RCVBUF option")
-
-            (@arg OUTBOUND_BIND_ADDR: --("outbound-bind-addr") +takes_value alias("bind-addr") {validator::validate_ip_addr} "Bind address, outbound socket will bind this address")
-            (@arg OUTBOUND_BIND_INTERFACE: --("outbound-bind-interface") +takes_value "Set SO_BINDTODEVICE / IP_BOUND_IF / IP_UNICAST_IF option for outbound socket")
-        );
-
-        // FIXME: -6 is not a identifier, so we cannot build it with clap_app!
-        app = app.arg(
-            Arg::with_name("IPV6_FIRST")
-                .short("6")
-                .help("Resolve hostname to IPv6 address first"),
-        );
-
-        #[cfg(feature = "logging")]
-        {
-            app = clap_app!(@app (app)
-                (@arg VERBOSE: -v ... "Set log level")
-                (@arg LOG_WITHOUT_TIME: --("log-without-time") "Log without datetime prefix")
-                (@arg LOG_CONFIG: --("log-config") +takes_value "log4rs configuration file")
-            );
-        }
-
-        #[cfg(feature = "local-tunnel")]
-        {
-            app = clap_app!(@app (app)
-                (@arg FORWARD_ADDR: -f --("forward-addr") +takes_value requires[LOCAL_ADDR] {validator::validate_address} required_if("PROTOCOL", "tunnel") "Forwarding data directly to this address (for tunnel)")
-            );
-        }
-
-        #[cfg(all(unix, not(target_os = "android")))]
-        {
-            app = clap_app!(@app (app)
-                (@arg NOFILE: -n --nofile +takes_value "Set RLIMIT_NOFILE with both soft and hard limit")
-            );
-        }
-
-        #[cfg(any(target_os = "linux", target_os = "android"))]
-        {
-            app = clap_app!(@app (app)
-                (@arg OUTBOUND_FWMARK: --("outbound-fwmark") +takes_value {validator::validate_u32} "Set SO_MARK option for outbound socket")
-            );
-        }
-
-        #[cfg(feature = "local-redir")]
-        {
-            if RedirType::tcp_default() != RedirType::NotSupported {
-                app = clap_app!(@app (app)
-                    (@arg TCP_REDIR: --("tcp-redir") +takes_value requires[LOCAL_ADDR] possible_values(RedirType::tcp_available_types()) "TCP redir (transparent proxy) type")
-                );
-            }
-
-            if RedirType::udp_default() != RedirType::NotSupported {
-                app = clap_app!(@app (app)
-                    (@arg UDP_REDIR: --("udp-redir") +takes_value requires[LOCAL_ADDR] possible_values(RedirType::udp_available_types()) "UDP redir (transparent proxy) type")
-                );
-            }
-        }
-
-        #[cfg(target_os = "android")]
-        {
-            app = clap_app!(@app (app)
-                (@arg VPN_MODE: --vpn "Enable VPN mode (only for Android)")
-            );
-        }
-
-        #[cfg(feature = "local-flow-stat")]
-        {
-            app = clap_app!(@app (app)
-                (@arg STAT_PATH: --("stat-path") +takes_value "Specify socket path (unix domain socket) for sending traffic statistic")
-            );
-        }
-
-        #[cfg(feature = "local-dns")]
-        {
-            app = clap_app!(@app (app)
-                (@arg LOCAL_DNS_ADDR: --("local-dns-addr") +takes_value required_if("PROTOCOL", "dns") requires[LOCAL_ADDR] {validator::validate_name_server_addr} "Specify the address of local DNS server, send queries directly")
-                (@arg REMOTE_DNS_ADDR: --("remote-dns-addr") +takes_value required_if("PROTOCOL", "dns") requires[LOCAL_ADDR] {validator::validate_address} "Specify the address of remote DNS server, send queries through shadowsocks' tunnel")
-
-            );
-
-            #[cfg(target_os = "android")]
-            {
-                app = clap_app!(@app (app)
-                    (@arg DNS_LOCAL_ADDR: --("dns-addr") +takes_value requires_all(&["LOCAL_ADDR", "REMOTE_DNS_ADDR"]) {validator::validate_server_addr} "DNS address, listen to this address if specified")
-                );
-            }
-        }
-
-        #[cfg(feature = "rate-limit")]
-        {
-            app = clap_app!(@app (app)
-                            (@arg LIMIT_RATE: --("limit-rate") +takes_value {validator::validate_bound_width} "download speed rate limit per connection")
-            );
-        }
-
-        #[cfg(feature = "local-tun")]
-        {
-            app = clap_app!(@app (app)
-                (@arg TUN_INTERFACE_NAME: --("tun-interface-name") +takes_value "Tun interface name, allocate one if not specify")
-                (@arg TUN_INTERFACE_ADDRESS: --("tun-interface-address") +takes_value {validator::validate_ipnet} "Tun interface address (network)")
-            );
-
-            #[cfg(unix)]
-            {
-                app = clap_app!(@app (app)
-                    (@arg TUN_DEVICE_FD_FROM_PATH: --("tun-device-fd-from-path") +takes_value "Tun device file descriptor will be transferred from this unix domain socket path")
-                );
-            }
-        }
-
-        #[cfg(unix)]
-        {
-            app = clap_app!(@app (app)
-                (@arg DAEMONIZE: -d --("daemonize") "Daemonize")
-                (@arg DAEMONIZE_PID_PATH: --("daemonize-pid") +takes_value "File path to store daemonized process's PID")
-            );
-        }
-
-        #[cfg(feature = "multi-threaded")]
-        {
-            app = clap_app!(@app (app)
-                (@arg SINGLE_THREADED: --("single-threaded") "Run the program all in one thread")
-                (@arg WORKER_THREADS: --("worker-threads") +takes_value {validator::validate_usize} "Sets the number of worker threads the `Runtime` will use")
-            );
-        }
-
-        let matches = app.get_matches();
-
-        #[cfg(feature = "logging")]
-        match matches.value_of("LOG_CONFIG") {
-            Some(path) => {
-                logging::init_with_file(path);
-            }
-            None => {
-                logging::init_with_config("sslocal", &matches);
-            }
-        }
-
-        let mut config = match matches.value_of("CONFIG") {
-            Some(cpath) => match Config::load_from_file(cpath, ConfigType::Local) {
-                Ok(mut cfg) => {
-                    // let package_name = parse_package_name(cpath);
-                    for svr in cfg.server.iter_mut() {
-                        let password = local::decrypt_password(svr.password()).unwrap();
-                        svr.set_password(password.as_str());
-                    }
-                    cfg
-                }
-                Err(err) => {
-                    eprintln!("loading config \"{}\", {}", cpath, err);
-                    process::exit(common::EXIT_CODE_LOAD_CONFIG_FAILURE);
-                }
-            },
-            None => Config::new(ConfigType::Local),
-        };
-
-        if let Some(svr_addr) = matches.value_of("SERVER_ADDR") {
-            let password = matches.value_of("PASSWORD").expect("password");
-            let method = matches
-                .value_of("ENCRYPT_METHOD")
-                .expect("encrypt-method")
-                .parse::<CipherKind>()
-                .expect("encryption method");
-            let svr_addr = svr_addr.parse::<ServerAddr>().expect("server-addr");
-
-            let timeout = matches
-                .value_of("TIMEOUT")
-                .map(|t| t.parse::<u64>().expect("timeout"))
-                .map(Duration::from_secs);
-
-            let mut sc = ServerConfig::new(svr_addr, password.to_owned(), method);
-            if let Some(timeout) = timeout {
-                sc.set_timeout(timeout);
-            }
-
-            if let Some(p) = matches.value_of("PLUGIN") {
-                let plugin = PluginConfig {
-                    plugin: p.to_owned(),
-                    plugin_opts: matches.value_of("PLUGIN_OPT").map(ToOwned::to_owned),
-                    plugin_args: Vec::new(),
-                };
-
-                sc.set_plugin(plugin);
-            }
-
-            config.server.push(sc);
-        }
-
-        if let Some(url) = matches.value_of("URL") {
-            let svr_addr = url.parse::<ServerConfig>().expect("server SIP002 url");
-            config.server.push(svr_addr);
-        }
-
-        #[cfg(feature = "local-flow-stat")]
-        {
-            if let Some(stat_path) = matches.value_of("STAT_PATH") {
-                config.stat_path = Some(From::from(stat_path));
-            }
-        }
-
-        #[cfg(target_os = "android")]
-        if matches.is_present("VPN_MODE") {
-            // A socket `protect_path` in CWD
-            // Same as shadowsocks-libev's android.c
-            config.outbound_vpn_protect_path = Some(From::from("protect_path"));
-        }
-
-        if matches.value_of("LOCAL_ADDR").is_some() || matches.value_of("PROTOCOL").is_some() {
-            let protocol = match matches.value_of("PROTOCOL") {
-                Some("socks") => ProtocolType::Socks,
-                #[cfg(feature = "local-http")]
-                Some("http") => ProtocolType::Http,
-                #[cfg(feature = "local-tunnel")]
-                Some("tunnel") => ProtocolType::Tunnel,
-                #[cfg(feature = "local-redir")]
-                Some("redir") => ProtocolType::Redir,
-                #[cfg(feature = "local-dns")]
-                Some("dns") => ProtocolType::Dns,
-                #[cfg(feature = "local-tun")]
-                Some("tun") => ProtocolType::Tun,
-                Some(p) => panic!("not supported `protocol` \"{}\"", p),
-                None => ProtocolType::Socks,
-            };
-
-            let mut local_config = LocalConfig::new(protocol);
-            match (protocol, matches.value_of("LOCAL_ADDR")) {
-                #[cfg(feature = "local-tun")]
-                (ProtocolType::Tun, local_addr_opt) => {
-                    if let Some(local_addr) = local_addr_opt {
-                        local_config.addr = Some(local_addr.parse::<ServerAddr>().expect("local bind addr"));
-                    }
-                }
-                (_, None) => {
-                    ClapError::with_description(
-                        format!("Protocol \"{}\" requires local-addr", protocol.as_str()).as_str(),
-                        ClapErrorKind::ArgumentNotFound,
-                    )
-                    .exit();
-                }
-                (_, Some(local_addr)) => {
-                    local_config.addr = Some(local_addr.parse::<ServerAddr>().expect("local bind addr"));
-                }
-            }
-
-            if let Some(udp_bind_addr) = matches.value_of("UDP_BIND_ADDR") {
-                local_config.udp_addr = Some(udp_bind_addr.parse::<ServerAddr>().expect("udp-bind-addr"));
-            }
-
-            #[cfg(feature = "local-tunnel")]
-            if let Some(faddr) = matches.value_of("FORWARD_ADDR") {
-                let addr = faddr.parse::<Address>().expect("forward-addr");
-                local_config.forward_addr = Some(addr);
-            }
-
-            #[cfg(feature = "local-redir")]
-            {
-                if let Some(tcp_redir) = matches.value_of("TCP_REDIR") {
-                    local_config.tcp_redir = tcp_redir.parse::<RedirType>().expect("TCP redir type");
-                }
-
-                if let Some(udp_redir) = matches.value_of("UDP_REDIR") {
-                    local_config.udp_redir = udp_redir.parse::<RedirType>().expect("UDP redir type");
-                }
-            }
-
-            #[cfg(feature = "local-dns")]
-            {
-                use shadowsocks_service::{local::dns::NameServerAddr, shadowsocks::relay::socks5::AddressError};
-                use std::net::SocketAddr;
-
-                #[inline]
-                fn parse_remote_dns_addr(a: &str) -> Result<Address, AddressError> {
-                    if let Ok(ip) = a.parse::<IpAddr>() {
-                        return Ok(Address::SocketAddress(SocketAddr::new(ip, 53)));
-                    }
-
-                    if let Ok(saddr) = a.parse::<SocketAddr>() {
-                        return Ok(Address::SocketAddress(saddr));
-                    }
-
-                    if a.find(':').is_some() {
-                        a.parse::<Address>()
-                    } else {
-                        Ok(Address::DomainNameAddress(a.to_owned(), 53))
-                    }
-                }
-
-                if let Some(local_dns_addr) = matches.value_of("LOCAL_DNS_ADDR") {
-                    let addr = local_dns_addr.parse::<NameServerAddr>().expect("local dns address");
-                    local_config.local_dns_addr = Some(addr);
-                }
-
-                if let Some(remote_dns_addr) = matches.value_of("REMOTE_DNS_ADDR") {
-                    let addr = parse_remote_dns_addr(remote_dns_addr).expect("remote dns address");
-                    local_config.remote_dns_addr = Some(addr);
-                }
-            }
-
-            #[cfg(all(feature = "local-dns", target_os = "android"))]
-            if protocol != ProtocolType::Dns {
-                // Start a DNS local server binding to DNS_LOCAL_ADDR
-                //
-                // This is a special route only for shadowsocks-android
-                if let Some(dns_relay_addr) = matches.value_of("DNS_LOCAL_ADDR") {
-                    let addr = dns_relay_addr.parse::<ServerAddr>().expect("dns relay address");
-
-                    let mut local_dns_config = LocalConfig::new_with_addr(addr, ProtocolType::Dns);
-
-                    // The `local_dns_addr` and `remote_dns_addr` are for this DNS server (for compatibility)
-                    local_dns_config.local_dns_addr = local_config.local_dns_addr.take();
-                    local_dns_config.remote_dns_addr = local_config.remote_dns_addr.take();
-
-                    config.local.push(local_dns_config);
-                }
-            }
-
-            #[cfg(feature = "local-tun")]
-            {
-                if let Some(tun_address) = matches.value_of("TUN_INTERFACE_ADDRESS") {
-                    local_config.tun_interface_address = Some(tun_address.parse().expect("tun-interface-address"));
-                }
-                if let Some(tun_name) = matches.value_of("TUN_INTERFACE_NAME") {
-                    local_config.tun_interface_name = Some(tun_name.to_owned());
-                }
-
-                #[cfg(unix)]
-                if let Some(fd_path) = matches.value_of("TUN_DEVICE_FD_FROM_PATH") {
-                    local_config.tun_device_fd_from_path = Some(fd_path.into());
-                }
-            }
-
-            if matches.is_present("UDP_ONLY") {
-                local_config.mode = Mode::UdpOnly;
-            }
-
-            if matches.is_present("TCP_AND_UDP") {
-                local_config.mode = Mode::TcpAndUdp;
-            }
-
-            config.local.push(local_config);
-        }
-
-        if matches.is_present("TCP_NO_DELAY") {
-            config.no_delay = true;
-        }
-
-        if matches.is_present("TCP_FAST_OPEN") {
-            config.fast_open = true;
-        }
-
-        #[cfg(feature = "rate-limit")]
-        if let Some(connection_speed_limit) = matches.value_of("LIMIT_RATE") {
-            let connection_speed_limit =
-                BoundWidth::from_str(connection_speed_limit).expect("speed limit with b/s or Kb/s or Mb/s or Gb/s");
-            connection_speed_limit
-                .to_quota_byte_per_second()
-                .expect("speed limit rante error!");
-            config.connection_speed_limit = Some(connection_speed_limit);
-        }
-
-        if let Some(keep_alive) = matches.value_of("TCP_KEEP_ALIVE") {
-            config.keep_alive = Some(Duration::from_secs(
-                keep_alive
-                    .parse::<u64>()
-                    .expect("`tcp-keep-alive` is expecting an integer"),
-            ));
-        }
-
-        #[cfg(any(target_os = "linux", target_os = "android"))]
-        if let Some(mark) = matches.value_of("OUTBOUND_FWMARK") {
-            config.outbound_fwmark = Some(mark.parse::<u32>().expect("an unsigned integer for `outbound-fwmark`"));
-        }
-
-        if let Some(iface) = matches.value_of("OUTBOUND_BIND_INTERFACE") {
-            config.outbound_bind_interface = Some(iface.to_owned());
-        }
-
-        #[cfg(all(unix, not(target_os = "android")))]
-        if let Some(nofile) = matches.value_of("NOFILE") {
-            config.nofile = Some(nofile.parse::<u64>().expect("an unsigned integer for `nofile`"));
-        }
-
-        if let Some(acl_file) = matches.value_of("ACL") {
-            let acl = match AccessControl::load_from_file(acl_file) {
-                Ok(acl) => acl,
-                Err(err) => {
-                    eprintln!("loading ACL \"{}\", {}", acl_file, err);
-                    process::exit(common::EXIT_CODE_LOAD_ACL_FAILURE);
-                }
-            };
-            config.acl = Some(acl);
-        }
-
-        if let Some(dns) = matches.value_of("DNS") {
-            config.set_dns_formatted(dns).expect("dns");
-        }
-
-        if matches.is_present("IPV6_FIRST") {
-            config.ipv6_first = true;
-        }
-
-        if let Some(udp_timeout) = matches.value_of("UDP_TIMEOUT") {
-            config.udp_timeout = Some(Duration::from_secs(udp_timeout.parse::<u64>().expect("udp-timeout")));
-        }
-
-        if let Some(udp_max_assoc) = matches.value_of("UDP_MAX_ASSOCIATIONS") {
-            config.udp_max_associations = Some(udp_max_assoc.parse::<usize>().expect("udp-max-associations"));
-        }
-
-        if let Some(bs) = matches.value_of("INBOUND_SEND_BUFFER_SIZE") {
-            config.inbound_send_buffer_size = Some(bs.parse::<u32>().expect("inbound-send-buffer-size"));
-        }
-        if let Some(bs) = matches.value_of("INBOUND_RECV_BUFFER_SIZE") {
-            config.inbound_recv_buffer_size = Some(bs.parse::<u32>().expect("inbound-recv-buffer-size"));
-        }
-        if let Some(bs) = matches.value_of("OUTBOUND_SEND_BUFFER_SIZE") {
-            config.outbound_send_buffer_size = Some(bs.parse::<u32>().expect("outbound-send-buffer-size"));
-        }
-        if let Some(bs) = matches.value_of("OUTBOUND_RECV_BUFFER_SIZE") {
-            config.outbound_recv_buffer_size = Some(bs.parse::<u32>().expect("outbound-recv-buffer-size"));
-        }
-
-        if let Some(bind_addr) = matches.value_of("OUTBOUND_BIND_ADDR") {
-            let bind_addr = bind_addr.parse::<IpAddr>().expect("outbound-bind-addr");
-            config.outbound_bind_addr = Some(bind_addr);
-        }
-
-        // DONE READING options
-
-        if config.local.is_empty() {
-            eprintln!(
-                "missing `local_address`, consider specifying it by --local-addr command line option, \
-             or \"local_address\" and \"local_port\" in configuration file"
-            );
-            println!("{}", matches.usage());
-            return;
-        }
-
-        if config.server.is_empty() {
-            eprintln!(
-                "missing proxy servers, consider specifying it by \
-             --server-addr, --encrypt-method, --password command line option, \
-                or --server-url command line option, \
-                or configuration file, check more details in https://shadowsocks.org/en/config/quick-guide.html"
-            );
-            println!("{}", matches.usage());
-            return;
-        }
-
-        if let Err(err) = config.check_integrity() {
-            eprintln!("config integrity check failed, {}", err);
-            println!("{}", matches.usage());
-            return;
-        }
-
-        #[cfg(unix)]
-        if matches.is_present("DAEMONIZE") || matches.is_present("DAEMONIZE_PID_PATH") {
-            use self::common::daemonize;
-            daemonize::daemonize(matches.value_of("DAEMONIZE_PID_PATH"));
-        }
-
-        info!("shadowsocks local {} build {}", VERSION, common::BUILD_TIME);
-
-        #[cfg(feature = "multi-threaded")]
-        let mut builder = if matches.is_present("SINGLE_THREADED") {
-            Builder::new_current_thread()
-        } else {
-            let mut builder = Builder::new_multi_thread();
-            if let Some(worker_threads) = matches.value_of("WORKER_THREADS") {
-                builder.worker_threads(worker_threads.parse::<usize>().expect("worker-threads"));
-            }
-            builder
-        };
-        #[cfg(not(feature = "multi-threaded"))]
-        let mut builder = Builder::new_current_thread();
-
-        let runtime = builder.enable_all().build().expect("create tokio Runtime");
-
-        (config, runtime)
-    };
-
-    runtime.block_on(async move {
-        let config_path = config.config_path.clone();
-
-        let instance = create_local(config).await.expect("create local");
-
-        if let Some(config_path) = config_path {
-            launch_reload_server_task(config_path, instance.server_balancer().clone());
-        }
-
-        let abort_signal = monitor::create_signal_monitor();
-        let server = instance.run();
-
-        tokio::pin!(abort_signal);
-        tokio::pin!(server);
-
-        match future::select(server, abort_signal).await {
-            // Server future resolved without an error. This should never happen.
-            Either::Left((Ok(..), ..)) => {
-                eprintln!("server exited unexpectedly");
-                process::exit(common::EXIT_CODE_SERVER_EXIT_UNEXPECTEDLY);
-            }
-            // Server future resolved with error, which are listener errors in most cases
-            Either::Left((Err(err), ..)) => {
-                eprintln!("server aborted with {}", err);
-                process::exit(common::EXIT_CODE_SERVER_ABORTED);
-            }
-            // The abort signal future resolved. Means we should just exit.
-            Either::Right(_) => (),
-        }
-    });
-}
-
-#[cfg(unix)]
-fn launch_reload_server_task(config_path: PathBuf, balancer: PingBalancer) {
-    use log::error;
-    use tokio::signal::unix::{signal, SignalKind};
-
-    tokio::spawn(async move {
-        let mut sigusr1 = signal(SignalKind::user_defined1()).expect("signal");
-
-        while sigusr1.recv().await.is_some() {
-            let config = match Config::load_from_file(&config_path, ConfigType::Local) {
-                Ok(c) => c,
-                Err(err) => {
-                    error!("auto-reload {} failed with error: {}", config_path.display(), err);
-                    continue;
-                }
-            };
-
-            let servers = config.server;
-            info!("auto-reload {} with {} servers", config_path.display(), servers.len());
-
-            if let Err(err) = balancer.reset_servers(servers).await {
-                error!("auto-reload {} but found error: {}", config_path.display(), err);
-            }
-        }
-    });
-}
-
-#[cfg(not(unix))]
-fn launch_reload_server_task(_: PathBuf, _: PingBalancer) {}
-=======
 use clap::clap_app;
 use shadowsocks_rust::service::local;
 
@@ -638,5 +16,4 @@
 
     let matches = app.get_matches();
     local::main(&matches);
-}
->>>>>>> d5c54af9
+}