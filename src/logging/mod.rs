//! Logging facilities
use cfg_if::cfg_if;

<<<<<<< HEAD
pub struct Guard {
    need_wait: bool,
}
=======
use std::path::Path;

use log::warn;
>>>>>>> 920ebb29

impl Guard {
    pub async fn close(self) {
        #[cfg(feature = "logging-jaeger")]
        opentelemetry::global::shutdown_tracer_provider();

<<<<<<< HEAD
        if self.need_wait {
            tokio::time::sleep(tokio::time::Duration::from_secs(1)).await;
        }
    }
}

use crate::config::LogConfig;
use tracing_subscriber::{
    filter::{filter_fn, LevelFilter},
    layer::Layer,
    layer::SubscriberExt,
    util::SubscriberInitExt,
};

/// Initialize logger with default configuration
pub fn init_with_config(bin_name: &'static str, config: &LogConfig) -> Guard {
    let (level, other_level) = match config.level {
        0 => (LevelFilter::INFO, LevelFilter::OFF),
        1 => (LevelFilter::DEBUG, LevelFilter::OFF),
        2 => (LevelFilter::TRACE, LevelFilter::OFF),
        3 => (LevelFilter::TRACE, LevelFilter::DEBUG),
        _ => (LevelFilter::TRACE, LevelFilter::TRACE),
    };
    let other_level = other_level.into_level();

    let self_modules = vec![bin_name, "shadowsocks"];
    let is_self_module = move |target: &str| {
        for m in &self_modules {
            if target.starts_with(m) {
                return true;
            }
        }
        false
    };
    #[warn(unused_variables)]
    let filter_fn = filter_fn(move |metadata| {
        if metadata.target().starts_with("quinn") {
            return metadata.level() <= &LevelFilter::INFO;
        }

        if is_self_module(metadata.target()) {
            metadata.level() <= &level
        } else if let Some(other_level) = other_level {
            metadata.level() <= &other_level
        } else {
            false
        }
    })
    .with_max_level_hint(level);

    #[allow(unused_mut)]
    let mut guard = Guard { need_wait: false };

    let subscriber = tracing_subscriber::registry();

    // tokio-console
    cfg_if! {
        if #[cfg(feature = "tokio-console")] {
            let subscriber = subscriber.with({
                console_subscriber::ConsoleLayer::builder()
                // set how long the console will retain data from completed tasks
                    .retention(tokio::time::Duration::from_secs(60))
                // set the address the server is bound to
                    .server_addr(([0, 0, 0, 0], 5555))
                // ... other configurations ...
                    .spawn()
            });
        }
    }

    // 控制台输出
    cfg_if! {
        if #[cfg(feature = "logging-console")] {
            let subscriber = subscriber.with({
                let append = tracing_subscriber::fmt::layer().with_target(false);

                #[cfg(target_os = "android")]
                let append = append.with_ansi(false);

                if config.format.without_time {
                    append.without_time().with_filter(filter_fn.clone()).boxed()
                } else {
                    append.with_filter(filter_fn.clone()).boxed()
                }
            });
        }
    }

    // oslog
    cfg_if! {
        if #[cfg(feature = "logging-oslog")] {
            let subscriber = subscriber.with({
                tracing_oslog::OsLogger::new("cc.sfox", bin_name).with_filter(filter_fn.clone())
            });
        }
    }

    cfg_if! {
        if #[cfg(feature = "logging-apm")] {
            let subscriber = subscriber.with(config.log_apm_url.as_ref().map(|url| {
                guard.need_wait = true;
                tracing_elastic_apm::new_layer(bin_name.to_string(), build_apm_config(url))
                    .expect("apm-server")
                    .with_filter(filter_fn.clone())
            }));
        }
    }

    cfg_if! {
        if #[cfg(feature = "logging-jaeger")] {
            let subscriber = subscriber.with(config.log_jaeger_url.as_ref().map(|url| {
                guard.need_wait = true;
                opentelemetry::global::set_text_map_propagator(opentelemetry_jaeger::Propagator::new());
                // Create a tracing layer with the configured tracer
                tracing_opentelemetry::layer().with_tracer(build_jaeger_tracer(bin_name, url)).with_filter(filter_fn.clone())
            }));
        }
    }

    // 文件输出
    cfg_if! {
        if #[cfg(feature = "logging-file")] {
            let subscriber = subscriber.with(config.log_template.as_ref().map(|log_template| {
                use std::path::Path;

                let file_appender = tracing_appender::rolling::daily(
                    log_template.parent().unwrap_or_else(|| Path::new(".")),
                    log_template.file_name().expect("logging"),
                );

                tracing_subscriber::fmt::layer()
                    .json()
                    .flatten_event(true)
                    .with_writer(file_appender)
                    .with_filter(filter_fn.clone()).boxed()
            }));
        }
    }

    // 指标采集
    // .with(
    //     // Add a filter to the metrics label that *only* enables
    //     // events whose targets start with `metrics`.
    //     metrics_layer.with_filter(filter::filter_fn(|metadata| metadata.target().starts_with("metrics"))),
    // )

    if let Err(err) = subscriber.try_init() {
        tracing::info!(err = ?err, "logging init error");
    }

    guard
=======
mod log4rs;
mod tracing;

/// Initialize logger ([log4rs](https://crates.io/crates/log4rs), [trace4rs](https://crates.io/crates/trace4rs)) from yaml configuration file
pub fn init_with_file<P>(path: P)
where
    P: AsRef<Path>,
{
    log4rs::init_with_file(path);

    warn!(
        "log4rs doesn't support the tracing (https://crates.io/crates/tracing) framework, 
         so it would be removed in the future. Consider configure logging with RUST_LOG environment variable. 
         Check more configuration detail in https://docs.rs/tracing-subscriber/latest/tracing_subscriber/fmt/index.html#filtering-events-with-environment-variables ."
    );
}

/// Initialize logger with provided configuration
pub fn init_with_config(bin_name: &str, config: &LogConfig) {
    // log4rs::init_with_config(bin_name, config);
    tracing::init_with_config(bin_name, config);
>>>>>>> 920ebb29
}

/// Init a default logger
pub fn init_with_default(bin_name: &'static str) -> Guard {
    init_with_config(bin_name, &LogConfig::default())
}

#[cfg(feature = "logging-apm")]
fn build_apm_config(url: &url::Url) -> tracing_elastic_apm::config::Config {
    use sysinfo::PidExt;
    use sysinfo::ProcessExt;
    use sysinfo::SystemExt;
    use tracing_elastic_apm::config::*;
    use tracing_elastic_apm::model::*;

    let config = if url.username().is_empty() {
        Config::new(url.to_string()).with_authorization(Authorization::SecretToken(
            "TFdlc3dZTUJTeWMxS3dKRzdnUlo6Z2lWTk5Td3FRWnF5VkxSeUFOWWpvZw==".to_string(),
        ))
    } else {
        let mut base_url = url.clone();
        base_url.set_username("").expect("apm-server");
        Config::new(base_url.to_string()).with_authorization(Authorization::SecretToken(url.username().to_owned()))
    };

    // namespace := os.Getenv("KUBERNETES_NAMESPACE")
    // podName := os.Getenv("KUBERNETES_POD_NAME")
    // podUID := os.Getenv("KUBERNETES_POD_UID")
    // nodeName := os.Getenv("KUBERNETES_NODE_NAME")

    let mut system = sysinfo::System::new();
    system.refresh_all();
    let process = system
        .process(sysinfo::get_current_pid().expect("apm-server"))
        .expect("apm-server");

    config
        .with_service(Service::new(
            /*version*/ Some(crate::VERSION.to_owned()),
            /*environment*/ Some("test".to_owned()),
            /*language*/
            Some(Language {
                name: "rust".to_owned(),
                version: None,
            }),
            /*runtime*/ None,
            /*framework*/ None,
            /*node*/
            Some(ServiceNode {
                configured_name: Some("test_node".to_string()),
            }),
        ))
        .with_system(System {
            architecture: None,
            hostname: system.host_name(),
            detected_hostname: None,
            configured_hostname: None,
            platform: system.name(),
            container: None,
            kubernetes: None,
        })
        .with_process(Process {
            pid: process.pid().as_u32() as i32,
            ppid: process.parent().map(|pid| pid.as_u32() as i32),
            title: Some(process.name().to_string()),
            argv: Some(process.cmd().iter().map(|v| v.clone()).collect()),
        })
        .allow_invalid_certificates(true)
}

#[cfg(feature = "logging-jaeger")]
fn build_jaeger_tracer(bin_name: &'static str, url: &url::Url) -> opentelemetry::sdk::trace::Tracer {
    let mut base_url = url.clone();
    base_url.set_password(None).expect("jaeger url");
    base_url.set_username("").expect("jaeger url");

    // Install a new OpenTelemetry trace pipeline
    let mut tracer = opentelemetry_jaeger::new_collector_pipeline()
        .with_service_name(bin_name.to_string())
        .with_hyper()
        .with_endpoint(base_url.to_string());

    if !url.username().is_empty() {
        tracer = tracer.with_username(url.username());
    }

    if url.password().is_some() {
        tracer = tracer.with_password(url.password().unwrap());
    }

    tracer.install_batch(opentelemetry::runtime::Tokio).expect("jaeger")
}<|MERGE_RESOLUTION|>--- conflicted
+++ resolved
@@ -1,285 +1,15 @@
 //! Logging facilities
-use cfg_if::cfg_if;
-
-<<<<<<< HEAD
-pub struct Guard {
-    need_wait: bool,
-}
-=======
-use std::path::Path;
-
-use log::warn;
->>>>>>> 920ebb29
-
-impl Guard {
-    pub async fn close(self) {
-        #[cfg(feature = "logging-jaeger")]
-        opentelemetry::global::shutdown_tracer_provider();
-
-<<<<<<< HEAD
-        if self.need_wait {
-            tokio::time::sleep(tokio::time::Duration::from_secs(1)).await;
-        }
-    }
-}
 
 use crate::config::LogConfig;
-use tracing_subscriber::{
-    filter::{filter_fn, LevelFilter},
-    layer::Layer,
-    layer::SubscriberExt,
-    util::SubscriberInitExt,
-};
 
-/// Initialize logger with default configuration
-pub fn init_with_config(bin_name: &'static str, config: &LogConfig) -> Guard {
-    let (level, other_level) = match config.level {
-        0 => (LevelFilter::INFO, LevelFilter::OFF),
-        1 => (LevelFilter::DEBUG, LevelFilter::OFF),
-        2 => (LevelFilter::TRACE, LevelFilter::OFF),
-        3 => (LevelFilter::TRACE, LevelFilter::DEBUG),
-        _ => (LevelFilter::TRACE, LevelFilter::TRACE),
-    };
-    let other_level = other_level.into_level();
-
-    let self_modules = vec![bin_name, "shadowsocks"];
-    let is_self_module = move |target: &str| {
-        for m in &self_modules {
-            if target.starts_with(m) {
-                return true;
-            }
-        }
-        false
-    };
-    #[warn(unused_variables)]
-    let filter_fn = filter_fn(move |metadata| {
-        if metadata.target().starts_with("quinn") {
-            return metadata.level() <= &LevelFilter::INFO;
-        }
-
-        if is_self_module(metadata.target()) {
-            metadata.level() <= &level
-        } else if let Some(other_level) = other_level {
-            metadata.level() <= &other_level
-        } else {
-            false
-        }
-    })
-    .with_max_level_hint(level);
-
-    #[allow(unused_mut)]
-    let mut guard = Guard { need_wait: false };
-
-    let subscriber = tracing_subscriber::registry();
-
-    // tokio-console
-    cfg_if! {
-        if #[cfg(feature = "tokio-console")] {
-            let subscriber = subscriber.with({
-                console_subscriber::ConsoleLayer::builder()
-                // set how long the console will retain data from completed tasks
-                    .retention(tokio::time::Duration::from_secs(60))
-                // set the address the server is bound to
-                    .server_addr(([0, 0, 0, 0], 5555))
-                // ... other configurations ...
-                    .spawn()
-            });
-        }
-    }
-
-    // 控制台输出
-    cfg_if! {
-        if #[cfg(feature = "logging-console")] {
-            let subscriber = subscriber.with({
-                let append = tracing_subscriber::fmt::layer().with_target(false);
-
-                #[cfg(target_os = "android")]
-                let append = append.with_ansi(false);
-
-                if config.format.without_time {
-                    append.without_time().with_filter(filter_fn.clone()).boxed()
-                } else {
-                    append.with_filter(filter_fn.clone()).boxed()
-                }
-            });
-        }
-    }
-
-    // oslog
-    cfg_if! {
-        if #[cfg(feature = "logging-oslog")] {
-            let subscriber = subscriber.with({
-                tracing_oslog::OsLogger::new("cc.sfox", bin_name).with_filter(filter_fn.clone())
-            });
-        }
-    }
-
-    cfg_if! {
-        if #[cfg(feature = "logging-apm")] {
-            let subscriber = subscriber.with(config.log_apm_url.as_ref().map(|url| {
-                guard.need_wait = true;
-                tracing_elastic_apm::new_layer(bin_name.to_string(), build_apm_config(url))
-                    .expect("apm-server")
-                    .with_filter(filter_fn.clone())
-            }));
-        }
-    }
-
-    cfg_if! {
-        if #[cfg(feature = "logging-jaeger")] {
-            let subscriber = subscriber.with(config.log_jaeger_url.as_ref().map(|url| {
-                guard.need_wait = true;
-                opentelemetry::global::set_text_map_propagator(opentelemetry_jaeger::Propagator::new());
-                // Create a tracing layer with the configured tracer
-                tracing_opentelemetry::layer().with_tracer(build_jaeger_tracer(bin_name, url)).with_filter(filter_fn.clone())
-            }));
-        }
-    }
-
-    // 文件输出
-    cfg_if! {
-        if #[cfg(feature = "logging-file")] {
-            let subscriber = subscriber.with(config.log_template.as_ref().map(|log_template| {
-                use std::path::Path;
-
-                let file_appender = tracing_appender::rolling::daily(
-                    log_template.parent().unwrap_or_else(|| Path::new(".")),
-                    log_template.file_name().expect("logging"),
-                );
-
-                tracing_subscriber::fmt::layer()
-                    .json()
-                    .flatten_event(true)
-                    .with_writer(file_appender)
-                    .with_filter(filter_fn.clone()).boxed()
-            }));
-        }
-    }
-
-    // 指标采集
-    // .with(
-    //     // Add a filter to the metrics label that *only* enables
-    //     // events whose targets start with `metrics`.
-    //     metrics_layer.with_filter(filter::filter_fn(|metadata| metadata.target().starts_with("metrics"))),
-    // )
-
-    if let Err(err) = subscriber.try_init() {
-        tracing::info!(err = ?err, "logging init error");
-    }
-
-    guard
-=======
-mod log4rs;
 mod tracing;
 
-/// Initialize logger ([log4rs](https://crates.io/crates/log4rs), [trace4rs](https://crates.io/crates/trace4rs)) from yaml configuration file
-pub fn init_with_file<P>(path: P)
-where
-    P: AsRef<Path>,
-{
-    log4rs::init_with_file(path);
-
-    warn!(
-        "log4rs doesn't support the tracing (https://crates.io/crates/tracing) framework, 
-         so it would be removed in the future. Consider configure logging with RUST_LOG environment variable. 
-         Check more configuration detail in https://docs.rs/tracing-subscriber/latest/tracing_subscriber/fmt/index.html#filtering-events-with-environment-variables ."
-    );
+pub struct LogGuard {
+    #[cfg(feature = "logging-file")]
+    _file_guard: Option<tracing_appender::non_blocking::WorkerGuard>,
 }
 
 /// Initialize logger with provided configuration
-pub fn init_with_config(bin_name: &str, config: &LogConfig) {
-    // log4rs::init_with_config(bin_name, config);
-    tracing::init_with_config(bin_name, config);
->>>>>>> 920ebb29
-}
-
-/// Init a default logger
-pub fn init_with_default(bin_name: &'static str) -> Guard {
-    init_with_config(bin_name, &LogConfig::default())
-}
-
-#[cfg(feature = "logging-apm")]
-fn build_apm_config(url: &url::Url) -> tracing_elastic_apm::config::Config {
-    use sysinfo::PidExt;
-    use sysinfo::ProcessExt;
-    use sysinfo::SystemExt;
-    use tracing_elastic_apm::config::*;
-    use tracing_elastic_apm::model::*;
-
-    let config = if url.username().is_empty() {
-        Config::new(url.to_string()).with_authorization(Authorization::SecretToken(
-            "TFdlc3dZTUJTeWMxS3dKRzdnUlo6Z2lWTk5Td3FRWnF5VkxSeUFOWWpvZw==".to_string(),
-        ))
-    } else {
-        let mut base_url = url.clone();
-        base_url.set_username("").expect("apm-server");
-        Config::new(base_url.to_string()).with_authorization(Authorization::SecretToken(url.username().to_owned()))
-    };
-
-    // namespace := os.Getenv("KUBERNETES_NAMESPACE")
-    // podName := os.Getenv("KUBERNETES_POD_NAME")
-    // podUID := os.Getenv("KUBERNETES_POD_UID")
-    // nodeName := os.Getenv("KUBERNETES_NODE_NAME")
-
-    let mut system = sysinfo::System::new();
-    system.refresh_all();
-    let process = system
-        .process(sysinfo::get_current_pid().expect("apm-server"))
-        .expect("apm-server");
-
-    config
-        .with_service(Service::new(
-            /*version*/ Some(crate::VERSION.to_owned()),
-            /*environment*/ Some("test".to_owned()),
-            /*language*/
-            Some(Language {
-                name: "rust".to_owned(),
-                version: None,
-            }),
-            /*runtime*/ None,
-            /*framework*/ None,
-            /*node*/
-            Some(ServiceNode {
-                configured_name: Some("test_node".to_string()),
-            }),
-        ))
-        .with_system(System {
-            architecture: None,
-            hostname: system.host_name(),
-            detected_hostname: None,
-            configured_hostname: None,
-            platform: system.name(),
-            container: None,
-            kubernetes: None,
-        })
-        .with_process(Process {
-            pid: process.pid().as_u32() as i32,
-            ppid: process.parent().map(|pid| pid.as_u32() as i32),
-            title: Some(process.name().to_string()),
-            argv: Some(process.cmd().iter().map(|v| v.clone()).collect()),
-        })
-        .allow_invalid_certificates(true)
-}
-
-#[cfg(feature = "logging-jaeger")]
-fn build_jaeger_tracer(bin_name: &'static str, url: &url::Url) -> opentelemetry::sdk::trace::Tracer {
-    let mut base_url = url.clone();
-    base_url.set_password(None).expect("jaeger url");
-    base_url.set_username("").expect("jaeger url");
-
-    // Install a new OpenTelemetry trace pipeline
-    let mut tracer = opentelemetry_jaeger::new_collector_pipeline()
-        .with_service_name(bin_name.to_string())
-        .with_hyper()
-        .with_endpoint(base_url.to_string());
-
-    if !url.username().is_empty() {
-        tracer = tracer.with_username(url.username());
-    }
-
-    if url.password().is_some() {
-        tracer = tracer.with_password(url.password().unwrap());
-    }
-
-    tracer.install_batch(opentelemetry::runtime::Tokio).expect("jaeger")
+pub fn init_with_config(bin_name: &str, config: &LogConfig) -> LogGuard {
+    tracing::init_with_config(bin_name, config)
 }