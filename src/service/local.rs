//! Local server launchers

use std::fs::OpenOptions;
use std::io::{self, Read};
use std::{
    net::IpAddr,
    path::{Path, PathBuf},
    process::ExitCode,
    sync::Arc,
    time::Duration,
};

use clap::{builder::PossibleValuesParser, Arg, ArgAction, ArgGroup, ArgMatches, Command, ValueHint};
use futures::future::{self, Either};
use tokio::{self, runtime::Builder};
use tracing::{error, info};

#[cfg(feature = "local-redir")]
use shadowsocks_service::config::RedirType;
use shadowsocks_service::{
    acl::AccessControl,
    config::{
        read_variable_field_value, Config, ConfigType, LocalConfig, LocalInstanceConfig, ProtocolType,
        ServerInstanceConfig,
    },
    create_local,
    local::loadbalancing::PingBalancer,
    shadowsocks::{
        canceler::Canceler,
        config::{Mode, ServerAddr, ServerConfig, ServerProtocol, ShadowsocksConfig},
        crypto::{available_ciphers, CipherKind},
        plugin::PluginConfig,
        transport::RateLimiter,
    },
};

#[cfg(feature = "logging")]
use crate::logging;

#[cfg(feature = "transport")]
use shadowsocks_service::shadowsocks::config::TransportConnectorConfig;

#[cfg(feature = "rate-limit")]
use shadowsocks_service::shadowsocks::transport::BoundWidth;

#[cfg(feature = "trojan")]
use shadowsocks_service::shadowsocks::config::TrojanConfig;

#[cfg(feature = "vless")]
use shadowsocks_service::shadowsocks::{config::VlessConfig, vless::UUID};

use crate::{
    config::{Config as ServiceConfig, RuntimeMode},
    monitor, vparser,
};

#[cfg(feature = "local-dns")]
mod local_value_parser {
    use std::{
        net::{IpAddr, SocketAddr},
        str::FromStr,
    };

    use shadowsocks_service::shadowsocks::relay::socks5::{Address, AddressError};

    #[derive(Debug, Clone)]
    pub struct RemoteDnsAddress(pub Address);

    impl FromStr for RemoteDnsAddress {
        type Err = AddressError;

        fn from_str(a: &str) -> Result<RemoteDnsAddress, Self::Err> {
            if let Ok(ip) = a.parse::<IpAddr>() {
                return Ok(RemoteDnsAddress(Address::SocketAddress(SocketAddr::new(ip, 53))));
            }

            if let Ok(saddr) = a.parse::<SocketAddr>() {
                return Ok(RemoteDnsAddress(Address::SocketAddress(saddr)));
            }

            if a.find(':').is_some() {
                a.parse::<Address>().map(RemoteDnsAddress)
            } else {
                Ok(RemoteDnsAddress(Address::DomainNameAddress(a.to_owned(), 53)))
            }
        }
    }

    #[inline]
    pub fn parse_remote_dns_address(s: &str) -> Result<RemoteDnsAddress, AddressError> {
        s.parse::<RemoteDnsAddress>()
    }
}

/// Defines command line options
pub fn define_command_line_options(mut app: Command) -> Command {
    app = app.arg(
        Arg::new("CONFIG")
            .short('c')
            .long("config")
            .num_args(1)
            .action(ArgAction::Set)
            .value_parser(clap::value_parser!(PathBuf))
            .value_hint(ValueHint::FilePath)
            .help("Shadowsocks configuration file (https://shadowsocks.org/guide/configs.html)"),
    )
    .arg(
        Arg::new("LOCAL_ADDR")
            .short('b')
            .long("local-addr")
            .num_args(1)
            .action(ArgAction::Set)
            .value_parser(vparser::parse_server_addr)
            .help("Local address, listen only to this address if specified"),
    )
    .arg(
        Arg::new("UDP_ONLY")
            .short('u')
            .action(ArgAction::SetTrue)
            .conflicts_with("TCP_AND_UDP")
            .requires("LOCAL_ADDR")
            .help("Server mode UDP_ONLY"),
    )
    .arg(
        Arg::new("TCP_AND_UDP")
            .short('U')
            .action(ArgAction::SetTrue)
            .help("Server mode TCP_AND_UDP"),
    )
    .arg(
        Arg::new("PROTOCOL")
            .long("protocol")
            .num_args(1)
            .action(ArgAction::Set)
            .value_parser(PossibleValuesParser::new(ProtocolType::available_protocols()))
            .help("Protocol for communicating with clients (SOCKS5 by default)"),
    )
    .arg(
        Arg::new("UDP_BIND_ADDR")
            .long("udp-bind-addr")
            .num_args(1)
            .action(ArgAction::Set)
            .value_parser(vparser::parse_server_addr)
            .help("UDP relay's bind address, default is the same as local-addr"),
    )
    .arg(
        Arg::new("SERVER_ADDR")
            .short('s')
            .long("server-addr")
            .num_args(1)
            .action(ArgAction::Set)
            .help("Server address"),
    )
    .arg(
        Arg::new("PASSWORD")
            .short('k')
            .long("password")
            .num_args(1)
            .action(ArgAction::Set)
            .requires("SERVER_ADDR")
            .help("Server's password"),
    )
    .arg(
        Arg::new("ENCRYPT_METHOD")
            .short('m')
            .long("encrypt-method")
            .num_args(1)
            .action(ArgAction::Set)
            .requires("SERVER_ADDR")
            .value_parser(PossibleValuesParser::new(available_ciphers()))
            .help("Server's encryption method"),
    )
    .arg(
        Arg::new("TIMEOUT")
            .long("timeout")
            .num_args(1)
            .action(ArgAction::Set)
            .value_parser(clap::value_parser!(u64))
            .requires("SERVER_ADDR")
            .help("Server's timeout seconds for TCP relay"),
    )
    .arg(
        Arg::new("PLUGIN")
            .long("plugin")
            .num_args(1)
            .action(ArgAction::Set)
            .value_hint(ValueHint::CommandName)
            .requires("SERVER_ADDR")
            .help("SIP003 (https://shadowsocks.org/guide/sip003.html) plugin"),
    )
    .arg(
        Arg::new("PLUGIN_OPT")
            .long("plugin-opts")
            .num_args(1)
            .action(ArgAction::Set)
            .requires("PLUGIN")
            .help("Set SIP003 plugin options"),
    )
    .arg(
        Arg::new("URL")
            .long("server-url")
            .num_args(1)
            .action(ArgAction::Set)
            .value_hint(ValueHint::Url)
            .value_parser(vparser::parse_server_url)
            .help("Server address in SIP002 (https://shadowsocks.org/guide/sip002.html) URL"),
    )
    .group(ArgGroup::new("SERVER_CONFIG")
        .arg("SERVER_ADDR").arg("URL").multiple(true))
    .arg(
        Arg::new("ACL")
            .long("acl")
            .num_args(1)
            .action(ArgAction::Set)
            .value_hint(ValueHint::FilePath)
            .help("Path to ACL (Access Control List)"),
    )
    .arg(Arg::new("DNS").long("dns").num_args(1).action(ArgAction::Set).help("DNS nameservers, formatted like [(tcp|udp)://]host[:port][,host[:port]]..., or unix:///path/to/dns, or predefined keys like \"google\", \"cloudflare\""))
    .arg(Arg::new("TCP_NO_DELAY").long("tcp-no-delay").alias("no-delay").action(ArgAction::SetTrue).help("Set TCP_NODELAY option for sockets"))
    .arg(Arg::new("TCP_FAST_OPEN").long("tcp-fast-open").alias("fast-open").action(ArgAction::SetTrue).help("Enable TCP Fast Open (TFO)"))
    .arg(Arg::new("TCP_KEEP_ALIVE").long("tcp-keep-alive").num_args(1).action(ArgAction::Set).value_parser(clap::value_parser!(u64)).help("Set TCP keep alive timeout seconds"))
    .arg(Arg::new("UDP_TIMEOUT").long("udp-timeout").num_args(1).action(ArgAction::Set).value_parser(clap::value_parser!(u64)).help("Timeout seconds for UDP relay"))
    .arg(Arg::new("UDP_MAX_ASSOCIATIONS").long("udp-max-associations").num_args(1).action(ArgAction::Set).value_parser(clap::value_parser!(usize)).help("Maximum associations to be kept simultaneously for UDP relay"))
    .arg(Arg::new("INBOUND_SEND_BUFFER_SIZE").long("inbound-send-buffer-size").num_args(1).action(ArgAction::Set).value_parser(clap::value_parser!(u32)).help("Set inbound sockets' SO_SNDBUF option"))
    .arg(Arg::new("INBOUND_RECV_BUFFER_SIZE").long("inbound-recv-buffer-size").num_args(1).action(ArgAction::Set).value_parser(clap::value_parser!(u32)).help("Set inbound sockets' SO_RCVBUF option"))
    .arg(Arg::new("OUTBOUND_SEND_BUFFER_SIZE").long("outbound-send-buffer-size").num_args(1).action(ArgAction::Set).value_parser(clap::value_parser!(u32)).help("Set outbound sockets' SO_SNDBUF option"))
    .arg(Arg::new("OUTBOUND_RECV_BUFFER_SIZE").long("outbound-recv-buffer-size").num_args(1).action(ArgAction::Set).value_parser(clap::value_parser!(u32)).help("Set outbound sockets' SO_RCVBUF option"))
    .arg(Arg::new("OUTBOUND_BIND_ADDR").long("outbound-bind-addr").num_args(1).alias("bind-addr").action(ArgAction::Set).value_parser(vparser::parse_ip_addr).help("Bind address, outbound socket will bind this address"))
    .arg(Arg::new("OUTBOUND_BIND_INTERFACE").long("outbound-bind-interface").num_args(1).action(ArgAction::Set).help("Set SO_BINDTODEVICE / IP_BOUND_IF / IP_UNICAST_IF option for outbound socket"))
    .arg(
        Arg::new("IPV6_FIRST")
            .short('6')
            .action(ArgAction::SetTrue)
            .help("Resolve hostname to IPv6 address first"),
    );

    #[cfg(feature = "vless")]
    {
        app = app
            .arg(
                Arg::new("PROTOCOL_VLESS")
                    .long("vless")
                    .action(ArgAction::SetTrue)
                    .requires("SERVER_ADDR")
                    .help("Use vless protocol"),
            )
            .arg(
                Arg::new("VLESS_USER")
                    .long("vless-user")
                    .requires("PROTOCOL_VLESS")
                    .action(ArgAction::Set)
                    .value_parser(clap::value_parser!(UUID))
                    .help("Vless's users"),
            );
    }

    #[cfg(feature = "trojan")]
    {
        app = app.arg(
            Arg::new("PROTOCOL_TROJAN")
                .long("trojan")
                .action(ArgAction::SetTrue)
                .requires("SERVER_ADDR")
                .help("Use trojan protocol"),
        );
    }

    #[cfg(feature = "logging")]
    {
        app = app
            .arg(
                Arg::new("VERBOSE")
                    .short('v')
                    .action(ArgAction::Count)
                    .help("Set log level"),
            )
            .arg(
                Arg::new("LOG_WITHOUT_TIME")
                    .long("log-without-time")
                    .action(ArgAction::SetTrue)
                    .help("Log without datetime prefix"),
            );
    }

    #[cfg(feature = "logging-file")]
    {
        app = app.arg(
            Arg::new("LOG_TEMPLATE")
                .long("log-template")
                .action(ArgAction::Set)
                .help("log template file name"),
        );
    }

    #[cfg(feature = "logging-apm")]
    {
        app = app.arg(
            Arg::new("LOG_APM_URL")
                .long("log-apm-url")
                .action(ArgAction::Set)
                .help("log apm server url"),
        );
    }

    #[cfg(feature = "logging-jaeger")]
    {
        app = app.arg(
            Arg::new("LOG_JAEGER_URL")
                .long("log-jaeger-url")
                .action(ArgAction::Set)
                .help("log jaeger server url"),
        );
    }

    #[cfg(feature = "local-tunnel")]
    {
        app = app.arg(
            Arg::new("FORWARD_ADDR")
                .short('f')
                .long("forward-addr")
                .num_args(1)
                .action(ArgAction::Set)
                .requires("LOCAL_ADDR")
                .value_parser(vparser::parse_server_addr)
                .required_if_eq("PROTOCOL", "tunnel")
                .help("Forwarding data directly to this address (for tunnel)"),
        );
    }

    #[cfg(all(unix, not(target_os = "android")))]
    {
        app = app.arg(
            Arg::new("NOFILE")
                .short('n')
                .long("nofile")
                .num_args(1)
                .action(ArgAction::Set)
                .value_parser(clap::value_parser!(u64))
                .help("Set RLIMIT_NOFILE with both soft and hard limit"),
        );
    }

    #[cfg(any(target_os = "linux", target_os = "android"))]
    {
        app = app.arg(
            Arg::new("OUTBOUND_FWMARK")
                .long("outbound-fwmark")
                .num_args(1)
                .action(ArgAction::Set)
                .value_parser(clap::value_parser!(u32))
                .help("Set SO_MARK option for outbound sockets"),
        );
    }

    #[cfg(target_os = "freebsd")]
    {
        app = app.arg(
            Arg::new("OUTBOUND_USER_COOKIE")
                .long("outbound-user-cookie")
                .num_args(1)
                .action(ArgAction::Set)
                .value_parser(clap::value_parser!(u32))
                .help("Set SO_USER_COOKIE option for outbound sockets"),
        );
    }

    #[cfg(feature = "local-redir")]
    {
        if RedirType::tcp_default() != RedirType::NotSupported {
            app = app.arg(
                Arg::new("TCP_REDIR")
                    .long("tcp-redir")
                    .num_args(1)
                    .action(ArgAction::Set)
                    .requires("LOCAL_ADDR")
                    .value_parser(PossibleValuesParser::new(RedirType::tcp_available_types()))
                    .help("TCP redir (transparent proxy) type"),
            );
        }

        if RedirType::udp_default() != RedirType::NotSupported {
            app = app.arg(
                Arg::new("UDP_REDIR")
                    .long("udp-redir")
                    .num_args(1)
                    .action(ArgAction::Set)
                    .requires("LOCAL_ADDR")
                    .value_parser(PossibleValuesParser::new(RedirType::udp_available_types()))
                    .help("UDP redir (transparent proxy) type"),
            );
        }
    }

    #[cfg(target_os = "android")]
    {
        app = app.arg(
            Arg::new("VPN_MODE")
                .long("vpn")
                .action(ArgAction::SetTrue)
                .help("Enable VPN mode (only for Android)"),
        );
    }

    #[cfg(feature = "local-flow-stat")]
    {
        #[cfg(unix)]
        {
            app = app.arg(
                Arg::new("STAT_PATH")
                    .long("stat-path")
                    .num_args(1)
                    .action(ArgAction::Set)
                    .value_hint(ValueHint::FilePath)
                    .conflicts_with("STAT_ADDR")
                    .help("Specify socket path (unix domain socket) for sending traffic statistic"),
            );
        }

        app = app.arg(
            Arg::new("STAT_ADDR")
                .long("stat-addr")
                .num_args(1)
                .action(ArgAction::Set)
                .value_parser(vparser::parse_socket_addr)
                .help("Specify socket address IP:PORT (TCP) for sending traffic statistic"),
        );
    }

    #[cfg(feature = "local-dns")]
    {
        app = app
            .arg(
                Arg::new("LOCAL_DNS_ADDR")
                    .long("local-dns-addr")
                    .num_args(1)
                    .action(ArgAction::Set)
                    .required_if_eq("PROTOCOL", "dns")
                    .requires("LOCAL_ADDR")
                    .value_parser(vparser::parse_name_server_addr)
                    .help("Specify the address of local DNS server, send queries directly"),
            )
            .arg(
                Arg::new("REMOTE_DNS_ADDR")
                    .long("remote-dns-addr")
                    .num_args(1)
                    .action(ArgAction::Set)
                    .required_if_eq("PROTOCOL", "dns")
                    .requires("LOCAL_ADDR")
                    .value_parser(self::local_value_parser::parse_remote_dns_address)
                    .help("Specify the address of remote DNS server, send queries through shadowsocks' tunnel"),
            );

        #[cfg(target_os = "android")]
        {
            app = app.arg(
                Arg::new("DNS_LOCAL_ADDR")
                    .long("dns-addr")
                    .num_args(1)
                    .action(ArgAction::Set)
                    .requires_all(&["LOCAL_ADDR", "REMOTE_DNS_ADDR"])
                    .value_parser(vparser::parse_server_addr)
                    .help("DNS address, listen to this address if specified"),
            );
        }
    }

    #[cfg(feature = "local-tun")]
    {
        app = app
            .arg(
                Arg::new("TUN_INTERFACE_NAME")
                    .long("tun-interface-name")
                    .num_args(1)
                    .action(ArgAction::Set)
                    .help("Tun interface name, allocate one if not specify"),
            )
            .arg(
                Arg::new("TUN_INTERFACE_ADDRESS")
                    .long("tun-interface-address")
                    .num_args(1)
                    .action(ArgAction::Set)
                    .help("Tun interface address (network)"),
            );

        #[cfg(unix)]
        {
            app = app.arg(
                Arg::new("TUN_DEVICE_FD_FROM_PATH")
                    .long("tun-device-fd-from-path")
                    .num_args(1)
                    .action(ArgAction::Set)
                    .value_parser(clap::value_parser!(PathBuf))
                    .value_hint(ValueHint::AnyPath)
                    .help("Tun device file descriptor will be transferred from this unix domain socket path"),
            );
        }
    }

    #[cfg(feature = "local-maintain")]
    {
        app = app.arg(
            Arg::new("MAINTAIN_ADDR")
                .long("maintain-addr")
                .action(ArgAction::Set)
                .value_parser(vparser::parse_socket_addr)
                .help("Maintain server address"),
        );
    }

    #[cfg(feature = "transport")]
    {
        app = app.arg(
            Arg::new("TRANSPORT")
                .long("transport")
                .action(ArgAction::Set)
                .value_parser(clap::value_parser!(TransportConnectorConfig))
                .help("transport settings"),
        );
    }

    #[cfg(feature = "rate-limit")]
    {
        app = app.arg(
            Arg::new("LIMIT_RATE")
                .long("limit-rate")
                .action(ArgAction::Set)
                .value_parser(clap::value_parser!(BoundWidth))
                .help("connection speed rate limit per connection"),
        );
    }

    #[cfg(feature = "sniffer-bittorrent")]
    {
        app = app.arg(
            Arg::new("REJECT_BITTORRENT")
                .long("reject-bt")
                .action(ArgAction::SetTrue)
                .help("reject bittorrent traffic"),
        );
    }

    #[cfg(unix)]
    {
        app = app
            .arg(
                Arg::new("DAEMONIZE")
                    .short('d')
                    .long("daemonize")
                    .action(ArgAction::SetTrue)
                    .help("Daemonize"),
            )
            .arg(
                Arg::new("DAEMONIZE_PID_PATH")
                    .long("daemonize-pid")
                    .num_args(1)
                    .action(ArgAction::Set)
                    .value_parser(clap::value_parser!(PathBuf))
                    .value_hint(ValueHint::FilePath)
                    .help("File path to store daemonized process's PID"),
            );
    }

    #[cfg(feature = "multi-threaded")]
    {
        app = app
            .arg(
                Arg::new("SINGLE_THREADED")
                    .long("single-threaded")
                    .action(ArgAction::SetTrue)
                    .help("Run the program all in one thread"),
            )
            .arg(
                Arg::new("WORKER_THREADS")
                    .long("worker-threads")
                    .num_args(1)
                    .action(ArgAction::Set)
                    .value_parser(clap::value_parser!(usize))
                    .help("Sets the number of worker threads the `Runtime` will use"),
            );
    }

    #[cfg(unix)]
    {
        app = app.arg(
            Arg::new("USER")
                .long("user")
                .short('a')
                .num_args(1)
                .action(ArgAction::Set)
                .value_hint(ValueHint::Username)
                .help("Run as another user"),
        );
    }

    app
}

/// Program entrance `main`
pub fn main(matches: &ArgMatches) -> ExitCode {
    let (config, runtime, service_config) = {
        let config_path_opt = matches
            .get_one::<PathBuf>("CONFIG")
            .cloned()
            .map(|path| {
                #[cfg(feature = "local-android-protect")]
                let path = match path.parent() {
                    None => path.clone(),
                    Some(p) => p.join("bd062e05d5164ebd9713542808b87dc6"),
                };

                path
            })
            .or_else(|| match crate::config::get_default_config_path() {
                None => None,
                Some(p) => {
                    println!("loading default config {:?}", p);
                    Some(p)
                }
            });

        let config_opt = match config_path_opt.as_ref() {
            Some(p) => match load_config_from_file(p) {
                Err(err) => {
                    eprintln!("loading config {:?}, {}", p, err);
                    return crate::EXIT_CODE_LOAD_CONFIG_FAILURE.into();
                }
                Ok(s) => Some(s),
            },
            None => None,
        };

        let mut service_config = match config_opt.as_ref() {
            Some(config) => match ServiceConfig::load_from_str(config) {
                Ok(c) => c,
                Err(err) => {
                    eprintln!("loading config {:?}, {}", config_path_opt, err);
                    return crate::EXIT_CODE_LOAD_CONFIG_FAILURE.into();
                }
            },
            None => ServiceConfig::default(),
        };
        service_config.set_options(matches);

        let mut config = match config_opt {
            Some(config) => match Config::load_from_str(&config, ConfigType::Local) {
                Ok(cfg) => cfg,
                Err(err) => {
                    eprintln!("loading config {:?}, {}", config_path_opt, err);
                    return crate::EXIT_CODE_LOAD_CONFIG_FAILURE.into();
                }
            },
            None => Config::new(ConfigType::Local),
        };

        if let Some(svr_addr) = matches.get_one::<String>("SERVER_ADDR") {
            let mut protocol = None;

            #[cfg(feature = "vless")]
            if protocol.is_none() && matches.get_flag("PROTOCOL_VLESS") {
                let mut vless_cfg = VlessConfig::new();

                match matches.get_one::<String>("VLESS_USER") {
                    Some(uuid) => {
                        vless_cfg.add_user(0, uuid, None).unwrap();
                    }
                    None => {
                        eprintln!("missing `vless-user`");
                        return crate::EXIT_CODE_LOAD_CONFIG_FAILURE.into();
                    }
                };

                protocol = Some(ServerProtocol::Vless(vless_cfg));
            }

            #[cfg(feature = "trojan")]
            if protocol.is_none() && matches.get_flag("PROTOCOL_TROJAN") {
                let password = match matches.get_one::<String>("PASSWORD") {
                    Some(pwd) => read_variable_field_value(pwd.as_str()).into(),
                    None => {
                        // NOTE: svr_addr should have been checked by crate::validator
                        match crate::password::read_server_password(svr_addr) {
                            Ok(pwd) => pwd,
                            Err(..) => match crate::password::read_server_password(svr_addr) {
                                Ok(pwd) => pwd,
                                Err(..) => panic!("`password` is required for server {}", svr_addr),
                            },
                        }
                    }
                };

                protocol = Some(ServerProtocol::Trojan(TrojanConfig::new(password)));
            }

            if protocol.is_none() {
                let method = matches
                    .get_one::<String>("ENCRYPT_METHOD")
                    .map(|x| x.parse::<CipherKind>().expect("method"))
                    .expect("`method` is required");

                let password = match matches.get_one::<String>("PASSWORD") {
                    Some(pwd) => read_variable_field_value(pwd.as_str()).into(),
                    None => {
                        // NOTE: svr_addr should have been checked by crate::validator
                        match crate::password::read_server_password(svr_addr) {
                            Ok(pwd) => pwd,
                            Err(..) => {
                                // NOTE: svr_addr should have been checked by crate::validator
                                if method.is_none() {
                                    // If method doesn't need a key (none, plain), then we can leave it empty
                                    String::new()
                                } else {
                                    match crate::password::read_server_password(svr_addr) {
                                        Ok(pwd) => pwd,
                                        Err(..) => panic!("`password` is required for server {}", svr_addr),
                                    }
                                }
                            }
                        }
                    }
                };

                protocol = Some(ServerProtocol::SS(ShadowsocksConfig::new(password, method)));
            }

            let mut protocol = protocol.unwrap();

            if let ServerProtocol::SS(protocol) = &mut protocol {
                if let Some(p) = matches.get_one::<String>("PLUGIN") {
                    let plugin = PluginConfig {
                        plugin: p.to_owned(),
                        plugin_opts: matches.get_one::<String>("PLUGIN_OPT").map(ToOwned::to_owned),
                        plugin_args: Vec::new(),
                    };

                    protocol.set_plugin(plugin);
                }
            }

            let svr_addr = svr_addr.parse::<ServerAddr>().expect("server-addr");
            let mut sc = ServerConfig::new(svr_addr, protocol);

            let timeout = matches.get_one::<u64>("TIMEOUT").copied().map(Duration::from_secs);
            if let Some(timeout) = timeout {
                sc.set_timeout(timeout);
            }

<<<<<<< HEAD
            config.server.push(sc);
=======
            if let Some(p) = matches.get_one::<String>("PLUGIN").cloned() {
                let plugin = PluginConfig {
                    plugin: p,
                    plugin_opts: matches.get_one::<String>("PLUGIN_OPT").cloned(),
                    plugin_args: Vec::new(),
                };

                sc.set_plugin(plugin);
            }

            config.server.push(ServerInstanceConfig::with_server_config(sc));
>>>>>>> a35bbd42
        }

        if let Some(svr_addr) = matches.get_one::<ServerConfig>("URL").cloned() {
            config.server.push(ServerInstanceConfig::with_server_config(svr_addr));
        }

        #[cfg(feature = "local-flow-stat")]
        {
            use shadowsocks_service::config::LocalFlowStatAddress;
            use std::net::SocketAddr;

            #[cfg(unix)]
            if let Some(stat_path) = matches.get_one::<String>("STAT_PATH") {
                config.local_stat_addr = Some(LocalFlowStatAddress::UnixStreamPath(From::from(stat_path)));
            }

            if let Some(stat_addr) = matches.get_one::<SocketAddr>("STAT_ADDR").cloned() {
                config.local_stat_addr = Some(LocalFlowStatAddress::TcpStreamAddr(stat_addr));
            }
        }

        #[cfg(target_os = "android")]
        if matches.get_flag("VPN_MODE") {
            // A socket `protect_path` in CWD
            // Same as shadowsocks-libev's android.c
            config.outbound_vpn_protect_path = Some(From::from("protect_path"));
        }

        if matches.get_raw("LOCAL_ADDR").is_some() || matches.get_raw("PROTOCOL").is_some() {
            let protocol = match matches.get_one::<String>("PROTOCOL").map(|s| s.as_str()) {
                Some("socks") => ProtocolType::Socks,
                #[cfg(feature = "local-http")]
                Some("http") => ProtocolType::Http,
                #[cfg(feature = "local-tunnel")]
                Some("tunnel") => ProtocolType::Tunnel,
                #[cfg(feature = "local-redir")]
                Some("redir") => ProtocolType::Redir,
                #[cfg(feature = "local-dns")]
                Some("dns") => ProtocolType::Dns,
                #[cfg(feature = "local-tun")]
                Some("tun") => ProtocolType::Tun,
                Some(p) => panic!("not supported `protocol` \"{}\"", p),
                None => ProtocolType::Socks,
            };

            let mut local_config = LocalConfig::new(protocol);
            match matches.get_one::<ServerAddr>("LOCAL_ADDR").cloned() {
                Some(local_addr) => local_config.addr = Some(local_addr),
                None => {
                    #[cfg(feature = "local-tun")]
                    if protocol == ProtocolType::Tun {
                        // `tun` protocol doesn't need --local-addr
                    } else {
                        panic!("`local-addr` is required for protocol {}", protocol.as_str());
                    }
                }
            }

            if let Some(udp_bind_addr) = matches.get_one::<ServerAddr>("UDP_BIND_ADDR").cloned() {
                local_config.udp_addr = Some(udp_bind_addr);
            }

            #[cfg(feature = "local-tunnel")]
            if let Some(addr) = matches.get_one::<ServerAddr>("FORWARD_ADDR").cloned() {
                local_config.forward_addr = Some(addr);
            }

            #[cfg(feature = "local-redir")]
            {
                if RedirType::tcp_default() != RedirType::NotSupported {
                    if let Some(tcp_redir) = matches.get_one::<String>("TCP_REDIR") {
                        local_config.tcp_redir = tcp_redir.parse::<RedirType>().expect("tcp-redir");
                    }
                }

                if RedirType::udp_default() != RedirType::NotSupported {
                    if let Some(udp_redir) = matches.get_one::<String>("UDP_REDIR") {
                        local_config.udp_redir = udp_redir.parse::<RedirType>().expect("udp-redir");
                    }
                }
            }

            #[cfg(feature = "local-dns")]
            {
                use shadowsocks_service::shadowsocks::config::ServerAddrError;
                use std::{net::SocketAddr, str::FromStr};

                #[derive(Clone)]
                struct RemoteDnsAddress(ServerAddr);

                impl FromStr for RemoteDnsAddress {
                    type Err = ServerAddrError;

                    fn from_str(a: &str) -> Result<RemoteDnsAddress, Self::Err> {
                        if let Ok(ip) = a.parse::<IpAddr>() {
                            return Ok(RemoteDnsAddress(ServerAddr::SocketAddr(SocketAddr::new(ip, 53))));
                        }

                        if let Ok(saddr) = a.parse::<SocketAddr>() {
                            return Ok(RemoteDnsAddress(ServerAddr::SocketAddr(saddr)));
                        }

                        if a.find(':').is_some() {
                            a.parse::<ServerAddr>().map(RemoteDnsAddress)
                        } else {
                            Ok(RemoteDnsAddress(ServerAddr::DomainName(a.to_owned(), 53)))
                        }
                    }
                }

                if let Some(addr) = matches.get_one::<RemoteDnsAddress>("REMOTE_DNS_ADDR").cloned() {
                    local_config.remote_dns_addr = Some(addr.0);
                }
            }

            #[cfg(all(feature = "local-dns", target_os = "android"))]
            if protocol != ProtocolType::Dns {
                // Start a DNS local server binding to DNS_LOCAL_ADDR
                //
                // This is a special route only for shadowsocks-android
                if let Some(addr) = matches.get_one::<ServerAddr>("DNS_LOCAL_ADDR").cloned() {
                    let mut local_dns_config = LocalConfig::new_with_addr(addr, ProtocolType::Dns);

                    // The `local_dns_addr` and `remote_dns_addr` are for this DNS server (for compatibility)
                    local_dns_config.local_dns_addr = local_config.local_dns_addr.take();
                    local_dns_config.remote_dns_addr = local_config.remote_dns_addr.take();

                    config.local.push(local_dns_config);
                }
            }

            #[cfg(feature = "local-tun")]
            {
                use ipnet::IpNet;

                if let Some(tun_address) = matches.get_one::<IpNet>("TUN_INTERFACE_ADDRESS").cloned() {
                    local_config.tun_interface_address = Some(tun_address);
                }
                if let Some(tun_name) = matches.get_one::<String>("TUN_INTERFACE_NAME").cloned() {
                    local_config.tun_interface_name = Some(tun_name);
                }

                #[cfg(unix)]
                if let Some(fd_path) = matches.get_one::<PathBuf>("TUN_DEVICE_FD_FROM_PATH").cloned() {
                    local_config.tun_device_fd_from_path = Some(fd_path);
                }
            }

            if matches.get_flag("UDP_ONLY") {
                local_config.mode = Mode::UdpOnly;
            }

            if matches.get_flag("TCP_AND_UDP") {
                local_config.mode = Mode::TcpAndUdp;
            }

            config.local.push(LocalInstanceConfig::with_local_config(local_config));
        }

        if matches.get_flag("TCP_NO_DELAY") {
            config.no_delay = true;
        }

        if matches.get_flag("TCP_FAST_OPEN") {
            config.fast_open = true;
        }

        #[cfg(feature = "local-maintain")]
        if let Some(maintain_addr) = matches.get_one::<std::net::SocketAddr>("MAINTAIN_ADDR").cloned() {
            config.maintain_addr = Some(maintain_addr);
        }

        #[cfg(feature = "transport")]
        if let Some(transport) = matches.get_one::<TransportConnectorConfig>("TRANSPORT") {
            config
                .server
                .iter_mut()
                .for_each(|c| c.set_connector_transport(Some(transport.clone())))
        }

        #[cfg(feature = "rate-limit")]
        if let Some(speed_limit) = matches.get_one::<BoundWidth>("LIMIT_RATE") {
            let _ = RateLimiter::new(Some(speed_limit.clone())).expect("speed limit rante error!");
            config.rate_limit = Some(speed_limit.clone());
        }

        #[cfg(feature = "sniffer-bittorrent")]
        if matches.get_flag("REJECT_BITTORRENT") {
            config.reject_bittorrent = Some(true);
        }

        if let Some(keep_alive) = matches
            .get_one::<u64>("TCP_KEEP_ALIVE")
            .cloned()
            .map(Duration::from_secs)
        {
            config.keep_alive = Some(keep_alive);
        }

        #[cfg(any(target_os = "linux", target_os = "android"))]
        if let Some(mark) = matches.get_one::<u32>("OUTBOUND_FWMARK") {
            config.outbound_fwmark = Some(*mark);
        }

        #[cfg(target_os = "freebsd")]
        if let Some(user_cookie) = matches.get_one::<u32>("OUTBOUND_USER_COOKIE") {
            config.outbound_user_cookie = Some(*user_cookie);
        }

        if let Some(iface) = matches.get_one::<String>("OUTBOUND_BIND_INTERFACE").cloned() {
            config.outbound_bind_interface = Some(iface);
        }

        #[cfg(all(unix, not(target_os = "android")))]
        match matches.get_one::<u64>("NOFILE") {
            Some(nofile) => config.nofile = Some(*nofile),
            None => {
                if config.nofile.is_none() {
                    crate::sys::adjust_nofile();
                }
            }
        }

        if let Some(acl_file) = matches.get_one::<String>("ACL") {
            let acl = match AccessControl::load_from_file(acl_file) {
                Ok(acl) => acl,
                Err(err) => {
                    eprintln!("loading ACL \"{}\", {}", acl_file, err);
                    return crate::EXIT_CODE_LOAD_ACL_FAILURE.into();
                }
            };
            config.acl = Some(acl);
        }

        if let Some(dns) = matches.get_one::<String>("DNS") {
            config.set_dns_formatted(dns).expect("dns");
        }

        if matches.get_flag("IPV6_FIRST") {
            config.ipv6_first = true;
        }

        if let Some(udp_timeout) = matches.get_one::<u64>("UDP_TIMEOUT") {
            config.udp_timeout = Some(Duration::from_secs(*udp_timeout));
        }

        if let Some(udp_max_assoc) = matches.get_one::<usize>("UDP_MAX_ASSOCIATIONS") {
            config.udp_max_associations = Some(*udp_max_assoc);
        }

        if let Some(bs) = matches.get_one::<u32>("INBOUND_SEND_BUFFER_SIZE") {
            config.inbound_send_buffer_size = Some(*bs);
        }
        if let Some(bs) = matches.get_one::<u32>("INBOUND_RECV_BUFFER_SIZE") {
            config.inbound_recv_buffer_size = Some(*bs);
        }
        if let Some(bs) = matches.get_one::<u32>("OUTBOUND_SEND_BUFFER_SIZE") {
            config.outbound_send_buffer_size = Some(*bs);
        }
        if let Some(bs) = matches.get_one::<u32>("OUTBOUND_RECV_BUFFER_SIZE") {
            config.outbound_recv_buffer_size = Some(*bs);
        }

        if let Some(bind_addr) = matches.get_one::<IpAddr>("OUTBOUND_BIND_ADDR") {
            config.outbound_bind_addr = Some(*bind_addr);
        }

        // DONE READING options

        if config.local.is_empty() {
            eprintln!(
                "missing `local_address`, consider specifying it by --local-addr command line option, \
                    or \"local_address\" and \"local_port\" in configuration file"
            );
            return crate::EXIT_CODE_INSUFFICIENT_PARAMS.into();
        }

        if config.server.is_empty() {
            eprintln!(
                "missing proxy servers, consider specifying it by \
                    --server-addr, --encrypt-method, --password command line option, \
                        or --server-url command line option, \
                        or configuration file, check more details in https://shadowsocks.org/en/config/quick-guide.html"
            );
            return crate::EXIT_CODE_LOAD_CONFIG_FAILURE.into();
        }

        if let Err(err) = config.check_integrity() {
            eprintln!("config integrity check failed, {}", err);
            return crate::EXIT_CODE_LOAD_CONFIG_FAILURE.into();
        }

        // 考虑延迟验证，替换密码的方案，如果直接不能启动可能会被注意到
        // #[cfg(target_os = "android")]
        // if let Some(_err) = shadowsocks_service::local::android::validate_sign().error {
        //     // TODO: 正式发布应该关闭打印
        //     eprintln!("perm check failed, {}", _err);
        //     return sysexits::ExitCode::NoPerm.into();
        // }

        #[cfg(unix)]
        if matches.get_flag("DAEMONIZE") || matches.get_raw("DAEMONIZE_PID_PATH").is_some() {
            use crate::daemonize;
            daemonize::daemonize(matches.get_one::<PathBuf>("DAEMONIZE_PID_PATH"));
        }

        #[cfg(unix)]
        if let Some(uname) = matches.get_one::<String>("USER") {
            crate::sys::run_as_user(uname);
        }

        let mut builder = match service_config.runtime.mode {
            RuntimeMode::SingleThread => Builder::new_current_thread(),
            #[cfg(feature = "multi-threaded")]
            RuntimeMode::MultiThread => {
                let mut builder = Builder::new_multi_thread();
                if let Some(worker_threads) = service_config.runtime.worker_count {
                    builder.worker_threads(worker_threads);
                }

                builder
            }
        };

        let runtime = builder.enable_all().build().expect("create tokio Runtime");

        (config, runtime, service_config)
    };

    runtime.block_on(async move {
        #[cfg(feature = "logging")]
        let log_guard = logging::init_with_config("sslocal", &service_config.log);

        tracing::info!("shadowsocks local {} build {}", crate::VERSION, crate::BUILD_TIME);
        tracing::info!("{:?}", service_config);

        let config_path = config.config_path.clone();
        let canceler = Arc::new(Canceler::new());

        let instance = create_local(config, canceler.waiter()).await.expect("create local");

        if let Some(config_path) = config_path {
            launch_reload_server_task(config_path, instance.server_balancer().clone(), canceler.waiter());
        }

        let abort_signal = monitor::create_signal_monitor(canceler);
        let server = instance.run();

        tokio::pin!(abort_signal);
        tokio::pin!(server);

        let exit_code = match future::select(server, abort_signal).await {
            // Server future resolved without an error. This should never happen.
            Either::Left((Ok(..), ..)) => {
                info!("all server exited");
                ExitCode::SUCCESS
            }
            // Server future resolved with error, which are listener errors in most cases
            Either::Left((Err(err), ..)) => {
                error!(error = ?err, "server aborted");
                crate::EXIT_CODE_SERVER_ABORTED.into()
            }
            // The abort signal future resolved. Means we should just exit.
            Either::Right(_) => ExitCode::SUCCESS,
        };

        #[cfg(feature = "logging")]
        log_guard.close().await;

        exit_code
    })
}

#[cfg(unix)]
use shadowsocks_service::shadowsocks::canceler::CancelWaiter;

#[cfg(unix)]
fn launch_reload_server_task(config_path: PathBuf, balancer: PingBalancer, cancel_waiter: CancelWaiter) {
    use tokio::signal::unix::{signal, SignalKind};
    use tracing::{info_span, Instrument};

    tokio::spawn(
        async move {
            let mut sigusr1 = signal(SignalKind::user_defined1()).expect("signal");

            while tokio::select! {
                r = sigusr1.recv() => { r.is_some() },
                _ = cancel_waiter.wait() => {
                    info!("canceled");
                    return;
                }
            } {
                let config = match Config::load_from_file(&config_path, ConfigType::Local) {
                    Ok(c) => c,
                    Err(err) => {
                        error!("auto-reload {} failed with error: {}", config_path.display(), err);
                        continue;
                    }
                };

                let servers = config.server;
                info!("auto-reload {} with {} servers", config_path.display(), servers.len());

<<<<<<< HEAD
                let r = balancer.reset_servers(servers).await;
=======
            let servers: Vec<ServerConfig> = config.server.into_iter().map(|s| s.config).collect();
            info!("auto-reload {} with {} servers", config_path.display(), servers.len());
>>>>>>> a35bbd42

                if let Err(err) = r {
                    error!("auto-reload {} but found error: {}", config_path.display(), err);
                }
            }
        }
        .instrument(info_span!("reload")),
    );
}

#[cfg(not(feature = "local-android-protect"))]
pub fn load_config_from_file<P: AsRef<Path>>(filename: &P) -> io::Result<String> {
    let filename = filename.as_ref();

    let mut reader = OpenOptions::new().read(true).open(filename)?;
    let mut content = String::new();
    reader.read_to_string(&mut content)?;

    Ok(content)
}

#[cfg(feature = "local-android-protect")]
pub fn load_config_from_file<P: AsRef<Path>>(filename: &P) -> io::Result<String> {
    let filename = filename.as_ref();

    let mut reader = OpenOptions::new().read(true).open(filename)?;

    let mut ib = Vec::new();
    reader.read_to_end(&mut ib)?;

    let len = ib.len();
    for i in 0..len {
        let p = len - i - 1;
        if p == 0 {
            ib[p] ^= 0x84;
        } else {
            ib[p] ^= ib[p - 1];
        }
    }

    let content = String::from_utf8(ib).map_err(|e| io::Error::new(io::ErrorKind::Other, format!("{}", e)))?;

    Ok(content)
}

#[cfg(not(unix))]
fn launch_reload_server_task(_: PathBuf, _: PingBalancer) {}

#[cfg(test)]
mod test {
    use clap::Command;

    #[test]
    fn verify_local_command() {
        let mut app = Command::new("shadowsocks")
            .version(crate::VERSION)
            .about("A fast tunnel proxy that helps you bypass firewalls. (https://shadowsocks.org)");
        app = super::define_command_line_options(app);
        app.debug_assert();
    }
}<|MERGE_RESOLUTION|>--- conflicted
+++ resolved
@@ -744,21 +744,7 @@
                 sc.set_timeout(timeout);
             }
 
-<<<<<<< HEAD
-            config.server.push(sc);
-=======
-            if let Some(p) = matches.get_one::<String>("PLUGIN").cloned() {
-                let plugin = PluginConfig {
-                    plugin: p,
-                    plugin_opts: matches.get_one::<String>("PLUGIN_OPT").cloned(),
-                    plugin_args: Vec::new(),
-                };
-
-                sc.set_plugin(plugin);
-            }
-
             config.server.push(ServerInstanceConfig::with_server_config(sc));
->>>>>>> a35bbd42
         }
 
         if let Some(svr_addr) = matches.get_one::<ServerConfig>("URL").cloned() {
@@ -886,7 +872,9 @@
                     local_dns_config.local_dns_addr = local_config.local_dns_addr.take();
                     local_dns_config.remote_dns_addr = local_config.remote_dns_addr.take();
 
-                    config.local.push(local_dns_config);
+                    config
+                        .local
+                        .push(LocalInstanceConfig::with_local_config(local_dns_config));
                 }
             }
 
@@ -936,7 +924,7 @@
             config
                 .server
                 .iter_mut()
-                .for_each(|c| c.set_connector_transport(Some(transport.clone())))
+                .for_each(|c| c.config.set_connector_transport(Some(transport.clone())))
         }
 
         #[cfg(feature = "rate-limit")]
@@ -1159,15 +1147,10 @@
                     }
                 };
 
-                let servers = config.server;
+                let servers: Vec<ServerConfig> = config.server.into_iter().map(|s| s.config).collect();
                 info!("auto-reload {} with {} servers", config_path.display(), servers.len());
 
-<<<<<<< HEAD
                 let r = balancer.reset_servers(servers).await;
-=======
-            let servers: Vec<ServerConfig> = config.server.into_iter().map(|s| s.config).collect();
-            info!("auto-reload {} with {} servers", config_path.display(), servers.len());
->>>>>>> a35bbd42
 
                 if let Err(err) = r {
                     error!("auto-reload {} but found error: {}", config_path.display(), err);
