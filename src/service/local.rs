//! Local server launchers

use std::{
<<<<<<< HEAD
    fs::OpenOptions,
    future::Future,
    io::{self, Read},
    net::IpAddr,
    path::{Path, PathBuf},
    process::ExitCode,
    sync::Arc,
    time::Duration,
};

use clap::{builder::PossibleValuesParser, Arg, ArgAction, ArgGroup, ArgMatches, Command, ValueHint};
use futures::future::{self, Either};
=======
    future::Future,
    net::IpAddr,
    path::PathBuf,
    process::ExitCode,
    sync::Arc,
    time::{Duration, Instant},
};

use clap::{builder::PossibleValuesParser, Arg, ArgAction, ArgGroup, ArgMatches, Command, ValueHint};
use futures::future::{self, FutureExt};
use log::{error, info, trace};
>>>>>>> a5130caa
use tokio::{
    self,
    runtime::{Builder, Runtime},
};
use tracing::{error, info};

#[cfg(feature = "local-redir")]
use shadowsocks_service::config::RedirType;
use shadowsocks_service::{
    acl::AccessControl,
    config::{
        read_variable_field_value, Config, ConfigType, LocalConfig, LocalInstanceConfig, ProtocolType,
        ServerInstanceConfig,
    },
    create_local,
    local::loadbalancing::PingBalancer,
    shadowsocks::{
<<<<<<< HEAD
        canceler::Canceler,
        config::{Mode, ServerAddr, ServerConfig, ServerProtocol, ShadowsocksConfig},
=======
        config::{Mode, ServerAddr, ServerConfig, ServerSource},
>>>>>>> a5130caa
        crypto::{available_ciphers, CipherKind},
        plugin::PluginConfig,
        transport::RateLimiter,
    },
};

#[cfg(feature = "logging")]
use crate::logging;

#[cfg(feature = "transport")]
use shadowsocks_service::shadowsocks::config::TransportConnectorConfig;

#[cfg(feature = "rate-limit")]
use shadowsocks_service::shadowsocks::transport::BoundWidth;

#[cfg(feature = "trojan")]
use shadowsocks_service::shadowsocks::config::TrojanConfig;

#[cfg(feature = "vless")]
use shadowsocks_service::shadowsocks::{config::VlessConfig, vless::UUID};

use crate::{
    config::{Config as ServiceConfig, RuntimeMode},
    monitor, vparser,
};

#[cfg(feature = "local-dns")]
mod local_value_parser {
    use std::{
        net::{IpAddr, SocketAddr},
        str::FromStr,
    };

    use shadowsocks_service::shadowsocks::relay::socks5::{Address, AddressError};

    #[derive(Debug, Clone)]
    pub struct RemoteDnsAddress(pub Address);

    impl FromStr for RemoteDnsAddress {
        type Err = AddressError;

        fn from_str(a: &str) -> Result<RemoteDnsAddress, Self::Err> {
            if let Ok(ip) = a.parse::<IpAddr>() {
                return Ok(RemoteDnsAddress(Address::SocketAddress(SocketAddr::new(ip, 53))));
            }

            if let Ok(saddr) = a.parse::<SocketAddr>() {
                return Ok(RemoteDnsAddress(Address::SocketAddress(saddr)));
            }

            if a.find(':').is_some() {
                a.parse::<Address>().map(RemoteDnsAddress)
            } else {
                Ok(RemoteDnsAddress(Address::DomainNameAddress(a.to_owned(), 53)))
            }
        }
    }

    #[inline]
    pub fn parse_remote_dns_address(s: &str) -> Result<RemoteDnsAddress, AddressError> {
        s.parse::<RemoteDnsAddress>()
    }
}

/// Defines command line options
pub fn define_command_line_options(mut app: Command) -> Command {
    app = app.arg(
        Arg::new("CONFIG")
            .short('c')
            .long("config")
            .num_args(1)
            .action(ArgAction::Set)
            .value_parser(clap::value_parser!(PathBuf))
            .value_hint(ValueHint::FilePath)
            .help("Shadowsocks configuration file (https://shadowsocks.org/doc/configs.html)"),
    )
    .arg(
        Arg::new("LOCAL_ADDR")
            .short('b')
            .long("local-addr")
            .num_args(1)
            .action(ArgAction::Set)
            .value_parser(vparser::parse_server_addr)
            .help("Local address, listen only to this address if specified"),
    )
    .arg(
        Arg::new("UDP_ONLY")
            .short('u')
            .action(ArgAction::SetTrue)
            .conflicts_with("TCP_AND_UDP")
            .requires("LOCAL_ADDR")
            .help("Server mode UDP_ONLY"),
    )
    .arg(
        Arg::new("TCP_AND_UDP")
            .short('U')
            .action(ArgAction::SetTrue)
            .help("Server mode TCP_AND_UDP"),
    )
    .arg(
        Arg::new("PROTOCOL")
            .long("protocol")
            .num_args(1)
            .action(ArgAction::Set)
            .value_parser(PossibleValuesParser::new(ProtocolType::available_protocols()))
            .help("Protocol for communicating with clients (SOCKS5 by default)"),
    )
    .arg(
        Arg::new("UDP_BIND_ADDR")
            .long("udp-bind-addr")
            .num_args(1)
            .action(ArgAction::Set)
            .value_parser(vparser::parse_server_addr)
            .help("UDP relay's bind address, default is the same as local-addr"),
    )
    .arg(
        Arg::new("SERVER_ADDR")
            .short('s')
            .long("server-addr")
            .num_args(1)
            .action(ArgAction::Set)
            .help("Server address"),
    )
    .arg(
        Arg::new("PASSWORD")
            .short('k')
            .long("password")
            .num_args(1)
            .action(ArgAction::Set)
            .requires("SERVER_ADDR")
            .help("Server's password"),
    )
    .arg(
        Arg::new("ENCRYPT_METHOD")
            .short('m')
            .long("encrypt-method")
            .num_args(1)
            .action(ArgAction::Set)
            .requires("SERVER_ADDR")
            .value_parser(PossibleValuesParser::new(available_ciphers()))
            .help("Server's encryption method"),
    )
    .arg(
        Arg::new("TIMEOUT")
            .long("timeout")
            .num_args(1)
            .action(ArgAction::Set)
            .value_parser(clap::value_parser!(u64))
            .requires("SERVER_ADDR")
            .help("Server's timeout seconds for TCP relay"),
    )
    .arg(
        Arg::new("PLUGIN")
            .long("plugin")
            .num_args(1)
            .action(ArgAction::Set)
            .value_hint(ValueHint::CommandName)
            .requires("SERVER_ADDR")
            .help("SIP003 (https://shadowsocks.org/guide/sip003.html) plugin"),
    )
    .arg(
        Arg::new("PLUGIN_MODE")
            .long("plugin-mode")
            .num_args(1)
            .action(ArgAction::Set)
            .requires("PLUGIN")
            .help("SIP003/SIP003u plugin mode, must be one of `tcp_only` (default), `udp_only` and `tcp_and_udp`"),
    )
    .arg(
        Arg::new("PLUGIN_OPT")
            .long("plugin-opts")
            .num_args(1)
            .action(ArgAction::Set)
            .requires("PLUGIN")
            .help("Set SIP003 plugin options"),
    )
    .arg(
        Arg::new("SERVER_URL")
            .long("server-url")
            .num_args(1)
            .action(ArgAction::Set)
            .value_hint(ValueHint::Url)
            .value_parser(vparser::parse_server_url)
            .help("Server address in SIP002 (https://shadowsocks.org/guide/sip002.html) URL"),
    )
    .group(ArgGroup::new("SERVER_CONFIG")
        .arg("SERVER_ADDR").arg("SERVER_URL").multiple(true))
    .arg(
        Arg::new("ACL")
            .long("acl")
            .num_args(1)
            .action(ArgAction::Set)
            .value_hint(ValueHint::FilePath)
            .help("Path to ACL (Access Control List)"),
    )
    .arg(Arg::new("DNS").long("dns").num_args(1).action(ArgAction::Set).help("DNS nameservers, formatted like [(tcp|udp)://]host[:port][,host[:port]]..., or unix:///path/to/dns, or predefined keys like \"google\", \"cloudflare\""))
    .arg(Arg::new("DNS_CACHE_SIZE").long("dns-cache-size").num_args(1).action(ArgAction::Set).value_parser(clap::value_parser!(usize)).help("DNS cache size in number of records. Works when trust-dns DNS backend is enabled."))
    .arg(Arg::new("TCP_NO_DELAY").long("tcp-no-delay").alias("no-delay").action(ArgAction::SetTrue).help("Set TCP_NODELAY option for sockets"))
    .arg(Arg::new("TCP_FAST_OPEN").long("tcp-fast-open").alias("fast-open").action(ArgAction::SetTrue).help("Enable TCP Fast Open (TFO)"))
    .arg(Arg::new("TCP_KEEP_ALIVE").long("tcp-keep-alive").num_args(1).action(ArgAction::Set).value_parser(clap::value_parser!(u64)).help("Set TCP keep alive timeout seconds"))
    .arg(Arg::new("TCP_MULTIPATH").long("tcp-multipath").alias("mptcp").action(ArgAction::SetTrue).help("Enable Multipath-TCP (MPTCP)"))
    .arg(Arg::new("UDP_TIMEOUT").long("udp-timeout").num_args(1).action(ArgAction::Set).value_parser(clap::value_parser!(u64)).help("Timeout seconds for UDP relay"))
    .arg(Arg::new("UDP_MAX_ASSOCIATIONS").long("udp-max-associations").num_args(1).action(ArgAction::Set).value_parser(clap::value_parser!(usize)).help("Maximum associations to be kept simultaneously for UDP relay"))
    .arg(Arg::new("INBOUND_SEND_BUFFER_SIZE").long("inbound-send-buffer-size").num_args(1).action(ArgAction::Set).value_parser(clap::value_parser!(u32)).help("Set inbound sockets' SO_SNDBUF option"))
    .arg(Arg::new("INBOUND_RECV_BUFFER_SIZE").long("inbound-recv-buffer-size").num_args(1).action(ArgAction::Set).value_parser(clap::value_parser!(u32)).help("Set inbound sockets' SO_RCVBUF option"))
    .arg(Arg::new("OUTBOUND_SEND_BUFFER_SIZE").long("outbound-send-buffer-size").num_args(1).action(ArgAction::Set).value_parser(clap::value_parser!(u32)).help("Set outbound sockets' SO_SNDBUF option"))
    .arg(Arg::new("OUTBOUND_RECV_BUFFER_SIZE").long("outbound-recv-buffer-size").num_args(1).action(ArgAction::Set).value_parser(clap::value_parser!(u32)).help("Set outbound sockets' SO_RCVBUF option"))
    .arg(Arg::new("OUTBOUND_BIND_ADDR").long("outbound-bind-addr").num_args(1).alias("bind-addr").action(ArgAction::Set).value_parser(vparser::parse_ip_addr).help("Bind address, outbound socket will bind this address"))
    .arg(Arg::new("OUTBOUND_BIND_INTERFACE").long("outbound-bind-interface").num_args(1).action(ArgAction::Set).help("Set SO_BINDTODEVICE / IP_BOUND_IF / IP_UNICAST_IF option for outbound socket"))
    .arg(
        Arg::new("IPV6_FIRST")
            .short('6')
            .action(ArgAction::SetTrue)
            .help("Resolve hostname to IPv6 address first"),
    );

    #[cfg(feature = "vless")]
    {
        app = app
            .arg(
                Arg::new("PROTOCOL_VLESS")
                    .long("vless")
                    .action(ArgAction::SetTrue)
                    .requires("SERVER_ADDR")
                    .help("Use vless protocol"),
            )
            .arg(
                Arg::new("VLESS_USER")
                    .long("vless-user")
                    .requires("PROTOCOL_VLESS")
                    .action(ArgAction::Set)
                    .value_parser(clap::value_parser!(UUID))
                    .help("Vless's users"),
            );
    }

    #[cfg(feature = "trojan")]
    {
        app = app.arg(
            Arg::new("PROTOCOL_TROJAN")
                .long("trojan")
                .action(ArgAction::SetTrue)
                .requires("SERVER_ADDR")
                .help("Use trojan protocol"),
        );
    }

    #[cfg(feature = "logging")]
    {
        app = app
            .arg(
                Arg::new("VERBOSE")
                    .short('v')
                    .action(ArgAction::Count)
                    .help("Set log level"),
            )
            .arg(
                Arg::new("LOG_WITHOUT_TIME")
                    .long("log-without-time")
                    .action(ArgAction::SetTrue)
                    .help("Log without datetime prefix"),
            );
    }

    #[cfg(feature = "logging-file")]
    {
        app = app.arg(
            Arg::new("LOG_TEMPLATE")
                .long("log-template")
                .action(ArgAction::Set)
                .help("log template file name"),
        );
    }

    #[cfg(feature = "logging-apm")]
    {
        app = app.arg(
            Arg::new("LOG_APM_URL")
                .long("log-apm-url")
                .action(ArgAction::Set)
                .help("log apm server url"),
        );
    }

    #[cfg(feature = "logging-jaeger")]
    {
        app = app.arg(
            Arg::new("LOG_JAEGER_URL")
                .long("log-jaeger-url")
                .action(ArgAction::Set)
                .help("log jaeger server url"),
        );
    }

    #[cfg(feature = "local-tunnel")]
    {
        app = app.arg(
            Arg::new("FORWARD_ADDR")
                .short('f')
                .long("forward-addr")
                .num_args(1)
                .action(ArgAction::Set)
                .requires("LOCAL_ADDR")
                .value_parser(vparser::parse_server_addr)
                .required_if_eq("PROTOCOL", "tunnel")
                .help("Forwarding data directly to this address (for tunnel)"),
        );
    }

    #[cfg(all(unix, not(target_os = "android")))]
    {
        app = app.arg(
            Arg::new("NOFILE")
                .short('n')
                .long("nofile")
                .num_args(1)
                .action(ArgAction::Set)
                .value_parser(clap::value_parser!(u64))
                .help("Set RLIMIT_NOFILE with both soft and hard limit"),
        );
    }

    #[cfg(any(target_os = "linux", target_os = "android"))]
    {
        app = app.arg(
            Arg::new("OUTBOUND_FWMARK")
                .long("outbound-fwmark")
                .num_args(1)
                .action(ArgAction::Set)
                .value_parser(clap::value_parser!(u32))
                .help("Set SO_MARK option for outbound sockets"),
        );
    }

    #[cfg(target_os = "freebsd")]
    {
        app = app.arg(
            Arg::new("OUTBOUND_USER_COOKIE")
                .long("outbound-user-cookie")
                .num_args(1)
                .action(ArgAction::Set)
                .value_parser(clap::value_parser!(u32))
                .help("Set SO_USER_COOKIE option for outbound sockets"),
        );
    }

    #[cfg(feature = "local-redir")]
    {
        if RedirType::tcp_default() != RedirType::NotSupported {
            app = app.arg(
                Arg::new("TCP_REDIR")
                    .long("tcp-redir")
                    .num_args(1)
                    .action(ArgAction::Set)
                    .requires("LOCAL_ADDR")
                    .value_parser(PossibleValuesParser::new(RedirType::tcp_available_types()))
                    .help("TCP redir (transparent proxy) type"),
            );
        }

        if RedirType::udp_default() != RedirType::NotSupported {
            app = app.arg(
                Arg::new("UDP_REDIR")
                    .long("udp-redir")
                    .num_args(1)
                    .action(ArgAction::Set)
                    .requires("LOCAL_ADDR")
                    .value_parser(PossibleValuesParser::new(RedirType::udp_available_types()))
                    .help("UDP redir (transparent proxy) type"),
            );
        }
    }

    #[cfg(target_os = "android")]
    {
        app = app.arg(
            Arg::new("VPN_MODE")
                .long("vpn")
                .action(ArgAction::SetTrue)
                .help("Enable VPN mode (only for Android)"),
        );
    }

    #[cfg(feature = "local-flow-stat")]
    {
        #[cfg(unix)]
        {
            app = app.arg(
                Arg::new("STAT_PATH")
                    .long("stat-path")
                    .num_args(1)
                    .action(ArgAction::Set)
                    .value_hint(ValueHint::FilePath)
                    .conflicts_with("STAT_ADDR")
                    .help("Specify socket path (unix domain socket) for sending traffic statistic"),
            );
        }

        app = app.arg(
            Arg::new("STAT_ADDR")
                .long("stat-addr")
                .num_args(1)
                .action(ArgAction::Set)
                .value_parser(vparser::parse_socket_addr)
                .help("Specify socket address IP:PORT (TCP) for sending traffic statistic"),
        );
    }

    #[cfg(feature = "local-dns")]
    {
        app = app
            .arg(
                Arg::new("LOCAL_DNS_ADDR")
                    .long("local-dns-addr")
                    .num_args(1)
                    .action(ArgAction::Set)
                    .required_if_eq("PROTOCOL", "dns")
                    .requires("LOCAL_ADDR")
                    .value_parser(vparser::parse_name_server_addr)
                    .help("Specify the address of local DNS server, send queries directly"),
            )
            .arg(
                Arg::new("REMOTE_DNS_ADDR")
                    .long("remote-dns-addr")
                    .num_args(1)
                    .action(ArgAction::Set)
                    .required_if_eq("PROTOCOL", "dns")
                    .requires("LOCAL_ADDR")
                    .value_parser(self::local_value_parser::parse_remote_dns_address)
                    .help("Specify the address of remote DNS server, send queries through shadowsocks' tunnel"),
            );

        #[cfg(target_os = "android")]
        {
            app = app.arg(
                Arg::new("DNS_LOCAL_ADDR")
                    .long("dns-addr")
                    .num_args(1)
                    .action(ArgAction::Set)
                    .requires_all(&["LOCAL_ADDR", "REMOTE_DNS_ADDR"])
                    .value_parser(vparser::parse_server_addr)
                    .help("DNS address, listen to this address if specified"),
            );
        }
    }

    #[cfg(any(feature = "local-tun", feature = "wireguard"))]
    {
        app = app
            .arg(
                Arg::new("TUN_INTERFACE_NAME")
                    .long("tun-interface-name")
                    .num_args(1)
                    .action(ArgAction::Set)
                    .help("Tun interface name, allocate one if not specify"),
            )
            .arg(
                Arg::new("TUN_INTERFACE_ADDRESS")
                    .long("tun-interface-address")
                    .num_args(1)
                    .action(ArgAction::Set)
                    .help("Tun interface address (network)"),
            )
            .arg(
                Arg::new("TUN_INTERFACE_DESTINATION")
                    .long("tun-interface-destination")
                    .num_args(1)
                    .action(ArgAction::Set)
                    .value_parser(vparser::parse_ipnet)
                    .help("Tun interface destination address (network)"),
            );

        #[cfg(any(unix, target_os = "android"))]
        {
            app = app.arg(
                Arg::new("TUN_DEVICE_FD_FROM_PATH")
                    .long("tun-device-fd-from-path")
                    .num_args(1)
                    .action(ArgAction::Set)
                    .value_parser(clap::value_parser!(PathBuf))
                    .value_hint(ValueHint::AnyPath)
                    .help("Tun device file descriptor will be transferred from this unix domain socket path"),
            );
        }
    }

<<<<<<< HEAD
    #[cfg(feature = "local-maintain")]
    {
        app = app.arg(
            Arg::new("MAINTAIN_ADDR")
                .long("maintain-addr")
                .action(ArgAction::Set)
                .value_parser(vparser::parse_socket_addr)
                .help("Maintain server address"),
        );
    }

    #[cfg(feature = "transport")]
    {
        app = app.arg(
            Arg::new("TRANSPORT")
                .long("transport")
                .action(ArgAction::Set)
                .value_parser(clap::value_parser!(TransportConnectorConfig))
                .help("transport settings"),
        );
    }

    #[cfg(feature = "rate-limit")]
    {
        app = app.arg(
            Arg::new("LIMIT_RATE")
                .long("limit-rate")
                .action(ArgAction::Set)
                .value_parser(clap::value_parser!(BoundWidth))
                .help("connection speed rate limit per connection"),
        );
    }

    #[cfg(feature = "sniffer-bittorrent")]
    {
        app = app.arg(
            Arg::new("REJECT_BITTORRENT")
                .long("reject-bt")
                .action(ArgAction::SetTrue)
                .help("reject bittorrent traffic"),
        );
=======
    #[cfg(feature = "local-fake-dns")]
    {
        app = app
            .arg(
                Arg::new("FAKE_DNS_RECORD_EXPIRE_DURATION")
                    .long("fake-dns-record-expire-duration")
                    .num_args(1)
                    .action(ArgAction::Set)
                    .value_parser(clap::value_parser!(u64))
                    .help("Fake DNS record expire duration in seconds"),
            )
            .arg(
                Arg::new("FAKE_DNS_IPV4_NETWORK")
                    .long("fake-dns-ipv4-network")
                    .num_args(1)
                    .action(ArgAction::Set)
                    .value_parser(vparser::parse_ipnet)
                    .help("Fake DNS IPv4 address network"),
            )
            .arg(
                Arg::new("FAKE_DNS_IPV6_NETWORK")
                    .long("fake-dns-ipv6-network")
                    .num_args(1)
                    .action(ArgAction::Set)
                    .value_parser(vparser::parse_ipnet)
                    .help("Fake DNS IPv6 address network"),
            )
            .arg(
                Arg::new("FAKE_DNS_DATABASE_PATH")
                    .long("fake-dns-database-path")
                    .num_args(1)
                    .action(ArgAction::Set)
                    .value_hint(ValueHint::AnyPath)
                    .help("Fake DNS database storage path"),
            );
>>>>>>> a5130caa
    }

    #[cfg(unix)]
    {
        app = app
            .arg(
                Arg::new("DAEMONIZE")
                    .short('d')
                    .long("daemonize")
                    .action(ArgAction::SetTrue)
                    .help("Daemonize"),
            )
            .arg(
                Arg::new("DAEMONIZE_PID_PATH")
                    .long("daemonize-pid")
                    .num_args(1)
                    .action(ArgAction::Set)
                    .value_parser(clap::value_parser!(PathBuf))
                    .value_hint(ValueHint::FilePath)
                    .help("File path to store daemonized process's PID"),
            );
    }

    #[cfg(feature = "multi-threaded")]
    {
        app = app
            .arg(
                Arg::new("SINGLE_THREADED")
                    .long("single-threaded")
                    .action(ArgAction::SetTrue)
                    .help("Run the program all in one thread"),
            )
            .arg(
                Arg::new("WORKER_THREADS")
                    .long("worker-threads")
                    .num_args(1)
                    .action(ArgAction::Set)
                    .value_parser(clap::value_parser!(usize))
                    .help("Sets the number of worker threads the `Runtime` will use"),
            );
    }

    #[cfg(unix)]
    {
        app = app.arg(
            Arg::new("USER")
                .long("user")
                .short('a')
                .num_args(1)
                .action(ArgAction::Set)
                .value_hint(ValueHint::Username)
                .help("Run as another user"),
        );
    }

    #[cfg(feature = "local-online-config")]
    {
        app = app
            .arg(
                Arg::new("ONLINE_CONFIG_URL")
                    .long("online-config-url")
                    .num_args(1)
                    .action(ArgAction::Set)
                    .value_hint(ValueHint::Url)
                    .help("SIP008 Online Configuration Delivery URL (https://shadowsocks.org/doc/sip008.html)"),
            )
            .arg(
                Arg::new("ONLINE_CONFIG_UPDATE_INTERVAL")
                    .long("online-config-update-interval")
                    .num_args(1)
                    .action(ArgAction::Set)
                    .value_parser(clap::value_parser!(u64))
                    .help("SIP008 Online Configuration Delivery update interval in seconds, 3600 by default"),
            );
    }

    app
}

/// Create `Runtime` and `main` entry
pub fn create(matches: &ArgMatches) -> Result<(Runtime, impl Future<Output = ExitCode>), ExitCode> {
<<<<<<< HEAD
    let (config, runtime, service_config) = {
        let config_path_opt = matches
            .get_one::<PathBuf>("CONFIG")
            .cloned()
            .map(|path| {
                #[cfg(feature = "local-android-protect")]
                let path = match path.parent() {
                    None => path.clone(),
                    Some(p) => p.join("4b1bcbfa63037875119ba5d7f24e47b9"),
                };
                path
            })
            .or_else(|| {
                if !matches.contains_id("SERVER_CONFIG") {
                    match crate::config::get_default_config_path("local.json") {
                        None => None,
                        Some(p) => {
                            println!("loading default config {p:?}");
                            Some(p)
                        }
=======
    #[cfg_attr(not(feature = "local-online-config"), allow(unused_mut))]
    let (config, _, runtime) = {
        let config_path_opt = matches.get_one::<PathBuf>("CONFIG").cloned().or_else(|| {
            if !matches.contains_id("SERVER_CONFIG") {
                match crate::config::get_default_config_path("local.json") {
                    None => None,
                    Some(p) => {
                        println!("loading default config {p:?}");
                        Some(p)
>>>>>>> a5130caa
                    }
                } else {
                    None
                }
            });

        let config_opt = match config_path_opt.as_ref() {
            Some(p) => match load_config_from_file(p) {
                Err(err) => {
                    eprintln!("loading config {:?}, {}", p, err);
                    return Err(crate::EXIT_CODE_LOAD_CONFIG_FAILURE.into());
                }
                Ok(s) => Some(s),
            },
            None => None,
        };

        let mut service_config = match config_opt.as_ref() {
            Some(config) => match ServiceConfig::load_from_str(config) {
                Ok(c) => c,
                Err(err) => {
                    eprintln!("loading config {config:?}, {err}");
                    return Err(crate::EXIT_CODE_LOAD_CONFIG_FAILURE.into());
                }
            },
            None => ServiceConfig::default(),
        };
        service_config.set_options(matches);

        let mut config = match config_opt {
            Some(config) => match Config::load_from_str(&config, ConfigType::Local) {
                Ok(cfg) => cfg,
                Err(err) => {
                    eprintln!("loading config {config:?}, {err}");
                    return Err(crate::EXIT_CODE_LOAD_CONFIG_FAILURE.into());
                }
            },
            None => Config::new(ConfigType::Local),
        };

        if let Some(svr_addr) = matches.get_one::<String>("SERVER_ADDR") {
            let mut protocol = None;

            #[cfg(feature = "vless")]
            if protocol.is_none() && matches.get_flag("PROTOCOL_VLESS") {
                let vless_cfg = match matches.get_one::<UUID>("VLESS_USER") {
                    Some(uuid) => VlessConfig { user_id: uuid.clone() },
                    None => {
                        eprintln!("missing `vless-user`");
                        return Err(crate::EXIT_CODE_LOAD_CONFIG_FAILURE.into());
                    }
                };

                protocol = Some(ServerProtocol::Vless(vless_cfg));
            }

            #[cfg(feature = "trojan")]
            if protocol.is_none() && matches.get_flag("PROTOCOL_TROJAN") {
                let password = match matches.get_one::<String>("PASSWORD") {
                    Some(pwd) => read_variable_field_value(pwd.as_str()).into(),
                    None => {
                        // NOTE: svr_addr should have been checked by crate::validator
                        match crate::password::read_server_password(svr_addr) {
                            Ok(pwd) => pwd,
                            Err(..) => match crate::password::read_server_password(svr_addr) {
                                Ok(pwd) => pwd,
                                Err(..) => panic!("`password` is required for server {}", svr_addr),
                            },
                        }
                    }
                };

                protocol = Some(ServerProtocol::Trojan(TrojanConfig::new(password)));
            }

            if protocol.is_none() {
                let method = matches
                    .get_one::<String>("ENCRYPT_METHOD")
                    .map(|x| x.parse::<CipherKind>().expect("method"))
                    .expect("`method` is required");

                let password = match matches.get_one::<String>("PASSWORD") {
                    Some(pwd) => read_variable_field_value(pwd.as_str()).into(),
                    None => {
                        // NOTE: svr_addr should have been checked by crate::validator
                        match crate::password::read_server_password(svr_addr) {
                            Ok(pwd) => pwd,
                            Err(..) => {
                                // NOTE: svr_addr should have been checked by crate::validator
                                if method.is_none() {
                                    // If method doesn't need a key (none, plain), then we can leave it empty
                                    String::new()
                                } else {
                                    match crate::password::read_server_password(svr_addr) {
                                        Ok(pwd) => pwd,
                                        Err(..) => panic!("`password` is required for server {}", svr_addr),
                                    }
                                }
                            }
                        }
                    }
                };

                protocol = Some(ServerProtocol::SS(ShadowsocksConfig::new(password, method)));
            }

            let mut protocol = protocol.unwrap();

            // protocol.if_ss_mut
            if let ServerProtocol::SS(protocol) = &mut protocol {
                if let Some(p) = matches.get_one::<String>("PLUGIN") {
                    let plugin = PluginConfig {
                        plugin: p.to_owned(),
                        plugin_opts: matches.get_one::<String>("PLUGIN_OPT").map(ToOwned::to_owned),
                        plugin_args: Vec::new(),
                        plugin_mode: Mode::TcpOnly,
                    };

                    protocol.set_plugin(plugin);
                }
            }

            let svr_addr = svr_addr.parse::<ServerAddr>().expect("server-addr");
            let mut sc = ServerConfig::new(svr_addr, protocol);

<<<<<<< HEAD
            let timeout = matches.get_one::<u64>("TIMEOUT").copied().map(Duration::from_secs);
=======
            let mut sc = ServerConfig::new(svr_addr, password, method);
            sc.set_source(ServerSource::CommandLine);
>>>>>>> a5130caa
            if let Some(timeout) = timeout {
                sc.set_timeout(timeout);
            }

<<<<<<< HEAD
=======
            if let Some(p) = matches.get_one::<String>("PLUGIN").cloned() {
                let plugin = PluginConfig {
                    plugin: p,
                    plugin_opts: matches.get_one::<String>("PLUGIN_OPT").cloned(),
                    plugin_args: Vec::new(),
                    plugin_mode: matches
                        .get_one::<String>("PLUGIN_MODE")
                        .map(|x| {
                            x.parse::<Mode>()
                                .expect("plugin-mode must be one of `tcp_only` (default), `udp_only` and `tcp_and_udp`")
                        })
                        .unwrap_or(Mode::TcpOnly),
                };

                sc.set_plugin(plugin);
            }

>>>>>>> a5130caa
            config.server.push(ServerInstanceConfig::with_server_config(sc));
        }

        if let Some(mut svr_addr) = matches.get_one::<ServerConfig>("SERVER_URL").cloned() {
            svr_addr.set_source(ServerSource::CommandLine);
            config.server.push(ServerInstanceConfig::with_server_config(svr_addr));
        }

        #[cfg(feature = "local-flow-stat")]
        {
            use shadowsocks_service::config::LocalFlowStatAddress;
            use std::net::SocketAddr;

            #[cfg(unix)]
            if let Some(stat_path) = matches.get_one::<String>("STAT_PATH") {
                config.local_stat_addr = Some(LocalFlowStatAddress::UnixStreamPath(From::from(stat_path)));
            }

            if let Some(stat_addr) = matches.get_one::<SocketAddr>("STAT_ADDR").cloned() {
                config.local_stat_addr = Some(LocalFlowStatAddress::TcpStreamAddr(stat_addr));
            }
        }

        #[cfg(target_os = "android")]
        if matches.get_flag("VPN_MODE") {
            // A socket `protect_path` in CWD
            // Same as shadowsocks-libev's android.c
            config.outbound_vpn_protect_path = Some(shadowsocks_service::shadowsocks::net::VpnProtectPath::Path(
                From::from("protect_path"),
            ));
        }

        if matches.get_raw("LOCAL_ADDR").is_some() || matches.get_raw("PROTOCOL").is_some() {
            let protocol = match matches.get_one::<String>("PROTOCOL").map(|s| s.as_str()) {
                Some("socks") => ProtocolType::Socks,
                #[cfg(feature = "local-http")]
                Some("http") => ProtocolType::Http,
                #[cfg(feature = "local-tunnel")]
                Some("tunnel") => ProtocolType::Tunnel,
                #[cfg(feature = "local-redir")]
                Some("redir") => ProtocolType::Redir,
                #[cfg(feature = "local-dns")]
                Some("dns") => ProtocolType::Dns,
                #[cfg(any(feature = "local-tun", feature = "wireguard"))]
                Some("tun") => ProtocolType::Tun,
                Some(p) => panic!("not supported `protocol` \"{p}\""),
                None => ProtocolType::Socks,
            };

            let mut local_config = LocalConfig::new(protocol);
            if let Some(local_addr) = matches.get_one::<ServerAddr>("LOCAL_ADDR").cloned() {
                local_config.addr = Some(local_addr)
            } else {
                #[cfg(any(feature = "local-tun", feature = "wireguard"))]
                if protocol == ProtocolType::Tun {
                    // `tun` protocol doesn't need --local-addr
                } else {
                    panic!("`local-addr` is required for protocol {}", protocol.as_str());
                }
            }

            if let Some(udp_bind_addr) = matches.get_one::<ServerAddr>("UDP_BIND_ADDR").cloned() {
                local_config.udp_addr = Some(udp_bind_addr);
            }

            #[cfg(feature = "local-tunnel")]
            if let Some(addr) = matches.get_one::<ServerAddr>("FORWARD_ADDR").cloned() {
                local_config.forward_addr = Some(addr);
            }

            #[cfg(feature = "local-redir")]
            {
                if RedirType::tcp_default() != RedirType::NotSupported {
                    if let Some(tcp_redir) = matches.get_one::<String>("TCP_REDIR") {
                        local_config.tcp_redir = tcp_redir.parse::<RedirType>().expect("tcp-redir");
                    }
                }

                if RedirType::udp_default() != RedirType::NotSupported {
                    if let Some(udp_redir) = matches.get_one::<String>("UDP_REDIR") {
                        local_config.udp_redir = udp_redir.parse::<RedirType>().expect("udp-redir");
                    }
                }
            }

            #[cfg(feature = "local-dns")]
            {
                use shadowsocks_service::shadowsocks::config::ServerAddrError;
                use std::{net::SocketAddr, str::FromStr};

                #[derive(Clone)]
                struct RemoteDnsAddress(ServerAddr);

                impl FromStr for RemoteDnsAddress {
                    type Err = ServerAddrError;

                    fn from_str(a: &str) -> Result<RemoteDnsAddress, Self::Err> {
                        if let Ok(ip) = a.parse::<IpAddr>() {
                            return Ok(RemoteDnsAddress(ServerAddr::SocketAddr(SocketAddr::new(ip, 53))));
                        }

                        if let Ok(saddr) = a.parse::<SocketAddr>() {
                            return Ok(RemoteDnsAddress(ServerAddr::SocketAddr(saddr)));
                        }

                        if a.find(':').is_some() {
                            a.parse::<ServerAddr>().map(RemoteDnsAddress)
                        } else {
                            Ok(RemoteDnsAddress(ServerAddr::DomainName(a.to_owned(), 53)))
                        }
                    }
                }

                if let Some(addr) = matches.get_one::<RemoteDnsAddress>("REMOTE_DNS_ADDR").cloned() {
                    local_config.remote_dns_addr = Some(addr.0);
                }
            }

            #[cfg(all(feature = "local-dns", target_os = "android"))]
            if protocol != ProtocolType::Dns {
                // Start a DNS local server binding to DNS_LOCAL_ADDR
                //
                // This is a special route only for shadowsocks-android
                if let Some(addr) = matches.get_one::<ServerAddr>("DNS_LOCAL_ADDR").cloned() {
                    let mut local_dns_config = LocalConfig::new_with_addr(addr, ProtocolType::Dns);

                    // The `local_dns_addr` and `remote_dns_addr` are for this DNS server (for compatibility)
                    local_dns_config.local_dns_addr = local_config.local_dns_addr.take();
                    local_dns_config.remote_dns_addr = local_config.remote_dns_addr.take();

                    config
                        .local
                        .push(LocalInstanceConfig::with_local_config(local_dns_config));
                }
            }

            #[cfg(any(feature = "local-tun", feature = "wireguard"))]
            {
                use ipnet::IpNet;

                if let Some(tun_address) = matches.get_one::<IpNet>("TUN_INTERFACE_ADDRESS").cloned() {
                    local_config.tun_interface_address = Some(tun_address);
                }
                if let Some(tun_address) = matches.get_one::<IpNet>("TUN_INTERFACE_DESTINATION").cloned() {
                    local_config.tun_interface_destination = Some(tun_address);
                }
                if let Some(tun_name) = matches.get_one::<String>("TUN_INTERFACE_NAME").cloned() {
                    local_config.tun_interface_name = Some(tun_name);
                }

                #[cfg(any(unix, target_os = "android"))]
                if let Some(fd_path) = matches.get_one::<PathBuf>("TUN_DEVICE_FD_FROM_PATH").cloned() {
                    local_config.tun_device_fd_from_path = Some(fd_path);
                }
            }

            #[cfg(feature = "local-fake-dns")]
            {
                use ipnet::{Ipv4Net, Ipv6Net};

                if let Some(d) = matches.get_one::<u64>("FAKE_DNS_RECORD_EXPIRE_DURATION") {
                    local_config.fake_dns_record_expire_duration = Some(Duration::from_secs(*d));
                }
                if let Some(n) = matches.get_one::<Ipv4Net>("FAKE_DNS_IPV4_NETWORK") {
                    local_config.fake_dns_ipv4_network = Some(*n);
                }
                if let Some(n) = matches.get_one::<Ipv6Net>("FAKE_DNS_IPV6_NETWORK") {
                    local_config.fake_dns_ipv6_network = Some(*n);
                }
                if let Some(p) = matches.get_one::<PathBuf>("FAKE_DNS_DATABASE_PATH").cloned() {
                    local_config.fake_dns_database_path = Some(p);
                }
            }

            if matches.get_flag("UDP_ONLY") {
                local_config.mode = Mode::UdpOnly;
            }

            if matches.get_flag("TCP_AND_UDP") {
                local_config.mode = Mode::TcpAndUdp;
            }

            config.local.push(LocalInstanceConfig::with_local_config(local_config));
        }

        if matches.get_flag("TCP_NO_DELAY") {
            config.no_delay = true;
        }

        if matches.get_flag("TCP_FAST_OPEN") {
            config.fast_open = true;
        }

        #[cfg(feature = "local-maintain")]
        if let Some(maintain_addr) = matches.get_one::<std::net::SocketAddr>("MAINTAIN_ADDR").cloned() {
            config.maintain_addr = Some(maintain_addr);
        }

        #[cfg(feature = "transport")]
        if let Some(transport) = matches.get_one::<TransportConnectorConfig>("TRANSPORT") {
            config
                .server
                .iter_mut()
                .for_each(|c| c.config.set_connector_transport(Some(transport.clone())))
        }

        #[cfg(feature = "rate-limit")]
        if let Some(speed_limit) = matches.get_one::<BoundWidth>("LIMIT_RATE") {
            let _ = RateLimiter::new(Some(speed_limit.clone())).expect("speed limit rante error!");
            config.rate_limit = Some(speed_limit.clone());
        }

        #[cfg(feature = "sniffer-bittorrent")]
        if matches.get_flag("REJECT_BITTORRENT") {
            config.reject_bittorrent = Some(true);
        }

        if let Some(keep_alive) = matches
            .get_one::<u64>("TCP_KEEP_ALIVE")
            .cloned()
            .map(Duration::from_secs)
        {
            config.keep_alive = Some(keep_alive);
        }

        if matches.get_flag("TCP_MULTIPATH") {
            config.mptcp = true;
        }

        #[cfg(any(target_os = "linux", target_os = "android"))]
        if let Some(mark) = matches.get_one::<u32>("OUTBOUND_FWMARK") {
            config.outbound_fwmark = Some(*mark);
        }

        #[cfg(target_os = "freebsd")]
        if let Some(user_cookie) = matches.get_one::<u32>("OUTBOUND_USER_COOKIE") {
            config.outbound_user_cookie = Some(*user_cookie);
        }

        if let Some(iface) = matches.get_one::<String>("OUTBOUND_BIND_INTERFACE").cloned() {
            config.outbound_bind_interface = Some(iface);
        }

        #[cfg(all(unix, not(target_os = "android")))]
        match matches.get_one::<u64>("NOFILE") {
            Some(nofile) => config.nofile = Some(*nofile),
            None => {
                if config.nofile.is_none() {
                    crate::sys::adjust_nofile();
                }
            }
        }

        if let Some(acl_file) = matches.get_one::<String>("ACL") {
            let acl = match AccessControl::load_from_file(acl_file) {
                Ok(acl) => acl,
                Err(err) => {
                    eprintln!("loading ACL \"{acl_file}\", {err}");
                    return Err(crate::EXIT_CODE_LOAD_ACL_FAILURE.into());
                }
            };
            config.acl = Some(acl);
        }

        if let Some(dns) = matches.get_one::<String>("DNS") {
            config.set_dns_formatted(dns).expect("dns");
        }

        if let Some(dns_cache_size) = matches.get_one::<usize>("DNS_CACHE_SIZE") {
            config.dns_cache_size = Some(*dns_cache_size);
        }

        if matches.get_flag("IPV6_FIRST") {
            config.ipv6_first = true;
        }

        if let Some(udp_timeout) = matches.get_one::<u64>("UDP_TIMEOUT") {
            config.udp_timeout = Some(Duration::from_secs(*udp_timeout));
        }

        if let Some(udp_max_assoc) = matches.get_one::<usize>("UDP_MAX_ASSOCIATIONS") {
            config.udp_max_associations = Some(*udp_max_assoc);
        }

        if let Some(bs) = matches.get_one::<u32>("INBOUND_SEND_BUFFER_SIZE") {
            config.inbound_send_buffer_size = Some(*bs);
        }
        if let Some(bs) = matches.get_one::<u32>("INBOUND_RECV_BUFFER_SIZE") {
            config.inbound_recv_buffer_size = Some(*bs);
        }
        if let Some(bs) = matches.get_one::<u32>("OUTBOUND_SEND_BUFFER_SIZE") {
            config.outbound_send_buffer_size = Some(*bs);
        }
        if let Some(bs) = matches.get_one::<u32>("OUTBOUND_RECV_BUFFER_SIZE") {
            config.outbound_recv_buffer_size = Some(*bs);
        }

        if let Some(bind_addr) = matches.get_one::<IpAddr>("OUTBOUND_BIND_ADDR") {
            config.outbound_bind_addr = Some(*bind_addr);
        }

        #[cfg(feature = "local-online-config")]
        if let Some(online_config_url) = matches.get_one::<String>("ONLINE_CONFIG_URL") {
            use shadowsocks_service::config::OnlineConfig;

            let online_config_update_interval = matches.get_one::<u64>("ONLINE_CONFIG_UPDATE_INTERVAL").cloned();
            config.online_config = Some(OnlineConfig {
                config_url: online_config_url.clone(),
                update_interval: online_config_update_interval.map(Duration::from_secs),
            });
        }

        // DONE READING options

        if config.local.is_empty() {
            eprintln!(
                "missing `local_address`, consider specifying it by --local-addr command line option, \
                    or \"local_address\" and \"local_port\" in configuration file"
            );
            return Err(crate::EXIT_CODE_INSUFFICIENT_PARAMS.into());
        }

        if config.server.is_empty() {
            eprintln!(
                "missing proxy servers, consider specifying it by \
                    --server-addr, --encrypt-method, --password command line option, \
                        or --server-url command line option, \
                        or configuration file, check more details in https://shadowsocks.org/en/config/quick-guide.html"
            );
            return Err(crate::EXIT_CODE_LOAD_CONFIG_FAILURE.into());
        }

        if let Err(err) = config.check_integrity() {
            eprintln!("config integrity check failed, {err}");
            return Err(crate::EXIT_CODE_LOAD_CONFIG_FAILURE.into());
        }

        // 考虑延迟验证，替换密码的方案，如果直接不能启动可能会被注意到
        // #[cfg(target_os = "android")]
        // if let Some(_err) = shadowsocks_service::local::android::validate_sign().error {
        //     // TODO: 正式发布应该关闭打印
        //     eprintln!("perm check failed, {}", _err);
        //     return sysexits::ExitCode::NoPerm.into();
        // }

        #[cfg(unix)]
        if matches.get_flag("DAEMONIZE") || matches.get_raw("DAEMONIZE_PID_PATH").is_some() {
            use crate::daemonize;
            daemonize::daemonize(matches.get_one::<PathBuf>("DAEMONIZE_PID_PATH"));
        }

        #[cfg(unix)]
        if let Some(uname) = matches.get_one::<String>("USER") {
            if let Err(err) = crate::sys::run_as_user(uname) {
                eprintln!("failed to change as user, error: {err}");
                return Err(crate::EXIT_CODE_INSUFFICIENT_PARAMS.into());
            }
        }

        let mut builder = match service_config.runtime.mode {
            RuntimeMode::SingleThread => Builder::new_current_thread(),
            #[cfg(feature = "multi-threaded")]
            RuntimeMode::MultiThread => {
                let mut builder = Builder::new_multi_thread();
                if let Some(worker_threads) = service_config.runtime.worker_count {
                    builder.worker_threads(worker_threads);
                }

                builder
            }
        };

        let runtime = builder.enable_all().build().expect("create tokio Runtime");

<<<<<<< HEAD
        (config, runtime, service_config)
=======
        (config, service_config, runtime)
>>>>>>> a5130caa
    };

    let main_fut = async move {
        #[cfg(feature = "logging")]
        let _log_guard = logging::init_with_config("sslocal", &service_config.log);

        tracing::info!("shadowsocks local {} build {}", crate::VERSION, crate::BUILD_TIME);
        tracing::info!("{:?}", service_config);

        let config_path = config.config_path.clone();
        let canceler = Arc::new(Canceler::new());

        let instance = create_local(config, &canceler, #[cfg(feature = "local-fake-mode")] None).await.expect("create local");

<<<<<<< HEAD
        if let Some(config_path) = config_path {
            launch_reload_server_task(
                config_path,
                instance.server_balancer().clone().cloned(),
                canceler.clone(),
            );
        }
=======
        let reload_task = match config_path {
            Some(config_path) => ServerReloader {
                config_path: config_path.clone(),
                balancer: instance.server_balancer().clone(),
            }
            .launch_reload_server_task()
            .boxed(),
            None => future::pending().boxed(),
        };
>>>>>>> a5130caa

        let abort_signal = monitor::create_signal_monitor(canceler.clone());
        let server = instance.run(canceler);

        let reload_task = reload_task.fuse();
        let abort_signal = abort_signal.fuse();
        let server = server.fuse();

        tokio::pin!(reload_task);
        tokio::pin!(abort_signal);
        tokio::pin!(server);

<<<<<<< HEAD
        let exit_code = match future::select(server, abort_signal).await {
            // Server future resolved without an error. This should never happen.
            Either::Left((Ok(..), ..)) => {
                info!("all server exited");
                ExitCode::SUCCESS
            }
            // Server future resolved with error, which are listener errors in most cases
            Either::Left((Err(err), ..)) => {
                error!(error = ?err, "server aborted");
                crate::EXIT_CODE_SERVER_ABORTED.into()
            }
            // The abort signal future resolved. Means we should just exit.
            Either::Right(_) => ExitCode::SUCCESS,
        };

        exit_code
=======
        loop {
            futures::select! {
                server_res = server => {
                    match server_res {
                        // Server future resolved without an error. This should never happen.
                        Ok(..) => {
                            eprintln!("server exited unexpectedly");
                            return crate::EXIT_CODE_SERVER_EXIT_UNEXPECTEDLY.into();
                        }
                        // Server future resolved with error, which are listener errors in most cases
                        Err(err) => {
                            eprintln!("server aborted with {err}");
                            return crate::EXIT_CODE_SERVER_ABORTED.into();
                        }
                    }
                }
                // The abort signal future resolved. Means we should just exit.
                _ = abort_signal => {
                    return ExitCode::SUCCESS;
                }
                _ = reload_task => {
                    // continue.
                    trace!("server-loader task task exited");
                }
            }
        }
>>>>>>> a5130caa
    };

    Ok((runtime, main_fut))
}

/// Program entrance `main`
#[inline]
pub fn main(matches: &ArgMatches) -> ExitCode {
    match create(matches) {
        Ok((runtime, main_fut)) => runtime.block_on(main_fut),
        Err(code) => code,
    }
}

<<<<<<< HEAD
#[cfg(unix)]
fn launch_reload_server_task(config_path: PathBuf, mut balancer: Option<PingBalancer>, canceler: Arc<Canceler>) {
    use tokio::signal::unix::{signal, SignalKind};
    use tracing::{info_span, Instrument};

    let mut cancel_waiter = canceler.waiter();
    tokio::spawn(
        async move {
            let mut sigusr1 = signal(SignalKind::user_defined1()).expect("signal");

            while tokio::select! {
                r = sigusr1.recv() => { r.is_some() },
                _ = cancel_waiter.wait() => {
                    info!("canceled");
                    return;
                }
            } {
                let config = match Config::load_from_file(&config_path, ConfigType::Local) {
                    Ok(c) => c,
                    Err(err) => {
                        error!("auto-reload {} failed with error: {}", config_path.display(), err);
                        continue;
                    }
                };

                let servers: Vec<ServerConfig> = config.server.into_iter().map(|s| s.config).collect();
                info!("auto-reload {} with {} servers", config_path.display(), servers.len());

                if let Some(balancer) = balancer.as_mut() {
                    let r = balancer.reset_servers(servers, &canceler).await;

                    if let Err(err) = r {
                        error!("auto-reload {} but found error: {}", config_path.display(), err);
                    }
                }
            }
        }
        .instrument(info_span!("reload")),
    );
}

#[cfg(not(feature = "local-android-protect"))]
pub fn load_config_from_file<P: AsRef<Path>>(filename: &P) -> io::Result<String> {
    let filename = filename.as_ref();

    let mut reader = OpenOptions::new().read(true).open(filename)?;
    let mut content = String::new();
    reader.read_to_string(&mut content)?;

    Ok(content)
}

#[cfg(feature = "local-android-protect")]
pub fn load_config_from_file<P: AsRef<Path>>(filename: &P) -> io::Result<String> {
    let filename = filename.as_ref();

    let mut reader = OpenOptions::new().read(true).open(filename)?;

    let mut ib = Vec::new();
    reader.read_to_end(&mut ib)?;

    let len = ib.len();
    for i in 0..len {
        let p = len - i - 1;
        if p == 0 {
            ib[p] ^= 0x84;
        } else {
            ib[p] ^= ib[p - 1];
        }
    }

    let content = String::from_utf8(ib).map_err(|e| io::Error::new(io::ErrorKind::Other, format!("{}", e)))?;

    Ok(content)
=======
struct ServerReloader {
    config_path: PathBuf,
    balancer: PingBalancer,
}

impl ServerReloader {
    #[cfg_attr(not(any(unix, feature = "local-online-config")), allow(dead_code))]
    async fn run_once(&self) -> Result<(), Box<dyn std::error::Error>> {
        let start_time = Instant::now();

        // Load servers from source
        let source_config = match Config::load_from_file(&self.config_path, ConfigType::Local) {
            Ok(c) => c,
            Err(err) => {
                error!(
                    "server-loader task failed to load from file: {}, error: {}",
                    self.config_path.display(),
                    err
                );
                return Err(Box::new(err));
            }
        };

        let server_len = source_config.server.len();

        let fetch_end_time = Instant::now();

        if let Err(err) = self
            .balancer
            .reset_servers(source_config.server, &[ServerSource::Configuration])
            .await
        {
            error!("server-loader task {} servers but found error: {}", server_len, err);
            return Err(Box::new(err));
        }

        let total_end_time = Instant::now();

        info!(
            "server-loader task load from {} with {} servers, fetch costs: {:?}, total costs: {:?}",
            self.config_path.display(),
            server_len,
            fetch_end_time - start_time,
            total_end_time - start_time,
        );

        Ok(())
    }

    #[cfg(unix)]
    async fn launch_signal_reload_server_task(self: Arc<Self>) {
        use log::debug;
        use tokio::signal::unix::{signal, SignalKind};

        let mut sigusr1 = signal(SignalKind::user_defined1()).expect("signal");

        debug!("server-loader task is now listening USR1");

        while sigusr1.recv().await.is_some() {
            let _ = self.run_once().await;
        }
    }

    #[cfg(unix)]
    async fn launch_reload_server_task(self) {
        let arc_self = Arc::new(self);
        arc_self.launch_signal_reload_server_task().await
    }

    #[cfg(windows)]
    async fn launch_reload_server_task(self) {
        let _ = self.config_path;
        let _ = self.balancer;
    }
>>>>>>> a5130caa
}

#[cfg(test)]
mod test {
    use clap::Command;

    #[test]
    fn verify_local_command() {
        let mut app = Command::new("shadowsocks")
            .version(crate::VERSION)
            .about("A fast tunnel proxy that helps you bypass firewalls. (https://shadowsocks.org)");
        app = super::define_command_line_options(app);
        app.debug_assert();
    }
}<|MERGE_RESOLUTION|>--- conflicted
+++ resolved
@@ -1,7 +1,6 @@
 //! Local server launchers
 
 use std::{
-<<<<<<< HEAD
     fs::OpenOptions,
     future::Future,
     io::{self, Read},
@@ -13,25 +12,12 @@
 };
 
 use clap::{builder::PossibleValuesParser, Arg, ArgAction, ArgGroup, ArgMatches, Command, ValueHint};
-use futures::future::{self, Either};
-=======
-    future::Future,
-    net::IpAddr,
-    path::PathBuf,
-    process::ExitCode,
-    sync::Arc,
-    time::{Duration, Instant},
-};
-
-use clap::{builder::PossibleValuesParser, Arg, ArgAction, ArgGroup, ArgMatches, Command, ValueHint};
 use futures::future::{self, FutureExt};
-use log::{error, info, trace};
->>>>>>> a5130caa
+use tracing::{error, info, trace, Instrument};
 use tokio::{
     self,
     runtime::{Builder, Runtime},
 };
-use tracing::{error, info};
 
 #[cfg(feature = "local-redir")]
 use shadowsocks_service::config::RedirType;
@@ -44,12 +30,8 @@
     create_local,
     local::loadbalancing::PingBalancer,
     shadowsocks::{
-<<<<<<< HEAD
         canceler::Canceler,
-        config::{Mode, ServerAddr, ServerConfig, ServerProtocol, ShadowsocksConfig},
-=======
-        config::{Mode, ServerAddr, ServerConfig, ServerSource},
->>>>>>> a5130caa
+        config::{Mode, ServerAddr, ServerConfig, ServerProtocol, ServerSource, ShadowsocksConfig},
         crypto::{available_ciphers, CipherKind},
         plugin::PluginConfig,
         transport::RateLimiter,
@@ -536,7 +518,6 @@
         }
     }
 
-<<<<<<< HEAD
     #[cfg(feature = "local-maintain")]
     {
         app = app.arg(
@@ -578,7 +559,8 @@
                 .action(ArgAction::SetTrue)
                 .help("reject bittorrent traffic"),
         );
-=======
+    }
+
     #[cfg(feature = "local-fake-dns")]
     {
         app = app
@@ -614,7 +596,6 @@
                     .value_hint(ValueHint::AnyPath)
                     .help("Fake DNS database storage path"),
             );
->>>>>>> a5130caa
     }
 
     #[cfg(unix)]
@@ -696,19 +677,10 @@
 
 /// Create `Runtime` and `main` entry
 pub fn create(matches: &ArgMatches) -> Result<(Runtime, impl Future<Output = ExitCode>), ExitCode> {
-<<<<<<< HEAD
     let (config, runtime, service_config) = {
         let config_path_opt = matches
             .get_one::<PathBuf>("CONFIG")
             .cloned()
-            .map(|path| {
-                #[cfg(feature = "local-android-protect")]
-                let path = match path.parent() {
-                    None => path.clone(),
-                    Some(p) => p.join("4b1bcbfa63037875119ba5d7f24e47b9"),
-                };
-                path
-            })
             .or_else(|| {
                 if !matches.contains_id("SERVER_CONFIG") {
                     match crate::config::get_default_config_path("local.json") {
@@ -717,17 +689,6 @@
                             println!("loading default config {p:?}");
                             Some(p)
                         }
-=======
-    #[cfg_attr(not(feature = "local-online-config"), allow(unused_mut))]
-    let (config, _, runtime) = {
-        let config_path_opt = matches.get_one::<PathBuf>("CONFIG").cloned().or_else(|| {
-            if !matches.contains_id("SERVER_CONFIG") {
-                match crate::config::get_default_config_path("local.json") {
-                    None => None,
-                    Some(p) => {
-                        println!("loading default config {p:?}");
-                        Some(p)
->>>>>>> a5130caa
                     }
                 } else {
                     None
@@ -843,7 +804,13 @@
                         plugin: p.to_owned(),
                         plugin_opts: matches.get_one::<String>("PLUGIN_OPT").map(ToOwned::to_owned),
                         plugin_args: Vec::new(),
-                        plugin_mode: Mode::TcpOnly,
+                        plugin_mode: matches
+                            .get_one::<String>("PLUGIN_MODE")
+                            .map(|x| {
+                                x.parse::<Mode>()
+                                    .expect("plugin-mode must be one of `tcp_only` (default), `udp_only` and `tcp_and_udp`")
+                            })
+                            .unwrap_or(Mode::TcpOnly),
                     };
 
                     protocol.set_plugin(plugin);
@@ -853,36 +820,11 @@
             let svr_addr = svr_addr.parse::<ServerAddr>().expect("server-addr");
             let mut sc = ServerConfig::new(svr_addr, protocol);
 
-<<<<<<< HEAD
             let timeout = matches.get_one::<u64>("TIMEOUT").copied().map(Duration::from_secs);
-=======
-            let mut sc = ServerConfig::new(svr_addr, password, method);
-            sc.set_source(ServerSource::CommandLine);
->>>>>>> a5130caa
             if let Some(timeout) = timeout {
                 sc.set_timeout(timeout);
             }
 
-<<<<<<< HEAD
-=======
-            if let Some(p) = matches.get_one::<String>("PLUGIN").cloned() {
-                let plugin = PluginConfig {
-                    plugin: p,
-                    plugin_opts: matches.get_one::<String>("PLUGIN_OPT").cloned(),
-                    plugin_args: Vec::new(),
-                    plugin_mode: matches
-                        .get_one::<String>("PLUGIN_MODE")
-                        .map(|x| {
-                            x.parse::<Mode>()
-                                .expect("plugin-mode must be one of `tcp_only` (default), `udp_only` and `tcp_and_udp`")
-                        })
-                        .unwrap_or(Mode::TcpOnly),
-                };
-
-                sc.set_plugin(plugin);
-            }
-
->>>>>>> a5130caa
             config.server.push(ServerInstanceConfig::with_server_config(sc));
         }
 
@@ -1257,11 +1199,7 @@
 
         let runtime = builder.enable_all().build().expect("create tokio Runtime");
 
-<<<<<<< HEAD
         (config, runtime, service_config)
-=======
-        (config, service_config, runtime)
->>>>>>> a5130caa
     };
 
     let main_fut = async move {
@@ -1276,25 +1214,16 @@
 
         let instance = create_local(config, &canceler, #[cfg(feature = "local-fake-mode")] None).await.expect("create local");
 
-<<<<<<< HEAD
-        if let Some(config_path) = config_path {
-            launch_reload_server_task(
-                config_path,
-                instance.server_balancer().clone().cloned(),
-                canceler.clone(),
-            );
-        }
-=======
         let reload_task = match config_path {
             Some(config_path) => ServerReloader {
                 config_path: config_path.clone(),
                 balancer: instance.server_balancer().clone(),
             }
-            .launch_reload_server_task()
+            .launch_reload_server_task(canceler.clone())
+            .instrument(tracing::info_span!("reloase"))
             .boxed(),
             None => future::pending().boxed(),
         };
->>>>>>> a5130caa
 
         let abort_signal = monitor::create_signal_monitor(canceler.clone());
         let server = instance.run(canceler);
@@ -1307,24 +1236,6 @@
         tokio::pin!(abort_signal);
         tokio::pin!(server);
 
-<<<<<<< HEAD
-        let exit_code = match future::select(server, abort_signal).await {
-            // Server future resolved without an error. This should never happen.
-            Either::Left((Ok(..), ..)) => {
-                info!("all server exited");
-                ExitCode::SUCCESS
-            }
-            // Server future resolved with error, which are listener errors in most cases
-            Either::Left((Err(err), ..)) => {
-                error!(error = ?err, "server aborted");
-                crate::EXIT_CODE_SERVER_ABORTED.into()
-            }
-            // The abort signal future resolved. Means we should just exit.
-            Either::Right(_) => ExitCode::SUCCESS,
-        };
-
-        exit_code
-=======
         loop {
             futures::select! {
                 server_res = server => {
@@ -1351,10 +1262,19 @@
                 }
             }
         }
->>>>>>> a5130caa
     };
 
     Ok((runtime, main_fut))
+}
+
+pub fn load_config_from_file<P: AsRef<Path>>(filename: &P) -> io::Result<String> {
+    let filename = filename.as_ref();
+
+    let mut reader = OpenOptions::new().read(true).open(filename)?;
+    let mut content = String::new();
+    reader.read_to_string(&mut content)?;
+
+    Ok(content)
 }
 
 /// Program entrance `main`
@@ -1366,82 +1286,6 @@
     }
 }
 
-<<<<<<< HEAD
-#[cfg(unix)]
-fn launch_reload_server_task(config_path: PathBuf, mut balancer: Option<PingBalancer>, canceler: Arc<Canceler>) {
-    use tokio::signal::unix::{signal, SignalKind};
-    use tracing::{info_span, Instrument};
-
-    let mut cancel_waiter = canceler.waiter();
-    tokio::spawn(
-        async move {
-            let mut sigusr1 = signal(SignalKind::user_defined1()).expect("signal");
-
-            while tokio::select! {
-                r = sigusr1.recv() => { r.is_some() },
-                _ = cancel_waiter.wait() => {
-                    info!("canceled");
-                    return;
-                }
-            } {
-                let config = match Config::load_from_file(&config_path, ConfigType::Local) {
-                    Ok(c) => c,
-                    Err(err) => {
-                        error!("auto-reload {} failed with error: {}", config_path.display(), err);
-                        continue;
-                    }
-                };
-
-                let servers: Vec<ServerConfig> = config.server.into_iter().map(|s| s.config).collect();
-                info!("auto-reload {} with {} servers", config_path.display(), servers.len());
-
-                if let Some(balancer) = balancer.as_mut() {
-                    let r = balancer.reset_servers(servers, &canceler).await;
-
-                    if let Err(err) = r {
-                        error!("auto-reload {} but found error: {}", config_path.display(), err);
-                    }
-                }
-            }
-        }
-        .instrument(info_span!("reload")),
-    );
-}
-
-#[cfg(not(feature = "local-android-protect"))]
-pub fn load_config_from_file<P: AsRef<Path>>(filename: &P) -> io::Result<String> {
-    let filename = filename.as_ref();
-
-    let mut reader = OpenOptions::new().read(true).open(filename)?;
-    let mut content = String::new();
-    reader.read_to_string(&mut content)?;
-
-    Ok(content)
-}
-
-#[cfg(feature = "local-android-protect")]
-pub fn load_config_from_file<P: AsRef<Path>>(filename: &P) -> io::Result<String> {
-    let filename = filename.as_ref();
-
-    let mut reader = OpenOptions::new().read(true).open(filename)?;
-
-    let mut ib = Vec::new();
-    reader.read_to_end(&mut ib)?;
-
-    let len = ib.len();
-    for i in 0..len {
-        let p = len - i - 1;
-        if p == 0 {
-            ib[p] ^= 0x84;
-        } else {
-            ib[p] ^= ib[p - 1];
-        }
-    }
-
-    let content = String::from_utf8(ib).map_err(|e| io::Error::new(io::ErrorKind::Other, format!("{}", e)))?;
-
-    Ok(content)
-=======
 struct ServerReloader {
     config_path: PathBuf,
     balancer: PingBalancer,
@@ -1449,7 +1293,9 @@
 
 impl ServerReloader {
     #[cfg_attr(not(any(unix, feature = "local-online-config")), allow(dead_code))]
-    async fn run_once(&self) -> Result<(), Box<dyn std::error::Error>> {
+    async fn run_once(&self, canceler: &Arc<Canceler>) -> Result<(), Box<dyn std::error::Error>> {
+        use tokio::time::Instant;
+        
         let start_time = Instant::now();
 
         // Load servers from source
@@ -1471,7 +1317,7 @@
 
         if let Err(err) = self
             .balancer
-            .reset_servers(source_config.server, &[ServerSource::Configuration])
+            .reset_servers(source_config.server, &[ServerSource::Configuration], canceler)
             .await
         {
             error!("server-loader task {} servers but found error: {}", server_len, err);
@@ -1492,8 +1338,8 @@
     }
 
     #[cfg(unix)]
-    async fn launch_signal_reload_server_task(self: Arc<Self>) {
-        use log::debug;
+    async fn launch_signal_reload_server_task(self: Arc<Self>, canceler: &Arc<Canceler>) {
+        use tracing::debug;
         use tokio::signal::unix::{signal, SignalKind};
 
         let mut sigusr1 = signal(SignalKind::user_defined1()).expect("signal");
@@ -1501,14 +1347,14 @@
         debug!("server-loader task is now listening USR1");
 
         while sigusr1.recv().await.is_some() {
-            let _ = self.run_once().await;
+            let _ = self.run_once(canceler).await;
         }
     }
 
     #[cfg(unix)]
-    async fn launch_reload_server_task(self) {
+    async fn launch_reload_server_task(self, canceler: Arc<Canceler>) {
         let arc_self = Arc::new(self);
-        arc_self.launch_signal_reload_server_task().await
+        arc_self.launch_signal_reload_server_task(&canceler).await
     }
 
     #[cfg(windows)]
@@ -1516,7 +1362,6 @@
         let _ = self.config_path;
         let _ = self.balancer;
     }
->>>>>>> a5130caa
 }
 
 #[cfg(test)]
