--- conflicted
+++ resolved
@@ -23,7 +23,8 @@
         read_variable_field_value, Config, ConfigType, LocalConfig, LocalInstanceConfig, ProtocolType,
         ServerInstanceConfig,
     },
-    local::{loadbalancing::PingBalancer, Server},
+    create_local,
+    local::loadbalancing::PingBalancer,
     shadowsocks::{
         canceler::Canceler,
         config::{Mode, ServerAddr, ServerConfig, ServerProtocol, ShadowsocksConfig},
@@ -732,12 +733,14 @@
 
             let mut protocol = protocol.unwrap();
 
+            // protocol.if_ss_mut
             if let ServerProtocol::SS(protocol) = &mut protocol {
                 if let Some(p) = matches.get_one::<String>("PLUGIN") {
                     let plugin = PluginConfig {
                         plugin: p.to_owned(),
                         plugin_opts: matches.get_one::<String>("PLUGIN_OPT").map(ToOwned::to_owned),
                         plugin_args: Vec::new(),
+                        plugin_mode: Mode::TcpOnly,
                     };
 
                     protocol.set_plugin(plugin);
@@ -752,20 +755,6 @@
                 sc.set_timeout(timeout);
             }
 
-<<<<<<< HEAD
-=======
-            if let Some(p) = matches.get_one::<String>("PLUGIN").cloned() {
-                let plugin = PluginConfig {
-                    plugin: p,
-                    plugin_opts: matches.get_one::<String>("PLUGIN_OPT").cloned(),
-                    plugin_args: Vec::new(),
-                    plugin_mode: Mode::TcpOnly,
-                };
-
-                sc.set_plugin(plugin);
-            }
-
->>>>>>> c2877c10
             config.server.push(ServerInstanceConfig::with_server_config(sc));
         }
 
@@ -1114,11 +1103,7 @@
         let config_path = config.config_path.clone();
         let canceler = Arc::new(Canceler::new());
 
-<<<<<<< HEAD
         let instance = create_local(config, canceler.waiter()).await.expect("create local");
-=======
-        let instance = Server::new(config).await.expect("create local");
->>>>>>> c2877c10
 
         if let Some(config_path) = config_path {
             launch_reload_server_task(
@@ -1128,11 +1113,7 @@
             );
         }
 
-<<<<<<< HEAD
         let abort_signal = monitor::create_signal_monitor(canceler);
-=======
-        let abort_signal = monitor::create_signal_monitor();
->>>>>>> c2877c10
         let server = instance.run();
 
         tokio::pin!(abort_signal);
