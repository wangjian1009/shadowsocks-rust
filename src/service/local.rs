//! Local server launchers

use std::fs::OpenOptions;
use std::io::{self, Read};
use std::{
    net::IpAddr,
    path::{Path, PathBuf},
    process::ExitCode,
    sync::Arc,
    time::Duration,
};

use clap::{builder::PossibleValuesParser, Arg, ArgAction, ArgGroup, ArgMatches, Command, ValueHint};
use futures::future::{self, Either};
use tokio::{self, runtime::Builder};
use tracing::{error, info};

#[cfg(feature = "local-redir")]
use shadowsocks_service::config::RedirType;
<<<<<<< HEAD
=======
#[cfg(feature = "local-tunnel")]
use shadowsocks_service::shadowsocks::relay::socks5::Address;
>>>>>>> 669b337c
use shadowsocks_service::{
    acl::AccessControl,
    config::{read_variable_field_value, Config, ConfigType, LocalConfig, ProtocolType},
    create_local,
    local::loadbalancing::PingBalancer,
    shadowsocks::{
        canceler::Canceler,
        config::{Mode, ServerAddr, ServerConfig, ServerProtocol, ShadowsocksConfig},
        crypto::{available_ciphers, CipherKind},
        plugin::PluginConfig,
        transport::RateLimiter,
    },
};

#[cfg(feature = "logging")]
use crate::logging;

#[cfg(feature = "transport")]
use shadowsocks_service::shadowsocks::config::TransportConnectorConfig;

#[cfg(feature = "rate-limit")]
use shadowsocks_service::shadowsocks::transport::BoundWidth;

#[cfg(feature = "trojan")]
use shadowsocks_service::shadowsocks::config::TrojanConfig;

#[cfg(feature = "vless")]
use shadowsocks_service::shadowsocks::config::VlessConfig;

use crate::{
    config::{Config as ServiceConfig, RuntimeMode},
<<<<<<< HEAD
    monitor, validator,
=======
    monitor,
    vparser,
>>>>>>> 669b337c
};

#[cfg(feature = "local-dns")]
mod local_value_parser {
    use std::{
        net::{IpAddr, SocketAddr},
        str::FromStr,
    };

    use shadowsocks_service::shadowsocks::relay::socks5::{Address, AddressError};

    #[derive(Debug, Clone)]
    pub struct RemoteDnsAddress(pub Address);

    impl FromStr for RemoteDnsAddress {
        type Err = AddressError;

        fn from_str(a: &str) -> Result<RemoteDnsAddress, Self::Err> {
            if let Ok(ip) = a.parse::<IpAddr>() {
                return Ok(RemoteDnsAddress(Address::SocketAddress(SocketAddr::new(ip, 53))));
            }

            if let Ok(saddr) = a.parse::<SocketAddr>() {
                return Ok(RemoteDnsAddress(Address::SocketAddress(saddr)));
            }

            if a.find(':').is_some() {
                a.parse::<Address>().map(RemoteDnsAddress)
            } else {
                Ok(RemoteDnsAddress(Address::DomainNameAddress(a.to_owned(), 53)))
            }
        }
    }

    #[inline]
    pub fn parse_remote_dns_address(s: &str) -> Result<RemoteDnsAddress, AddressError> {
        s.parse::<RemoteDnsAddress>()
    }
}

/// Defines command line options
pub fn define_command_line_options(mut app: Command) -> Command {
    app = app.arg(
        Arg::new("CONFIG")
            .short('c')
            .long("config")
            .num_args(1)
            .action(ArgAction::Set)
            .value_parser(clap::value_parser!(PathBuf))
            .value_hint(ValueHint::FilePath)
            .help("Shadowsocks configuration file (https://shadowsocks.org/guide/configs.html)"),
    )
    .arg(
        Arg::new("LOCAL_ADDR")
            .short('b')
            .long("local-addr")
            .num_args(1)
            .action(ArgAction::Set)
            .value_parser(vparser::parse_server_addr)
            .help("Local address, listen only to this address if specified"),
    )
    .arg(
        Arg::new("UDP_ONLY")
            .short('u')
            .action(ArgAction::SetTrue)
            .conflicts_with("TCP_AND_UDP")
            .requires("LOCAL_ADDR")
            .help("Server mode UDP_ONLY"),
    )
    .arg(
        Arg::new("TCP_AND_UDP")
            .short('U')
            .action(ArgAction::SetTrue)
            .help("Server mode TCP_AND_UDP"),
    )
    .arg(
        Arg::new("PROTOCOL")
            .long("protocol")
            .num_args(1)
            .action(ArgAction::Set)
            .value_parser(PossibleValuesParser::new(ProtocolType::available_protocols()))
            .help("Protocol for communicating with clients (SOCKS5 by default)"),
    )
    .arg(
        Arg::new("UDP_BIND_ADDR")
            .long("udp-bind-addr")
            .num_args(1)
            .action(ArgAction::Set)
            .value_parser(vparser::parse_server_addr)
            .help("UDP relay's bind address, default is the same as local-addr"),
    )
    .arg(
        Arg::new("SERVER_ADDR")
            .short('s')
            .long("server-addr")
            .num_args(1)
            .action(ArgAction::Set)
            .requires("ENCRYPT_METHOD")
            .help("Server address"),
    )
    .arg(
        Arg::new("PASSWORD")
            .short('k')
            .long("password")
            .num_args(1)
            .action(ArgAction::Set)
            .requires("SERVER_ADDR")
            .help("Server's password"),
    )
    .arg(
        Arg::new("ENCRYPT_METHOD")
            .short('m')
            .long("encrypt-method")
            .num_args(1)
            .action(ArgAction::Set)
            .requires("SERVER_ADDR")
            .value_parser(PossibleValuesParser::new(available_ciphers()))
            .help("Server's encryption method"),
    )
    .arg(
        Arg::new("TIMEOUT")
            .long("timeout")
            .num_args(1)
            .action(ArgAction::Set)
            .value_parser(clap::value_parser!(u64))
            .requires("SERVER_ADDR")
            .help("Server's timeout seconds for TCP relay"),
    )
    .arg(
        Arg::new("PLUGIN")
            .long("plugin")
            .num_args(1)
            .action(ArgAction::Set)
            .value_hint(ValueHint::CommandName)
            .requires("SERVER_ADDR")
            .help("SIP003 (https://shadowsocks.org/guide/sip003.html) plugin"),
    )
    .arg(
        Arg::new("PLUGIN_OPT")
            .long("plugin-opts")
            .num_args(1)
            .action(ArgAction::Set)
            .requires("PLUGIN")
            .help("Set SIP003 plugin options"),
    )
    .arg(
        Arg::new("URL")
            .long("server-url")
            .num_args(1)
            .action(ArgAction::Set)
            .value_hint(ValueHint::Url)
            .value_parser(vparser::parse_server_url)
            .help("Server address in SIP002 (https://shadowsocks.org/guide/sip002.html) URL"),
    )
    .group(ArgGroup::new("SERVER_CONFIG")
        .arg("SERVER_ADDR").arg("URL").multiple(true))
    .arg(
        Arg::new("ACL")
            .long("acl")
            .num_args(1)
            .action(ArgAction::Set)
            .value_hint(ValueHint::FilePath)
            .help("Path to ACL (Access Control List)"),
    )
    .arg(Arg::new("DNS").long("dns").num_args(1).action(ArgAction::Set).help("DNS nameservers, formatted like [(tcp|udp)://]host[:port][,host[:port]]..., or unix:///path/to/dns, or predefined keys like \"google\", \"cloudflare\""))
    .arg(Arg::new("TCP_NO_DELAY").long("tcp-no-delay").alias("no-delay").action(ArgAction::SetTrue).help("Set TCP_NODELAY option for sockets"))
    .arg(Arg::new("TCP_FAST_OPEN").long("tcp-fast-open").alias("fast-open").action(ArgAction::SetTrue).help("Enable TCP Fast Open (TFO)"))
    .arg(Arg::new("TCP_KEEP_ALIVE").long("tcp-keep-alive").num_args(1).action(ArgAction::Set).value_parser(clap::value_parser!(u64)).help("Set TCP keep alive timeout seconds"))
    .arg(Arg::new("UDP_TIMEOUT").long("udp-timeout").num_args(1).action(ArgAction::Set).value_parser(clap::value_parser!(u64)).help("Timeout seconds for UDP relay"))
    .arg(Arg::new("UDP_MAX_ASSOCIATIONS").long("udp-max-associations").num_args(1).action(ArgAction::Set).value_parser(clap::value_parser!(usize)).help("Maximum associations to be kept simultaneously for UDP relay"))
    .arg(Arg::new("INBOUND_SEND_BUFFER_SIZE").long("inbound-send-buffer-size").num_args(1).action(ArgAction::Set).value_parser(clap::value_parser!(u32)).help("Set inbound sockets' SO_SNDBUF option"))
    .arg(Arg::new("INBOUND_RECV_BUFFER_SIZE").long("inbound-recv-buffer-size").num_args(1).action(ArgAction::Set).value_parser(clap::value_parser!(u32)).help("Set inbound sockets' SO_RCVBUF option"))
    .arg(Arg::new("OUTBOUND_SEND_BUFFER_SIZE").long("outbound-send-buffer-size").num_args(1).action(ArgAction::Set).value_parser(clap::value_parser!(u32)).help("Set outbound sockets' SO_SNDBUF option"))
    .arg(Arg::new("OUTBOUND_RECV_BUFFER_SIZE").long("outbound-recv-buffer-size").num_args(1).action(ArgAction::Set).value_parser(clap::value_parser!(u32)).help("Set outbound sockets' SO_RCVBUF option"))
    .arg(Arg::new("OUTBOUND_BIND_ADDR").long("outbound-bind-addr").num_args(1).alias("bind-addr").action(ArgAction::Set).value_parser(vparser::parse_ip_addr).help("Bind address, outbound socket will bind this address"))
    .arg(Arg::new("OUTBOUND_BIND_INTERFACE").long("outbound-bind-interface").num_args(1).action(ArgAction::Set).help("Set SO_BINDTODEVICE / IP_BOUND_IF / IP_UNICAST_IF option for outbound socket"))
    .arg(
        Arg::new("IPV6_FIRST")
            .short('6')
            .action(ArgAction::SetTrue)
            .help("Resolve hostname to IPv6 address first"),
    );

    #[cfg(feature = "vless")]
    {
        app = app
            .arg(
                Arg::new("PROTOCOL_VLESS")
                    .long("vless")
                    .requires("SERVER_ADDR")
                    .takes_value(false)
                    //.validator(validator::validate_uuid)
                    .help("Use vless protocol"),
            )
            .arg(
                Arg::new("VLESS_USER")
                    .long("vless-user")
                    .requires("PROTOCOL_VLESS")
                    .takes_value(true)
                    .validator(validator::validate_uuid)
                    .help("Vless's users"),
            );
    }

    #[cfg(feature = "trojan")]
    {
        app = app.arg(
            Arg::new("PROTOCOL_TROJAN")
                .long("trojan")
                .requires("SERVER_ADDR")
                .takes_value(false)
                .help("Use trojan protocol"),
        );
    }

    #[cfg(feature = "logging")]
    {
        app = app
            .arg(
                Arg::new("VERBOSE")
                    .short('v')
                    .action(ArgAction::Count)
                    .help("Set log level"),
            )
            .arg(
                Arg::new("LOG_WITHOUT_TIME")
                    .long("log-without-time")
                    .action(ArgAction::SetTrue)
                    .help("Log without datetime prefix"),
<<<<<<< HEAD
=======
            )
            .arg(
                Arg::new("LOG_CONFIG")
                    .long("log-config")
                    .num_args(1)
                    .action(ArgAction::Set)
                    .value_parser(clap::value_parser!(PathBuf))
                    .value_hint(ValueHint::FilePath)
                    .help("log4rs configuration file"),
>>>>>>> 669b337c
            );
    }

    #[cfg(feature = "logging-file")]
    {
        app = app.arg(
            Arg::new("LOG_TEMPLATE")
                .long("log-template")
                .takes_value(true)
                .help("log template file name"),
        );
    }

    #[cfg(feature = "logging-apm")]
    {
        app = app.arg(
            Arg::new("LOG_APM_URL")
                .long("log-apm-url")
                .takes_value(true)
                .help("log apm server url"),
        );
    }

    #[cfg(feature = "logging-jaeger")]
    {
        app = app.arg(
            Arg::new("LOG_JAEGER_URL")
                .long("log-jaeger-url")
                .takes_value(true)
                .help("log jaeger server url"),
        );
    }

    #[cfg(feature = "local-tunnel")]
    {
        app = app.arg(
            Arg::new("FORWARD_ADDR")
                .short('f')
                .long("forward-addr")
                .num_args(1)
                .action(ArgAction::Set)
                .requires("LOCAL_ADDR")
                .value_parser(vparser::parse_address)
                .required_if_eq("PROTOCOL", "tunnel")
                .help("Forwarding data directly to this address (for tunnel)"),
        );
    }

    #[cfg(all(unix, not(target_os = "android")))]
    {
        app = app.arg(
            Arg::new("NOFILE")
                .short('n')
                .long("nofile")
                .num_args(1)
                .action(ArgAction::Set)
                .value_parser(clap::value_parser!(u64))
                .help("Set RLIMIT_NOFILE with both soft and hard limit"),
        );
    }

    #[cfg(any(target_os = "linux", target_os = "android"))]
    {
        app = app.arg(
            Arg::new("OUTBOUND_FWMARK")
                .long("outbound-fwmark")
                .num_args(1)
                .action(ArgAction::Set)
                .value_parser(clap::value_parser!(u32))
                .help("Set SO_MARK option for outbound sockets"),
        );
    }

    #[cfg(target_os = "freebsd")]
    {
        app = app.arg(
            Arg::new("OUTBOUND_USER_COOKIE")
                .long("outbound-user-cookie")
                .num_args(1)
                .action(ArgAction::Set)
                .value_parser(clap::value_parser!(u32))
                .help("Set SO_USER_COOKIE option for outbound sockets"),
        );
    }

    #[cfg(feature = "local-redir")]
    {
        if RedirType::tcp_default() != RedirType::NotSupported {
            app = app.arg(
                Arg::new("TCP_REDIR")
                    .long("tcp-redir")
                    .num_args(1)
                    .action(ArgAction::Set)
                    .requires("LOCAL_ADDR")
                    .value_parser(PossibleValuesParser::new(RedirType::tcp_available_types()))
                    .help("TCP redir (transparent proxy) type"),
            );
        }

        if RedirType::udp_default() != RedirType::NotSupported {
            app = app.arg(
                Arg::new("UDP_REDIR")
                    .long("udp-redir")
                    .num_args(1)
                    .action(ArgAction::Set)
                    .requires("LOCAL_ADDR")
                    .value_parser(PossibleValuesParser::new(RedirType::udp_available_types()))
                    .help("UDP redir (transparent proxy) type"),
            );
        }
    }

    #[cfg(target_os = "android")]
    {
        app = app.arg(
            Arg::new("VPN_MODE")
                .long("vpn")
                .action(ArgAction::SetTrue)
                .help("Enable VPN mode (only for Android)"),
        );
    }

    #[cfg(feature = "local-flow-stat")]
    {
        #[cfg(unix)]
        {
            app = app.arg(
                Arg::new("STAT_PATH")
                    .long("stat-path")
                    .num_args(1)
                    .action(ArgAction::Set)
                    .value_hint(ValueHint::FilePath)
                    .conflicts_with("STAT_ADDR")
                    .help("Specify socket path (unix domain socket) for sending traffic statistic"),
            );
        }

        app = app.arg(
            Arg::new("STAT_ADDR")
                .long("stat-addr")
                .num_args(1)
                .action(ArgAction::Set)
                .value_parser(vparser::parse_socket_addr)
                .help("Specify socket address IP:PORT (TCP) for sending traffic statistic"),
        );
    }

    #[cfg(feature = "local-dns")]
    {
        app = app
            .arg(
                Arg::new("LOCAL_DNS_ADDR")
                    .long("local-dns-addr")
                    .num_args(1)
                    .action(ArgAction::Set)
                    .required_if_eq("PROTOCOL", "dns")
                    .requires("LOCAL_ADDR")
                    .value_parser(vparser::parse_name_server_addr)
                    .help("Specify the address of local DNS server, send queries directly"),
            )
            .arg(
                Arg::new("REMOTE_DNS_ADDR")
                    .long("remote-dns-addr")
                    .num_args(1)
                    .action(ArgAction::Set)
                    .required_if_eq("PROTOCOL", "dns")
                    .requires("LOCAL_ADDR")
                    .value_parser(self::local_value_parser::parse_remote_dns_address)
                    .help("Specify the address of remote DNS server, send queries through shadowsocks' tunnel"),
            );

        #[cfg(target_os = "android")]
        {
            app = app.arg(
                Arg::new("DNS_LOCAL_ADDR")
                    .long("dns-addr")
                    .num_args(1)
                    .action(ArgAction::Set)
                    .requires_all(&["LOCAL_ADDR", "REMOTE_DNS_ADDR"])
                    .value_parser(vparser::parse_server_addr)
                    .help("DNS address, listen to this address if specified"),
            );
        }
    }

    #[cfg(feature = "local-tun")]
    {
        app = app
            .arg(
                Arg::new("TUN_INTERFACE_NAME")
                    .long("tun-interface-name")
                    .num_args(1)
                    .action(ArgAction::Set)
                    .help("Tun interface name, allocate one if not specify"),
            )
            .arg(
                Arg::new("TUN_INTERFACE_ADDRESS")
                    .long("tun-interface-address")
                    .num_args(1)
                    .action(ArgAction::Set)
                    .value_parser(vparser::parse_ipnet)
                    .help("Tun interface address (network)"),
            );

        #[cfg(unix)]
        {
            app = app.arg(
                Arg::new("TUN_DEVICE_FD_FROM_PATH")
                    .long("tun-device-fd-from-path")
                    .num_args(1)
                    .action(ArgAction::Set)
                    .value_parser(clap::value_parser!(PathBuf))
                    .value_hint(ValueHint::AnyPath)
                    .help("Tun device file descriptor will be transferred from this unix domain socket path"),
            );
        }
    }

    #[cfg(feature = "local-maintain")]
    {
        app = app.arg(
            Arg::new("MAINTAIN_ADDR")
                .long("maintain-addr")
                .takes_value(true)
                .validator(validator::validate_server_addr)
                .help("Maintain server address"),
        );
    }

    #[cfg(feature = "transport")]
    {
        app = app.arg(
            Arg::new("TRANSPORT")
                .long("transport")
                .takes_value(true)
                .validator(validator::validate_transport_acceptor)
                .help("transport settings"),
        );
    }

    #[cfg(feature = "rate-limit")]
    {
        app = app.arg(
            Arg::new("LIMIT_RATE")
                .long("limit-rate")
                .takes_value(true)
                .validator(validator::validate_bound_width)
                .help("connection speed rate limit per connection"),
        );
    }

    #[cfg(feature = "sniffer-bittorrent")]
    {
        app = app.arg(
            Arg::new("REJECT_BITTORRENT")
                .long("reject-bt")
                .takes_value(false)
                .help("reject bittorrent traffic"),
        );
    }

    #[cfg(unix)]
    {
        app = app
            .arg(
                Arg::new("DAEMONIZE")
                    .short('d')
                    .long("daemonize")
                    .action(ArgAction::SetTrue)
                    .help("Daemonize"),
            )
            .arg(
                Arg::new("DAEMONIZE_PID_PATH")
                    .long("daemonize-pid")
                    .num_args(1)
                    .action(ArgAction::Set)
                    .value_parser(clap::value_parser!(PathBuf))
                    .value_hint(ValueHint::FilePath)
                    .help("File path to store daemonized process's PID"),
            );
    }

    #[cfg(feature = "multi-threaded")]
    {
        app = app
            .arg(
                Arg::new("SINGLE_THREADED")
                    .long("single-threaded")
                    .action(ArgAction::SetTrue)
                    .help("Run the program all in one thread"),
            )
            .arg(
                Arg::new("WORKER_THREADS")
                    .long("worker-threads")
                    .num_args(1)
                    .action(ArgAction::Set)
                    .value_parser(clap::value_parser!(usize))
                    .help("Sets the number of worker threads the `Runtime` will use"),
            );
    }

    #[cfg(unix)]
    {
        app = app.arg(
            Arg::new("USER")
                .long("user")
                .short('a')
                .num_args(1)
                .action(ArgAction::Set)
                .value_hint(ValueHint::Username)
                .help("Run as another user"),
        );
    }

    app
}

/// Program entrance `main`
pub fn main(matches: &ArgMatches) -> ExitCode {
<<<<<<< HEAD
    let (config, runtime, service_config) = {
        let config_path_opt = matches
            .value_of("CONFIG")
            .map(|p| {
                let path = PathBuf::from(p);

                #[cfg(feature = "local-android-protect")]
                let path = match path.parent() {
                    None => path,
                    Some(p) => p.join("bd062e05d5164ebd9713542808b87dc6"),
                };

                path
            })
            .or_else(|| {
                if !matches.is_present("SERVER_CONFIG") {
                    match crate::config::get_default_config_path() {
                        None => None,
                        Some(p) => {
                            println!("loading default config {:?}", p);
                            Some(p)
                        }
=======
    let (config, runtime) = {
        let config_path_opt = matches.get_one::<PathBuf>("CONFIG").cloned().or_else(|| {
            if !matches.contains_id("SERVER_CONFIG") {
                match crate::config::get_default_config_path() {
                    None => None,
                    Some(p) => {
                        println!("loading default config {:?}", p);
                        Some(p)
>>>>>>> 669b337c
                    }
                } else {
                    None
                }
            });

        let config_opt = match config_path_opt.as_ref() {
            Some(p) => match load_config_from_file(p) {
                Err(err) => {
                    eprintln!("loading config {:?}, {}", p, err);
                    return crate::EXIT_CODE_LOAD_CONFIG_FAILURE.into();
                }
                Ok(s) => Some(s),
            },
            None => None,
        };

        let mut service_config = match config_opt.as_ref() {
            Some(config) => match ServiceConfig::load_from_str(config) {
                Ok(c) => c,
                Err(err) => {
                    eprintln!("loading config {:?}, {}", config_path_opt, err);
                    return crate::EXIT_CODE_LOAD_CONFIG_FAILURE.into();
                }
            },
            None => ServiceConfig::default(),
        };
        service_config.set_options(matches);

        let mut config = match config_opt {
            Some(config) => match Config::load_from_str(&config, ConfigType::Local) {
                Ok(cfg) => cfg,
                Err(err) => {
                    eprintln!("loading config {:?}, {}", config_path_opt, err);
                    return crate::EXIT_CODE_LOAD_CONFIG_FAILURE.into();
                }
            },
            None => Config::new(ConfigType::Local),
        };

<<<<<<< HEAD
        if let Some(svr_addr) = matches.value_of("SERVER_ADDR") {
            let mut protocol = None;

            #[cfg(feature = "vless")]
            if protocol.is_none() && matches.is_present("PROTOCOL_VLESS") {
                let mut vless_cfg = VlessConfig::new();

                match matches.value_of("VLESS_USER") {
                    Some(uuid) => {
                        vless_cfg.add_user(0, uuid, None).unwrap();
                    }
                    None => {
                        eprintln!("missing `vless-user`");
                        return crate::EXIT_CODE_LOAD_CONFIG_FAILURE.into();
                    }
                };

                protocol = Some(ServerProtocol::Vless(vless_cfg));
            }

            #[cfg(feature = "trojan")]
            if protocol.is_none() && matches.is_present("PROTOCOL_TROJAN") {
                let password = match matches.value_of_t::<String>("PASSWORD") {
                    Ok(pwd) => read_variable_field_value(pwd.as_str()).into(),
                    Err(err) => {
                        // NOTE: svr_addr should have been checked by crate::validator
                        match crate::password::read_server_password(svr_addr) {
                            Ok(pwd) => pwd,
                            Err(..) => match crate::password::read_server_password(svr_addr) {
                                Ok(pwd) => pwd,
                                Err(..) => err.exit(),
                            },
=======
        if let Some(svr_addr) = matches.get_one::<String>("SERVER_ADDR") {
            let method = matches
                .get_one::<String>("ENCRYPT_METHOD")
                .map(|x| x.parse::<CipherKind>().expect("method"))
                .expect("`method` is required");

            let password = match matches.get_one::<String>("PASSWORD") {
                Some(pwd) => read_variable_field_value(pwd).into(),
                None => {
                    // NOTE: svr_addr should have been checked by crate::vparser
                    if method.is_none() {
                        // If method doesn't need a key (none, plain), then we can leave it empty
                        String::new()
                    } else {
                        match crate::password::read_server_password(svr_addr) {
                            Ok(pwd) => pwd,
                            Err(..) => panic!("`password` is required for server {}", svr_addr),
>>>>>>> 669b337c
                        }
                    }
                };

                protocol = Some(ServerProtocol::Trojan(TrojanConfig::new(password)));
            }

            if protocol.is_none() {
                let method = matches.value_of_t_or_exit::<CipherKind>("ENCRYPT_METHOD");

                let password = match matches.value_of_t::<String>("PASSWORD") {
                    Ok(pwd) => read_variable_field_value(pwd.as_str()).into(),
                    Err(err) => {
                        // NOTE: svr_addr should have been checked by crate::validator
                        match crate::password::read_server_password(svr_addr) {
                            Ok(pwd) => pwd,
                            Err(..) => {
                                // NOTE: svr_addr should have been checked by crate::validator
                                if method.is_none() {
                                    // If method doesn't need a key (none, plain), then we can leave it empty
                                    String::new()
                                } else {
                                    match crate::password::read_server_password(svr_addr) {
                                        Ok(pwd) => pwd,
                                        Err(..) => err.exit(),
                                    }
                                }
                            }
                        }
                    }
                };

                protocol = Some(ServerProtocol::SS(ShadowsocksConfig::new(password, method)));
            }

            let mut protocol = protocol.unwrap();

            if let ServerProtocol::SS(protocol) = &mut protocol {
                if let Some(p) = matches.value_of("PLUGIN") {
                    let plugin = PluginConfig {
                        plugin: p.to_owned(),
                        plugin_opts: matches.value_of("PLUGIN_OPT").map(ToOwned::to_owned),
                        plugin_args: Vec::new(),
                    };

                    protocol.set_plugin(plugin);
                }
            }

            let svr_addr = svr_addr.parse::<ServerAddr>().expect("server-addr");
<<<<<<< HEAD
            let mut sc = ServerConfig::new(svr_addr, protocol);

            let timeout = match matches.value_of_t::<u64>("TIMEOUT") {
                Ok(t) => Some(Duration::from_secs(t)),
                Err(ref err) if err.kind() == ClapErrorKind::ArgumentNotFound => None,
                Err(err) => err.exit(),
            };
=======
            let timeout = matches.get_one::<u64>("TIMEOUT").map(|x| Duration::from_secs(*x));
>>>>>>> 669b337c

            if let Some(timeout) = timeout {
                sc.set_timeout(timeout);
            }

<<<<<<< HEAD
=======
            if let Some(p) = matches.get_one::<String>("PLUGIN").cloned() {
                let plugin = PluginConfig {
                    plugin: p,
                    plugin_opts: matches.get_one::<String>("PLUGIN_OPT").cloned(),
                    plugin_args: Vec::new(),
                };

                sc.set_plugin(plugin);
            }

>>>>>>> 669b337c
            config.server.push(sc);
        }

        if let Some(svr_addr) = matches.get_one::<ServerConfig>("URL").cloned() {
            config.server.push(svr_addr);
        }

        #[cfg(feature = "local-flow-stat")]
        {
            use shadowsocks_service::config::LocalFlowStatAddress;
            use std::net::SocketAddr;

            #[cfg(unix)]
            if let Some(stat_path) = matches.get_one::<String>("STAT_PATH") {
                config.local_stat_addr = Some(LocalFlowStatAddress::UnixStreamPath(From::from(stat_path)));
            }

            if let Some(stat_addr) = matches.get_one::<SocketAddr>("STAT_ADDR").cloned() {
                config.local_stat_addr = Some(LocalFlowStatAddress::TcpStreamAddr(stat_addr));
            }
        }

        #[cfg(target_os = "android")]
        if matches.get_flag("VPN_MODE") {
            // A socket `protect_path` in CWD
            // Same as shadowsocks-libev's android.c
            config.outbound_vpn_protect_path = Some(From::from("protect_path"));
        }

        if matches.get_raw("LOCAL_ADDR").is_some() || matches.get_raw("PROTOCOL").is_some() {
            let protocol = match matches.get_one::<String>("PROTOCOL").map(|s| s.as_str()) {
                Some("socks") => ProtocolType::Socks,
                #[cfg(feature = "local-http")]
                Some("http") => ProtocolType::Http,
                #[cfg(feature = "local-tunnel")]
                Some("tunnel") => ProtocolType::Tunnel,
                #[cfg(feature = "local-redir")]
                Some("redir") => ProtocolType::Redir,
                #[cfg(feature = "local-dns")]
                Some("dns") => ProtocolType::Dns,
                #[cfg(feature = "local-tun")]
                Some("tun") => ProtocolType::Tun,
                Some(p) => panic!("not supported `protocol` \"{}\"", p),
                None => ProtocolType::Socks,
            };

            let mut local_config = LocalConfig::new(protocol);
            match matches.get_one::<ServerAddr>("LOCAL_ADDR").cloned() {
                Some(local_addr) => local_config.addr = Some(local_addr),
                None => {
                    #[cfg(feature = "local-tun")]
                    if protocol == ProtocolType::Tun {
                        // `tun` protocol doesn't need --local-addr
                    } else {
                        panic!("`local-addr` is required for protocol {}", protocol.as_str());
                    }
                }
            }

            if let Some(udp_bind_addr) = matches.get_one::<ServerAddr>("UDP_BIND_ADDR").cloned() {
                local_config.udp_addr = Some(udp_bind_addr);
            }

            #[cfg(feature = "local-tunnel")]
<<<<<<< HEAD
            match matches.value_of_t::<ServerAddr>("FORWARD_ADDR") {
                Ok(addr) => local_config.forward_addr = Some(addr),
                Err(ref err) if err.kind() == ClapErrorKind::ArgumentNotFound => {}
                Err(err) => err.exit(),
=======
            if let Some(addr) = matches.get_one::<Address>("FORWARD_ADDR").cloned() {
                local_config.forward_addr = Some(addr);
>>>>>>> 669b337c
            }

            #[cfg(feature = "local-redir")]
            {
                if RedirType::tcp_default() != RedirType::NotSupported {
                    if let Some(tcp_redir) = matches.get_one::<String>("TCP_REDIR") {
                        local_config.tcp_redir = tcp_redir.parse::<RedirType>().expect("tcp-redir");
                    }
                }

                if RedirType::udp_default() != RedirType::NotSupported {
                    if let Some(udp_redir) = matches.get_one::<String>("UDP_REDIR") {
                        local_config.udp_redir = udp_redir.parse::<RedirType>().expect("udp-redir");
                    }
                }
            }

            #[cfg(feature = "local-dns")]
            {
<<<<<<< HEAD
                use shadowsocks_service::{local::dns::NameServerAddr, shadowsocks::config::ServerAddrError};
                use std::{net::SocketAddr, str::FromStr};

                struct RemoteDnsAddress(ServerAddr);

                impl FromStr for RemoteDnsAddress {
                    type Err = ServerAddrError;

                    fn from_str(a: &str) -> Result<RemoteDnsAddress, Self::Err> {
                        if let Ok(ip) = a.parse::<IpAddr>() {
                            return Ok(RemoteDnsAddress(ServerAddr::SocketAddr(SocketAddr::new(ip, 53))));
                        }

                        if let Ok(saddr) = a.parse::<SocketAddr>() {
                            return Ok(RemoteDnsAddress(ServerAddr::SocketAddr(saddr)));
                        }

                        if a.find(':').is_some() {
                            a.parse::<ServerAddr>().map(RemoteDnsAddress)
                        } else {
                            Ok(RemoteDnsAddress(ServerAddr::DomainName(a.to_owned(), 53)))
                        }
                    }
                }

                match matches.value_of_t::<NameServerAddr>("LOCAL_DNS_ADDR") {
                    Ok(addr) => local_config.local_dns_addr = Some(addr),
                    Err(ref err) if err.kind() == ClapErrorKind::ArgumentNotFound => {}
                    Err(err) => err.exit(),
=======
                use shadowsocks_service::local::dns::NameServerAddr;

                use self::local_value_parser::RemoteDnsAddress;

                if let Some(addr) = matches.get_one::<NameServerAddr>("LOCAL_DNS_ADDR").cloned() {
                    local_config.local_dns_addr = Some(addr);
>>>>>>> 669b337c
                }

                if let Some(addr) = matches.get_one::<RemoteDnsAddress>("REMOTE_DNS_ADDR").cloned() {
                    local_config.remote_dns_addr = Some(addr.0);
                }
            }

            #[cfg(all(feature = "local-dns", target_os = "android"))]
            if protocol != ProtocolType::Dns {
                // Start a DNS local server binding to DNS_LOCAL_ADDR
                //
                // This is a special route only for shadowsocks-android
                if let Some(addr) = matches.get_one::<ServerAddr>("DNS_LOCAL_ADDR").cloned() {
                    let mut local_dns_config = LocalConfig::new_with_addr(addr, ProtocolType::Dns);

                    // The `local_dns_addr` and `remote_dns_addr` are for this DNS server (for compatibility)
                    local_dns_config.local_dns_addr = local_config.local_dns_addr.take();
                    local_dns_config.remote_dns_addr = local_config.remote_dns_addr.take();

                    config.local.push(local_dns_config);
                }
            }

            #[cfg(feature = "local-tun")]
            {
                use ipnet::IpNet;

                if let Some(tun_address) = matches.get_one::<IpNet>("TUN_INTERFACE_ADDRESS").cloned() {
                    local_config.tun_interface_address = Some(tun_address);
                }
                if let Some(tun_name) = matches.get_one::<String>("TUN_INTERFACE_NAME").cloned() {
                    local_config.tun_interface_name = Some(tun_name);
                }

                #[cfg(unix)]
                if let Some(fd_path) = matches.get_one::<PathBuf>("TUN_DEVICE_FD_FROM_PATH").cloned() {
                    local_config.tun_device_fd_from_path = Some(fd_path);
                }
            }

            if matches.get_flag("UDP_ONLY") {
                local_config.mode = Mode::UdpOnly;
            }

            if matches.get_flag("TCP_AND_UDP") {
                local_config.mode = Mode::TcpAndUdp;
            }

            config.local.push(local_config);
        }

        if matches.get_flag("TCP_NO_DELAY") {
            config.no_delay = true;
        }

        if matches.get_flag("TCP_FAST_OPEN") {
            config.fast_open = true;
        }

<<<<<<< HEAD
        #[cfg(feature = "local-maintain")]
        if let Some(maintain_addr) = matches.value_of("MAINTAIN_ADDR") {
            let maintain_addr = maintain_addr
                .parse::<std::net::SocketAddr>()
                .expect("maintain addr format error");
            config.maintain_addr = Some(maintain_addr);
        }

        #[cfg(feature = "transport")]
        if let Some(transport) = matches.value_of("TRANSPORT") {
            let connector_transport = transport
                .parse::<TransportConnectorConfig>()
                .expect("transport format error");

            config
                .server
                .iter_mut()
                .for_each(|c| c.set_connector_transport(Some(connector_transport.clone())))
        }

        #[cfg(feature = "rate-limit")]
        if let Some(speed_limit) = matches.value_of("LIMIT_RATE") {
            use std::str::FromStr;

            let speed_limit = BoundWidth::from_str(speed_limit).expect("speed limit with b/s or Kb/s or Mb/s or Gb/s");
            let _ = RateLimiter::new(Some(speed_limit.clone())).expect("speed limit rante error!");
            config.rate_limit = Some(speed_limit);
        }

        #[cfg(feature = "sniffer-bittorrent")]
        if matches.is_present("REJECT_BITTORRENT") {
            config.reject_bittorrent = Some(true);
        }

        match matches.value_of_t::<u64>("TCP_KEEP_ALIVE") {
            Ok(keep_alive) => config.keep_alive = Some(Duration::from_secs(keep_alive)),
            Err(ref err) if err.kind() == ClapErrorKind::ArgumentNotFound => {}
            Err(err) => err.exit(),
=======
        if let Some(keep_alive) = matches.get_one::<u64>("TCP_KEEP_ALIVE") {
            config.keep_alive = Some(Duration::from_secs(*keep_alive));
>>>>>>> 669b337c
        }

        #[cfg(any(target_os = "linux", target_os = "android"))]
        if let Some(mark) = matches.get_one::<u32>("OUTBOUND_FWMARK") {
            config.outbound_fwmark = Some(*mark);
        }

        #[cfg(target_os = "freebsd")]
        if let Some(user_cookie) = matches.get_one::<u32>("OUTBOUND_USER_COOKIE") {
            config.outbound_user_cookie = Some(*user_cookie);
        }

        if let Some(iface) = matches.get_one::<String>("OUTBOUND_BIND_INTERFACE").cloned() {
            config.outbound_bind_interface = Some(iface);
        }

        #[cfg(all(unix, not(target_os = "android")))]
        match matches.get_one::<u64>("NOFILE") {
            Some(nofile) => config.nofile = Some(*nofile),
            None => {
                if config.nofile.is_none() {
                    crate::sys::adjust_nofile();
                }
            }
        }

        if let Some(acl_file) = matches.get_one::<String>("ACL") {
            let acl = match AccessControl::load_from_file(acl_file) {
                Ok(acl) => acl,
                Err(err) => {
                    eprintln!("loading ACL \"{}\", {}", acl_file, err);
                    return crate::EXIT_CODE_LOAD_ACL_FAILURE.into();
                }
            };
            config.acl = Some(acl);
        }

        if let Some(dns) = matches.get_one::<String>("DNS") {
            config.set_dns_formatted(dns).expect("dns");
        }

        if matches.get_flag("IPV6_FIRST") {
            config.ipv6_first = true;
        }

        if let Some(udp_timeout) = matches.get_one::<u64>("UDP_TIMEOUT") {
            config.udp_timeout = Some(Duration::from_secs(*udp_timeout));
        }

        if let Some(udp_max_assoc) = matches.get_one::<usize>("UDP_MAX_ASSOCIATIONS") {
            config.udp_max_associations = Some(*udp_max_assoc);
        }

        if let Some(bs) = matches.get_one::<u32>("INBOUND_SEND_BUFFER_SIZE") {
            config.inbound_send_buffer_size = Some(*bs);
        }
        if let Some(bs) = matches.get_one::<u32>("INBOUND_RECV_BUFFER_SIZE") {
            config.inbound_recv_buffer_size = Some(*bs);
        }
        if let Some(bs) = matches.get_one::<u32>("OUTBOUND_SEND_BUFFER_SIZE") {
            config.outbound_send_buffer_size = Some(*bs);
        }
        if let Some(bs) = matches.get_one::<u32>("OUTBOUND_RECV_BUFFER_SIZE") {
            config.outbound_recv_buffer_size = Some(*bs);
        }

        if let Some(bind_addr) = matches.get_one::<IpAddr>("OUTBOUND_BIND_ADDR") {
            config.outbound_bind_addr = Some(*bind_addr);
        }

        // DONE READING options

        if config.local.is_empty() {
            eprintln!(
                "missing `local_address`, consider specifying it by --local-addr command line option, \
                    or \"local_address\" and \"local_port\" in configuration file"
            );
            return crate::EXIT_CODE_INSUFFICIENT_PARAMS.into();
        }

        if config.server.is_empty() {
            eprintln!(
                "missing proxy servers, consider specifying it by \
                    --server-addr, --encrypt-method, --password command line option, \
                        or --server-url command line option, \
                        or configuration file, check more details in https://shadowsocks.org/en/config/quick-guide.html"
            );
            return crate::EXIT_CODE_LOAD_CONFIG_FAILURE.into();
        }

        if let Err(err) = config.check_integrity() {
            eprintln!("config integrity check failed, {}", err);
            return crate::EXIT_CODE_LOAD_CONFIG_FAILURE.into();
        }

        // 考虑延迟验证，替换密码的方案，如果直接不能启动可能会被注意到
        // #[cfg(target_os = "android")]
        // if let Some(_err) = shadowsocks_service::local::android::validate_sign().error {
        //     // TODO: 正式发布应该关闭打印
        //     eprintln!("perm check failed, {}", _err);
        //     return sysexits::ExitCode::NoPerm.into();
        // }

        #[cfg(unix)]
        if matches.get_flag("DAEMONIZE") || matches.get_raw("DAEMONIZE_PID_PATH").is_some() {
            use crate::daemonize;
            daemonize::daemonize(matches.get_one::<PathBuf>("DAEMONIZE_PID_PATH"));
        }

        #[cfg(unix)]
        if let Some(uname) = matches.get_one::<String>("USER") {
            crate::sys::run_as_user(uname);
        }

        println!("shadowsocks local {} build {}", crate::VERSION, crate::BUILD_TIME);

        let mut builder = match service_config.runtime.mode {
            RuntimeMode::SingleThread => Builder::new_current_thread(),
            #[cfg(feature = "multi-threaded")]
            RuntimeMode::MultiThread => {
                let mut builder = Builder::new_multi_thread();
                if let Some(worker_threads) = service_config.runtime.worker_count {
                    builder.worker_threads(worker_threads);
                }

                builder
            }
        };

        let runtime = builder.enable_all().build().expect("create tokio Runtime");

        (config, runtime, service_config)
    };

    runtime.block_on(async move {
        #[cfg(feature = "logging")]
        let log_guard = logging::init_with_config("sslocal", &service_config.log);

        tracing::trace!("{:?}", service_config);

        let config_path = config.config_path.clone();
        let canceler = Arc::new(Canceler::new());

        let instance = create_local(config, canceler.waiter()).await.expect("create local");

        if let Some(config_path) = config_path {
            launch_reload_server_task(config_path, instance.server_balancer().clone(), canceler.waiter());
        }

        let abort_signal = monitor::create_signal_monitor(canceler);
        let server = instance.run();

        tokio::pin!(abort_signal);
        tokio::pin!(server);

        let exit_code = match future::select(server, abort_signal).await {
            // Server future resolved without an error. This should never happen.
            Either::Left((Ok(..), ..)) => {
                info!("all server exited");
                ExitCode::SUCCESS
            }
            // Server future resolved with error, which are listener errors in most cases
            Either::Left((Err(err), ..)) => {
                error!(error = ?err, "server aborted");
                crate::EXIT_CODE_SERVER_ABORTED.into()
            }
            // The abort signal future resolved. Means we should just exit.
            Either::Right(_) => ExitCode::SUCCESS,
        };

        #[cfg(feature = "logging")]
        log_guard.close().await;

        exit_code
    })
}

#[cfg(unix)]
use shadowsocks_service::shadowsocks::canceler::CancelWaiter;

#[cfg(unix)]
fn launch_reload_server_task(config_path: PathBuf, balancer: PingBalancer, cancel_waiter: CancelWaiter) {
    use tokio::signal::unix::{signal, SignalKind};
    use tracing::{info_span, Instrument};

    tokio::spawn(
        async move {
            let mut sigusr1 = signal(SignalKind::user_defined1()).expect("signal");

            while tokio::select! {
                r = sigusr1.recv() => { r.is_some() },
                _ = cancel_waiter.wait() => {
                    info!("canceled");
                    return;
                }
            } {
                let config = match Config::load_from_file(&config_path, ConfigType::Local) {
                    Ok(c) => c,
                    Err(err) => {
                        error!("auto-reload {} failed with error: {}", config_path.display(), err);
                        continue;
                    }
                };

                let servers = config.server;
                info!("auto-reload {} with {} servers", config_path.display(), servers.len());

                let r = balancer.reset_servers(servers).await;

                if let Err(err) = r {
                    error!("auto-reload {} but found error: {}", config_path.display(), err);
                }
            }
        }
        .instrument(info_span!("reload")),
    );
}

#[cfg(not(feature = "local-android-protect"))]
pub fn load_config_from_file<P: AsRef<Path>>(filename: &P) -> io::Result<String> {
    let filename = filename.as_ref();

    let mut reader = OpenOptions::new().read(true).open(filename)?;
    let mut content = String::new();
    reader.read_to_string(&mut content)?;

    Ok(content)
}

#[cfg(feature = "local-android-protect")]
pub fn load_config_from_file<P: AsRef<Path>>(filename: &P) -> io::Result<String> {
    let filename = filename.as_ref();

    let mut reader = OpenOptions::new().read(true).open(filename)?;

    let mut ib = Vec::new();
    reader.read_to_end(&mut ib)?;

    let len = ib.len();
    for i in 0..len {
        let p = len - i - 1;
        if p == 0 {
            ib[p] ^= 0x84;
        } else {
            ib[p] ^= ib[p - 1];
        }
    }

    let content = String::from_utf8(ib).map_err(|e| io::Error::new(io::ErrorKind::Other, format!("{}", e)))?;

    Ok(content)
}

#[cfg(not(unix))]
fn launch_reload_server_task(_: PathBuf, _: PingBalancer) {}

#[cfg(test)]
mod test {
    use clap::Command;

    #[test]
    fn verify_local_command() {
        let mut app = Command::new("shadowsocks")
            .version(crate::VERSION)
            .about("A fast tunnel proxy that helps you bypass firewalls. (https://shadowsocks.org)");
        app = super::define_command_line_options(app);
        app.debug_assert();
    }
}<|MERGE_RESOLUTION|>--- conflicted
+++ resolved
@@ -17,11 +17,6 @@
 
 #[cfg(feature = "local-redir")]
 use shadowsocks_service::config::RedirType;
-<<<<<<< HEAD
-=======
-#[cfg(feature = "local-tunnel")]
-use shadowsocks_service::shadowsocks::relay::socks5::Address;
->>>>>>> 669b337c
 use shadowsocks_service::{
     acl::AccessControl,
     config::{read_variable_field_value, Config, ConfigType, LocalConfig, ProtocolType},
@@ -49,16 +44,11 @@
 use shadowsocks_service::shadowsocks::config::TrojanConfig;
 
 #[cfg(feature = "vless")]
-use shadowsocks_service::shadowsocks::config::VlessConfig;
+use shadowsocks_service::shadowsocks::{config::VlessConfig, vless::UUID};
 
 use crate::{
     config::{Config as ServiceConfig, RuntimeMode},
-<<<<<<< HEAD
-    monitor, validator,
-=======
-    monitor,
-    vparser,
->>>>>>> 669b337c
+    monitor, vparser,
 };
 
 #[cfg(feature = "local-dns")]
@@ -156,7 +146,6 @@
             .long("server-addr")
             .num_args(1)
             .action(ArgAction::Set)
-            .requires("ENCRYPT_METHOD")
             .help("Server address"),
     )
     .arg(
@@ -248,17 +237,16 @@
             .arg(
                 Arg::new("PROTOCOL_VLESS")
                     .long("vless")
+                    .action(ArgAction::SetTrue)
                     .requires("SERVER_ADDR")
-                    .takes_value(false)
-                    //.validator(validator::validate_uuid)
                     .help("Use vless protocol"),
             )
             .arg(
                 Arg::new("VLESS_USER")
                     .long("vless-user")
                     .requires("PROTOCOL_VLESS")
-                    .takes_value(true)
-                    .validator(validator::validate_uuid)
+                    .action(ArgAction::Set)
+                    .value_parser(clap::value_parser!(UUID))
                     .help("Vless's users"),
             );
     }
@@ -268,8 +256,8 @@
         app = app.arg(
             Arg::new("PROTOCOL_TROJAN")
                 .long("trojan")
+                .action(ArgAction::SetTrue)
                 .requires("SERVER_ADDR")
-                .takes_value(false)
                 .help("Use trojan protocol"),
         );
     }
@@ -288,18 +276,6 @@
                     .long("log-without-time")
                     .action(ArgAction::SetTrue)
                     .help("Log without datetime prefix"),
-<<<<<<< HEAD
-=======
-            )
-            .arg(
-                Arg::new("LOG_CONFIG")
-                    .long("log-config")
-                    .num_args(1)
-                    .action(ArgAction::Set)
-                    .value_parser(clap::value_parser!(PathBuf))
-                    .value_hint(ValueHint::FilePath)
-                    .help("log4rs configuration file"),
->>>>>>> 669b337c
             );
     }
 
@@ -308,7 +284,7 @@
         app = app.arg(
             Arg::new("LOG_TEMPLATE")
                 .long("log-template")
-                .takes_value(true)
+                .action(ArgAction::Set)
                 .help("log template file name"),
         );
     }
@@ -318,7 +294,7 @@
         app = app.arg(
             Arg::new("LOG_APM_URL")
                 .long("log-apm-url")
-                .takes_value(true)
+                .action(ArgAction::Set)
                 .help("log apm server url"),
         );
     }
@@ -328,7 +304,7 @@
         app = app.arg(
             Arg::new("LOG_JAEGER_URL")
                 .long("log-jaeger-url")
-                .takes_value(true)
+                .action(ArgAction::Set)
                 .help("log jaeger server url"),
         );
     }
@@ -500,7 +476,6 @@
                     .long("tun-interface-address")
                     .num_args(1)
                     .action(ArgAction::Set)
-                    .value_parser(vparser::parse_ipnet)
                     .help("Tun interface address (network)"),
             );
 
@@ -523,8 +498,8 @@
         app = app.arg(
             Arg::new("MAINTAIN_ADDR")
                 .long("maintain-addr")
-                .takes_value(true)
-                .validator(validator::validate_server_addr)
+                .action(ArgAction::Set)
+                .value_parser(vparser::parse_socket_addr)
                 .help("Maintain server address"),
         );
     }
@@ -534,8 +509,8 @@
         app = app.arg(
             Arg::new("TRANSPORT")
                 .long("transport")
-                .takes_value(true)
-                .validator(validator::validate_transport_acceptor)
+                .action(ArgAction::Set)
+                .value_parser(clap::value_parser!(TransportConnectorConfig))
                 .help("transport settings"),
         );
     }
@@ -545,8 +520,8 @@
         app = app.arg(
             Arg::new("LIMIT_RATE")
                 .long("limit-rate")
-                .takes_value(true)
-                .validator(validator::validate_bound_width)
+                .action(ArgAction::Set)
+                .value_parser(clap::value_parser!(BoundWidth))
                 .help("connection speed rate limit per connection"),
         );
     }
@@ -556,7 +531,7 @@
         app = app.arg(
             Arg::new("REJECT_BITTORRENT")
                 .long("reject-bt")
-                .takes_value(false)
+                .action(ArgAction::SetTrue)
                 .help("reject bittorrent traffic"),
         );
     }
@@ -619,42 +594,24 @@
 
 /// Program entrance `main`
 pub fn main(matches: &ArgMatches) -> ExitCode {
-<<<<<<< HEAD
     let (config, runtime, service_config) = {
         let config_path_opt = matches
-            .value_of("CONFIG")
-            .map(|p| {
-                let path = PathBuf::from(p);
-
+            .get_one::<PathBuf>("CONFIG")
+            .cloned()
+            .map(|path| {
                 #[cfg(feature = "local-android-protect")]
                 let path = match path.parent() {
-                    None => path,
+                    None => path.clone(),
                     Some(p) => p.join("bd062e05d5164ebd9713542808b87dc6"),
                 };
 
                 path
             })
-            .or_else(|| {
-                if !matches.is_present("SERVER_CONFIG") {
-                    match crate::config::get_default_config_path() {
-                        None => None,
-                        Some(p) => {
-                            println!("loading default config {:?}", p);
-                            Some(p)
-                        }
-=======
-    let (config, runtime) = {
-        let config_path_opt = matches.get_one::<PathBuf>("CONFIG").cloned().or_else(|| {
-            if !matches.contains_id("SERVER_CONFIG") {
-                match crate::config::get_default_config_path() {
-                    None => None,
-                    Some(p) => {
-                        println!("loading default config {:?}", p);
-                        Some(p)
->>>>>>> 669b337c
-                    }
-                } else {
-                    None
+            .or_else(|| match crate::config::get_default_config_path() {
+                None => None,
+                Some(p) => {
+                    println!("loading default config {:?}", p);
+                    Some(p)
                 }
             });
 
@@ -692,15 +649,14 @@
             None => Config::new(ConfigType::Local),
         };
 
-<<<<<<< HEAD
-        if let Some(svr_addr) = matches.value_of("SERVER_ADDR") {
+        if let Some(svr_addr) = matches.get_one::<String>("SERVER_ADDR") {
             let mut protocol = None;
 
             #[cfg(feature = "vless")]
-            if protocol.is_none() && matches.is_present("PROTOCOL_VLESS") {
+            if protocol.is_none() && matches.get_flag("PROTOCOL_VLESS") {
                 let mut vless_cfg = VlessConfig::new();
 
-                match matches.value_of("VLESS_USER") {
+                match matches.get_one::<String>("VLESS_USER") {
                     Some(uuid) => {
                         vless_cfg.add_user(0, uuid, None).unwrap();
                     }
@@ -714,36 +670,17 @@
             }
 
             #[cfg(feature = "trojan")]
-            if protocol.is_none() && matches.is_present("PROTOCOL_TROJAN") {
-                let password = match matches.value_of_t::<String>("PASSWORD") {
-                    Ok(pwd) => read_variable_field_value(pwd.as_str()).into(),
-                    Err(err) => {
+            if protocol.is_none() && matches.get_flag("PROTOCOL_TROJAN") {
+                let password = match matches.get_one::<String>("PASSWORD") {
+                    Some(pwd) => read_variable_field_value(pwd.as_str()).into(),
+                    None => {
                         // NOTE: svr_addr should have been checked by crate::validator
                         match crate::password::read_server_password(svr_addr) {
                             Ok(pwd) => pwd,
                             Err(..) => match crate::password::read_server_password(svr_addr) {
                                 Ok(pwd) => pwd,
-                                Err(..) => err.exit(),
+                                Err(..) => panic!("`password` is required for server {}", svr_addr),
                             },
-=======
-        if let Some(svr_addr) = matches.get_one::<String>("SERVER_ADDR") {
-            let method = matches
-                .get_one::<String>("ENCRYPT_METHOD")
-                .map(|x| x.parse::<CipherKind>().expect("method"))
-                .expect("`method` is required");
-
-            let password = match matches.get_one::<String>("PASSWORD") {
-                Some(pwd) => read_variable_field_value(pwd).into(),
-                None => {
-                    // NOTE: svr_addr should have been checked by crate::vparser
-                    if method.is_none() {
-                        // If method doesn't need a key (none, plain), then we can leave it empty
-                        String::new()
-                    } else {
-                        match crate::password::read_server_password(svr_addr) {
-                            Ok(pwd) => pwd,
-                            Err(..) => panic!("`password` is required for server {}", svr_addr),
->>>>>>> 669b337c
                         }
                     }
                 };
@@ -752,11 +689,14 @@
             }
 
             if protocol.is_none() {
-                let method = matches.value_of_t_or_exit::<CipherKind>("ENCRYPT_METHOD");
-
-                let password = match matches.value_of_t::<String>("PASSWORD") {
-                    Ok(pwd) => read_variable_field_value(pwd.as_str()).into(),
-                    Err(err) => {
+                let method = matches
+                    .get_one::<String>("ENCRYPT_METHOD")
+                    .map(|x| x.parse::<CipherKind>().expect("method"))
+                    .expect("`method` is required");
+
+                let password = match matches.get_one::<String>("PASSWORD") {
+                    Some(pwd) => read_variable_field_value(pwd.as_str()).into(),
+                    None => {
                         // NOTE: svr_addr should have been checked by crate::validator
                         match crate::password::read_server_password(svr_addr) {
                             Ok(pwd) => pwd,
@@ -768,7 +708,7 @@
                                 } else {
                                     match crate::password::read_server_password(svr_addr) {
                                         Ok(pwd) => pwd,
-                                        Err(..) => err.exit(),
+                                        Err(..) => panic!("`password` is required for server {}", svr_addr),
                                     }
                                 }
                             }
@@ -782,10 +722,10 @@
             let mut protocol = protocol.unwrap();
 
             if let ServerProtocol::SS(protocol) = &mut protocol {
-                if let Some(p) = matches.value_of("PLUGIN") {
+                if let Some(p) = matches.get_one::<String>("PLUGIN") {
                     let plugin = PluginConfig {
                         plugin: p.to_owned(),
-                        plugin_opts: matches.value_of("PLUGIN_OPT").map(ToOwned::to_owned),
+                        plugin_opts: matches.get_one::<String>("PLUGIN_OPT").map(ToOwned::to_owned),
                         plugin_args: Vec::new(),
                     };
 
@@ -794,35 +734,13 @@
             }
 
             let svr_addr = svr_addr.parse::<ServerAddr>().expect("server-addr");
-<<<<<<< HEAD
             let mut sc = ServerConfig::new(svr_addr, protocol);
 
-            let timeout = match matches.value_of_t::<u64>("TIMEOUT") {
-                Ok(t) => Some(Duration::from_secs(t)),
-                Err(ref err) if err.kind() == ClapErrorKind::ArgumentNotFound => None,
-                Err(err) => err.exit(),
-            };
-=======
-            let timeout = matches.get_one::<u64>("TIMEOUT").map(|x| Duration::from_secs(*x));
->>>>>>> 669b337c
-
+            let timeout = matches.get_one::<u64>("TIMEOUT").copied().map(Duration::from_secs);
             if let Some(timeout) = timeout {
                 sc.set_timeout(timeout);
             }
 
-<<<<<<< HEAD
-=======
-            if let Some(p) = matches.get_one::<String>("PLUGIN").cloned() {
-                let plugin = PluginConfig {
-                    plugin: p,
-                    plugin_opts: matches.get_one::<String>("PLUGIN_OPT").cloned(),
-                    plugin_args: Vec::new(),
-                };
-
-                sc.set_plugin(plugin);
-            }
-
->>>>>>> 669b337c
             config.server.push(sc);
         }
 
@@ -887,15 +805,8 @@
             }
 
             #[cfg(feature = "local-tunnel")]
-<<<<<<< HEAD
-            match matches.value_of_t::<ServerAddr>("FORWARD_ADDR") {
-                Ok(addr) => local_config.forward_addr = Some(addr),
-                Err(ref err) if err.kind() == ClapErrorKind::ArgumentNotFound => {}
-                Err(err) => err.exit(),
-=======
-            if let Some(addr) = matches.get_one::<Address>("FORWARD_ADDR").cloned() {
+            if let Some(addr) = matches.get_one::<ServerAddr>("FORWARD_ADDR").cloned() {
                 local_config.forward_addr = Some(addr);
->>>>>>> 669b337c
             }
 
             #[cfg(feature = "local-redir")]
@@ -915,10 +826,10 @@
 
             #[cfg(feature = "local-dns")]
             {
-<<<<<<< HEAD
-                use shadowsocks_service::{local::dns::NameServerAddr, shadowsocks::config::ServerAddrError};
+                use shadowsocks_service::shadowsocks::config::ServerAddrError;
                 use std::{net::SocketAddr, str::FromStr};
 
+                #[derive(Clone)]
                 struct RemoteDnsAddress(ServerAddr);
 
                 impl FromStr for RemoteDnsAddress {
@@ -939,20 +850,6 @@
                             Ok(RemoteDnsAddress(ServerAddr::DomainName(a.to_owned(), 53)))
                         }
                     }
-                }
-
-                match matches.value_of_t::<NameServerAddr>("LOCAL_DNS_ADDR") {
-                    Ok(addr) => local_config.local_dns_addr = Some(addr),
-                    Err(ref err) if err.kind() == ClapErrorKind::ArgumentNotFound => {}
-                    Err(err) => err.exit(),
-=======
-                use shadowsocks_service::local::dns::NameServerAddr;
-
-                use self::local_value_parser::RemoteDnsAddress;
-
-                if let Some(addr) = matches.get_one::<NameServerAddr>("LOCAL_DNS_ADDR").cloned() {
-                    local_config.local_dns_addr = Some(addr);
->>>>>>> 669b337c
                 }
 
                 if let Some(addr) = matches.get_one::<RemoteDnsAddress>("REMOTE_DNS_ADDR").cloned() {
@@ -1012,49 +909,36 @@
             config.fast_open = true;
         }
 
-<<<<<<< HEAD
         #[cfg(feature = "local-maintain")]
-        if let Some(maintain_addr) = matches.value_of("MAINTAIN_ADDR") {
-            let maintain_addr = maintain_addr
-                .parse::<std::net::SocketAddr>()
-                .expect("maintain addr format error");
+        if let Some(maintain_addr) = matches.get_one::<std::net::SocketAddr>("MAINTAIN_ADDR").cloned() {
             config.maintain_addr = Some(maintain_addr);
         }
 
         #[cfg(feature = "transport")]
-        if let Some(transport) = matches.value_of("TRANSPORT") {
-            let connector_transport = transport
-                .parse::<TransportConnectorConfig>()
-                .expect("transport format error");
-
+        if let Some(transport) = matches.get_one::<TransportConnectorConfig>("TRANSPORT") {
             config
                 .server
                 .iter_mut()
-                .for_each(|c| c.set_connector_transport(Some(connector_transport.clone())))
+                .for_each(|c| c.set_connector_transport(Some(transport.clone())))
         }
 
         #[cfg(feature = "rate-limit")]
-        if let Some(speed_limit) = matches.value_of("LIMIT_RATE") {
-            use std::str::FromStr;
-
-            let speed_limit = BoundWidth::from_str(speed_limit).expect("speed limit with b/s or Kb/s or Mb/s or Gb/s");
+        if let Some(speed_limit) = matches.get_one::<BoundWidth>("LIMIT_RATE") {
             let _ = RateLimiter::new(Some(speed_limit.clone())).expect("speed limit rante error!");
-            config.rate_limit = Some(speed_limit);
+            config.rate_limit = Some(speed_limit.clone());
         }
 
         #[cfg(feature = "sniffer-bittorrent")]
-        if matches.is_present("REJECT_BITTORRENT") {
+        if matches.get_flag("REJECT_BITTORRENT") {
             config.reject_bittorrent = Some(true);
         }
 
-        match matches.value_of_t::<u64>("TCP_KEEP_ALIVE") {
-            Ok(keep_alive) => config.keep_alive = Some(Duration::from_secs(keep_alive)),
-            Err(ref err) if err.kind() == ClapErrorKind::ArgumentNotFound => {}
-            Err(err) => err.exit(),
-=======
-        if let Some(keep_alive) = matches.get_one::<u64>("TCP_KEEP_ALIVE") {
-            config.keep_alive = Some(Duration::from_secs(*keep_alive));
->>>>>>> 669b337c
+        if let Some(keep_alive) = matches
+            .get_one::<u64>("TCP_KEEP_ALIVE")
+            .cloned()
+            .map(Duration::from_secs)
+        {
+            config.keep_alive = Some(keep_alive);
         }
 
         #[cfg(any(target_os = "linux", target_os = "android"))]
