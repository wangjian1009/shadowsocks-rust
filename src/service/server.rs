--- conflicted
+++ resolved
@@ -12,11 +12,7 @@
     config::{read_variable_field_value, Config, ConfigType, ManagerConfig},
     run_server,
     shadowsocks::{
-<<<<<<< HEAD
         config::{ManagerAddr, Mode, ServerAddr, ServerConfig, ServerProtocol, ShadowsocksConfig},
-=======
-        config::{ManagerAddr, Mode, ServerAddr, ServerConfig},
->>>>>>> c27a3dec
         crypto::{available_ciphers, CipherKind},
         plugin::PluginConfig,
     },
@@ -75,7 +71,6 @@
                 .long("server-addr")
                 .takes_value(true)
                 .validator(validator::validate_server_addr)
-<<<<<<< HEAD
                 .help("Server address"),
         )
         .arg(
@@ -100,25 +95,6 @@
                 .long("encrypt-method")
                 .takes_value(true)
                 .requires("PROTOCOL_SS")
-=======
-                .requires("ENCRYPT_METHOD")
-                .help("Server address"),
-        )
-        .arg(
-            Arg::new("PASSWORD")
-                .short('k')
-                .long("password")
-                .takes_value(true)
-                .requires("SERVER_ADDR")
-                .help("Server's password"),
-        )
-        .arg(
-            Arg::new("ENCRYPT_METHOD")
-                .short('m')
-                .long("encrypt-method")
-                .takes_value(true)
-                .requires("SERVER_ADDR")
->>>>>>> c27a3dec
                 .possible_values(available_ciphers())
                 .help("Server's encryption method"),
         )
@@ -130,7 +106,6 @@
                 .requires("SERVER_ADDR")
                 .help("Server's timeout seconds for TCP relay"),
         )
-<<<<<<< HEAD
         .arg(
             Arg::new("REQUEST_RECV_TIMEOUT")
                 .long("request-recv-timeout")
@@ -147,8 +122,6 @@
                 .requires("SERVER_ADDR")
                 .help("idle timeout seconds for TCP relay"),
         )
-=======
->>>>>>> c27a3dec
         .group(
             ArgGroup::new("SERVER_CONFIG").arg("SERVER_ADDR")
         )
@@ -196,7 +169,6 @@
                 .short('6')
                 .help("Resolve hostname to IPv6 address first"),
         );
-<<<<<<< HEAD
 
     #[cfg(feature = "vless")]
     {
@@ -322,12 +294,9 @@
                     .help("Sets the number of worker threads the `Runtime` will use"),
             );
     }
-=======
->>>>>>> c27a3dec
 
     #[cfg(feature = "server-maintain")]
     {
-<<<<<<< HEAD
         app = app.arg(
             Arg::new("MAINTAIN_ADDR")
                 .long("maintain-addr")
@@ -335,31 +304,10 @@
                 .validator(validator::validate_server_addr)
                 .help("Maintain server address"),
         );
-=======
-        app = app
-            .arg(
-                Arg::new("VERBOSE")
-                    .short('v')
-                    .multiple_occurrences(true)
-                    .help("Set log level"),
-            )
-            .arg(
-                Arg::new("LOG_WITHOUT_TIME")
-                    .long("log-without-time")
-                    .help("Log without datetime prefix"),
-            )
-            .arg(
-                Arg::new("LOG_CONFIG")
-                    .long("log-config")
-                    .takes_value(true)
-                    .help("log4rs configuration file"),
-            );
->>>>>>> c27a3dec
     }
 
     #[cfg(feature = "transport")]
     {
-<<<<<<< HEAD
         app = app.arg(
             Arg::new("TRANSPORT")
                 .long("transport")
@@ -367,40 +315,21 @@
                 .validator(validator::validate_transport_acceptor)
                 .help("transport settings"),
         );
-=======
-        app = app
-            .arg(Arg::new("DAEMONIZE").short('d').long("daemonize").help("Daemonize"))
-            .arg(
-                Arg::new("DAEMONIZE_PID_PATH")
-                    .long("daemonize-pid")
-                    .takes_value(true)
-                    .help("File path to store daemonized process's PID"),
-            );
->>>>>>> c27a3dec
     }
 
     #[cfg(feature = "rate-limit")]
     {
         app = app.arg(
-<<<<<<< HEAD
             Arg::new("CONN_LIMIT_RATE")
                 .long("conn-limit-rate")
                 .takes_value(true)
                 .validator(validator::validate_bound_width)
                 .help("connection speed rate limit per connection"),
-=======
-            Arg::new("NOFILE")
-                .short('n')
-                .long("nofile")
-                .takes_value(true)
-                .help("Set RLIMIT_NOFILE with both soft and hard limit"),
->>>>>>> c27a3dec
         );
     }
 
     #[cfg(feature = "server-limit")]
     {
-<<<<<<< HEAD
         app = app
             .arg(
                 Arg::new("CONN_LIMIT_PER_IP")
@@ -429,45 +358,6 @@
         );
     }
 
-=======
-        app = app.arg(
-            Arg::new("OUTBOUND_FWMARK")
-                .long("outbound-fwmark")
-                .takes_value(true)
-                .validator(validator::validate_u32)
-                .help("Set SO_MARK option for outbound sockets"),
-        );
-    }
-
-    #[cfg(target_os = "freebsd")]
-    {
-        app = app.arg(
-            Arg::new("OUTBOUND_USER_COOKIE")
-                .long("outbound-user-cookie")
-                .takes_value(true)
-                .validator(validator::validate_u32)
-                .help("Set SO_USER_COOKIE option for outbound sockets"),
-        );
-    }
-
-    #[cfg(feature = "multi-threaded")]
-    {
-        app = app
-            .arg(
-                Arg::new("SINGLE_THREADED")
-                    .long("single-threaded")
-                    .help("Run the program all in one thread"),
-            )
-            .arg(
-                Arg::new("WORKER_THREADS")
-                    .long("worker-threads")
-                    .takes_value(true)
-                    .validator(validator::validate_usize)
-                    .help("Sets the number of worker threads the `Runtime` will use"),
-            );
-    }
-
->>>>>>> c27a3dec
     app
 }
 
@@ -524,7 +414,6 @@
         };
 
         if let Some(svr_addr) = matches.value_of("SERVER_ADDR") {
-<<<<<<< HEAD
             let mut protocol = None;
 
             #[cfg(feature = "vless")]
@@ -536,22 +425,6 @@
                 match matches.value_of_t::<UUID>("VLESS_USER") {
                     Ok(uuid) => {
                         vless_cfg.add_user(0, uuid.to_string().as_str(), None).unwrap();
-=======
-            let method = matches.value_of_t_or_exit::<CipherKind>("ENCRYPT_METHOD");
-
-            let password = match matches.value_of_t::<String>("PASSWORD") {
-                Ok(pwd) => read_variable_field_value(&pwd).into(),
-                Err(err) => {
-                    // NOTE: svr_addr should have been checked by crate::validator
-                    if method.is_none() {
-                        // If method doesn't need a key (none, plain), then we can leave it empty
-                        String::new()
-                    } else {
-                        match crate::password::read_server_password(svr_addr) {
-                            Ok(pwd) => pwd,
-                            Err(..) => err.exit(),
-                        }
->>>>>>> c27a3dec
                     }
                     Err(err) => {
                         eprintln!("missing `vless-user`, {}", err);
@@ -603,7 +476,6 @@
                 protocol = Some(ServerProtocol::SS(ShadowsocksConfig::new(password, method)));
             };
 
-<<<<<<< HEAD
             if protocol.is_none() {
                 eprintln!("No protocol specfic");
                 process::exit(crate::EXIT_CODE_LOAD_CONFIG_FAILURE);
@@ -615,9 +487,6 @@
 
             // let method = matches.value_of_t_or_exit::<CipherKind>("ENCRYPT_METHOD");
             // let svr_addr = svr_addr.parse::<ServerAddr>().expect("server-addr");
-=======
-            let svr_addr = svr_addr.parse::<ServerAddr>().expect("server-addr");
->>>>>>> c27a3dec
             let timeout = match matches.value_of_t::<u64>("TIMEOUT") {
                 Ok(t) => Some(Duration::from_secs(t)),
                 Err(ref err) if err.kind() == ClapErrorKind::ArgumentNotFound => None,
@@ -653,7 +522,7 @@
                     plugin_args: Vec::new(),
                 };
 
-                sc.set_plugin(plugin);
+                sc.must_be_ss_mut(|c| c.set_plugin(plugin));
             }
 
             // For historical reason, servers that are created from command-line have to be tcp_only.
@@ -678,7 +547,6 @@
             config.fast_open = true;
         }
 
-<<<<<<< HEAD
         #[cfg(feature = "transport")]
         if let Some(transport) = matches.value_of("TRANSPORT") {
             let acceptor_transport = transport
@@ -729,8 +597,6 @@
             }
         }
 
-=======
->>>>>>> c27a3dec
         match matches.value_of_t::<u64>("TCP_KEEP_ALIVE") {
             Ok(keep_alive) => config.keep_alive = Some(Duration::from_secs(keep_alive)),
             Err(ref err) if err.kind() == ClapErrorKind::ArgumentNotFound => {}
@@ -741,7 +607,6 @@
         match matches.value_of_t::<u32>("OUTBOUND_FWMARK") {
             Ok(mark) => config.outbound_fwmark = Some(mark),
             Err(ref err) if err.kind() == ClapErrorKind::ArgumentNotFound => {}
-<<<<<<< HEAD
             Err(err) => err.exit(),
         }
 
@@ -752,18 +617,6 @@
             Err(err) => err.exit(),
         }
 
-=======
-            Err(err) => err.exit(),
-        }
-
-        #[cfg(target_os = "freebsd")]
-        match matches.value_of_t::<u32>("OUTBOUND_USER_COOKIE") {
-            Ok(user_cookie) => config.outbound_user_cookie = Some(user_cookie),
-            Err(ref err) if err.kind() == ClapErrorKind::ArgumentNotFound => {}
-            Err(err) => err.exit(),
-        }
-
->>>>>>> c27a3dec
         match matches.value_of_t::<String>("OUTBOUND_BIND_INTERFACE") {
             Ok(iface) => config.outbound_bind_interface = Some(iface),
             Err(ref err) if err.kind() == ClapErrorKind::ArgumentNotFound => {}
