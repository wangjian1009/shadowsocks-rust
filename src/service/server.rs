--- conflicted
+++ resolved
@@ -39,18 +39,19 @@
 use shadowsocks_service::shadowsocks::config::TrojanConfig;
 
 #[cfg(feature = "vless")]
-use shadowsocks_service::shadowsocks::config::VlessConfig;
+use shadowsocks_service::shadowsocks::{config::VlessConfig, vless::UUID};
+
+#[cfg(feature = "tuic")]
+use shadowsocks_service::shadowsocks::{
+    config::TuicConfig,
+    tuic::{server::RawConfig, CongestionController},
+};
 
 #[cfg(feature = "logging")]
 use crate::logging;
 use crate::{
     config::{Config as ServiceConfig, RuntimeMode},
-<<<<<<< HEAD
-    monitor, validator,
-=======
-    monitor,
-    vparser,
->>>>>>> 669b337c
+    monitor, vparser,
 };
 
 /// Defines command line options
@@ -87,21 +88,15 @@
             Arg::new("SERVER_ADDR")
                 .short('s')
                 .long("server-addr")
-<<<<<<< HEAD
-                .takes_value(true)
-                .validator(validator::validate_server_addr)
-=======
-                .num_args(1)
-                .action(ArgAction::Set)
-                .requires("ENCRYPT_METHOD")
->>>>>>> 669b337c
+                .num_args(1)
+                .action(ArgAction::Set)
                 .help("Server address"),
         )
         .arg(
             Arg::new("PROTOCOL_SS")
                 .long("ss")
                 .requires("SERVER_ADDR")
-                .takes_value(false)
+                .action(ArgAction::SetTrue)
                 .conflicts_with_all(&["PROTOCOL_TROJAN", "PROTOCOL_VLESS", "PROTOCOL_TUIC"])
                 .help("Use shadowsocks protocol"),
         )
@@ -109,31 +104,19 @@
             Arg::new("SS_PASSWORD")
                 .short('k')
                 .long("password")
-<<<<<<< HEAD
-                .takes_value(true)
-                .requires("PROTOCOL_SS")
-                .help("Shadowsocks server's password"),
-=======
                 .num_args(1)
                 .action(ArgAction::Set)
                 .requires("SERVER_ADDR")
                 .help("Server's password"),
->>>>>>> 669b337c
         )
         .arg(
             Arg::new("SS_ENCRYPT_METHOD")
                 .short('m')
                 .long("encrypt-method")
-<<<<<<< HEAD
-                .takes_value(true)
-                .requires("PROTOCOL_SS")
-                .possible_values(available_ciphers())
-=======
                 .num_args(1)
                 .action(ArgAction::Set)
                 .value_parser(PossibleValuesParser::new(available_ciphers()))
                 .requires("SERVER_ADDR")
->>>>>>> 669b337c
                 .help("Server's encryption method"),
         )
         .arg(
@@ -148,16 +131,16 @@
         .arg(
             Arg::new("REQUEST_RECV_TIMEOUT")
                 .long("request-recv-timeout")
-                .takes_value(true)
-                .validator(validator::validate_u64)
+                .action(ArgAction::Set)
+                .value_parser(clap::value_parser!(u64))
                 .requires("SERVER_ADDR")
                 .help("request(upstream address) read timeout seconds for TCP relay"),
         )
         .arg(
             Arg::new("IDLE_TIMEOUT")
                 .long("idle-timeout")
-                .takes_value(true)
-                .validator(validator::validate_u64)
+                .action(ArgAction::Set)
+                .value_parser(clap::value_parser!(u64))
                 .requires("SERVER_ADDR")
                 .help("idle timeout seconds for TCP relay"),
         )
@@ -222,7 +205,7 @@
                 Arg::new("PROTOCOL_VLESS")
                     .long("vless")
                     .requires("SERVER_ADDR")
-                    .takes_value(false)
+                    .action(ArgAction::SetTrue)
                     .conflicts_with_all(&["PROTOCOL_TROJAN", "PROTOCOL_SS", "PROTOCOL_TUIC"])
                     .help("Use vless protocol"),
             )
@@ -230,8 +213,8 @@
                 Arg::new("VLESS_USER")
                     .long("vless-user")
                     .requires("PROTOCOL_VLESS")
-                    .takes_value(true)
-                    .validator(validator::validate_uuid)
+                    .action(ArgAction::Set)
+                    .value_parser(clap::value_parser!(UUID))
                     .help("Vless's users"),
             );
     }
@@ -243,14 +226,14 @@
                 Arg::new("PROTOCOL_TROJAN")
                     .long("trojan")
                     .requires("SERVER_ADDR")
-                    .takes_value(false)
+                    .action(ArgAction::SetTrue)
                     .conflicts_with_all(&["PROTOCOL_VLESS", "PROTOCOL_SS", "PROTOCOL_TUIC"])
                     .help("Use trojan protocol"),
             )
             .arg(
                 Arg::new("TROJAN_PASSWORD")
                     .long("trojan-password")
-                    .takes_value(true)
+                    .action(ArgAction::Set)
                     .requires("PROTOCOL_TROJAN")
                     .help("Trojan server's password"),
             );
@@ -263,50 +246,50 @@
                 Arg::new("PROTOCOL_TUIC")
                     .long("tuic")
                     .requires("SERVER_ADDR")
-                    .takes_value(false)
+                    .action(ArgAction::SetTrue)
                     .conflicts_with_all(&["PROTOCOL_VLESS", "PROTOCOL_SS", "PROTOCOL_TROJAN"])
                     .help("Use tuic protocol"),
             )
             .arg(
                 Arg::new("TUIC_CERT")
                     .long("tuic-cert")
-                    .takes_value(true)
+                    .action(ArgAction::Set)
                     .requires("PROTOCOL_TUIC")
                     .help("tuic server's cert file path"),
             )
             .arg(
                 Arg::new("TUIC_KEY")
                     .long("tuic-key")
-                    .takes_value(true)
+                    .action(ArgAction::Set)
                     .requires("PROTOCOL_TUIC")
                     .help("tuic server's key file path"),
             )
             .arg(
                 Arg::new("TUIC_TOKEN")
                     .long("tuic-token")
-                    .takes_value(true)
+                    .action(ArgAction::Set)
                     .requires("PROTOCOL_TUIC")
                     .help("tuic server's user token"),
             )
             .arg(
                 Arg::new("TUIC_ALPN")
                     .long("tuic-alpn")
-                    .takes_value(true)
+                    .action(ArgAction::Set)
                     .requires("PROTOCOL_TUIC")
                     .help("tuic tls alpn config"),
             )
             .arg(
                 Arg::new("TUIC_SHADOW_TCP")
                     .long("tuic-shadow-tcp")
-                    .takes_value(false)
+                    .action(ArgAction::SetTrue)
                     .requires("PROTOCOL_TUIC")
                     .help("tuic server's start shadow tcp server"),
             )
             .arg(
                 Arg::new("TUIC_CONGESTION_CONTROLLER")
                     .long("tuic-congestion-controller")
-                    .takes_value(true)
-                    .validator(validator::validate_tuic_congestion_controller)
+                    .action(ArgAction::Set)
+                    .value_parser(clap::value_parser!(CongestionController))
                     .requires("PROTOCOL_TUIC")
                     .help("tuic tls alpn config"),
             );
@@ -326,18 +309,6 @@
                     .long("log-without-time")
                     .action(ArgAction::SetTrue)
                     .help("Log without datetime prefix"),
-<<<<<<< HEAD
-=======
-            )
-            .arg(
-                Arg::new("LOG_CONFIG")
-                    .long("log-config")
-                    .num_args(1)
-                    .action(ArgAction::Set)
-                    .value_parser(clap::value_parser!(PathBuf))
-                    .value_hint(ValueHint::FilePath)
-                    .help("log4rs configuration file"),
->>>>>>> 669b337c
             );
     }
 
@@ -346,7 +317,7 @@
         app = app.arg(
             Arg::new("LOG_TEMPLATE")
                 .long("log-template")
-                .takes_value(true)
+                .action(ArgAction::Set)
                 .help("log template file name"),
         );
     }
@@ -356,7 +327,8 @@
         app = app.arg(
             Arg::new("LOG_APM_URL")
                 .long("log-apm-url")
-                .takes_value(true)
+                .action(ArgAction::Set)
+                .value_parser(clap::value_parser!(url::Url))
                 .help("log apm server url"),
         );
     }
@@ -366,7 +338,8 @@
         app = app.arg(
             Arg::new("LOG_JAEGER_URL")
                 .long("log-jaeger-url")
-                .takes_value(true)
+                .action(ArgAction::Set)
+                .value_parser(clap::value_parser!(url::Url))
                 .help("log jaeger server url"),
         );
     }
@@ -453,8 +426,8 @@
         app = app.arg(
             Arg::new("MAINTAIN_ADDR")
                 .long("maintain-addr")
-                .takes_value(true)
-                .validator(validator::validate_server_addr)
+                .action(ArgAction::Set)
+                .value_parser(vparser::parse_socket_addr)
                 .help("Maintain server address"),
         );
     }
@@ -464,8 +437,8 @@
         app = app.arg(
             Arg::new("TRANSPORT")
                 .long("transport")
-                .takes_value(true)
-                .validator(validator::validate_transport_acceptor)
+                .action(ArgAction::Set)
+                .value_parser(clap::value_parser!(TransportAcceptorConfig))
                 .help("transport settings"),
         );
     }
@@ -475,8 +448,8 @@
         app = app.arg(
             Arg::new("CONN_LIMIT_RATE")
                 .long("conn-limit-rate")
-                .takes_value(true)
-                .validator(validator::validate_bound_width)
+                .action(ArgAction::Set)
+                .value_parser(clap::value_parser!(BoundWidth))
                 .help("connection speed rate limit per connection"),
         );
     }
@@ -487,15 +460,15 @@
             .arg(
                 Arg::new("CONN_LIMIT_PER_IP")
                     .long("conn-limit-per-ip")
-                    .takes_value(true)
-                    .validator(validator::validate_u32)
+                    .action(ArgAction::Set)
+                    .value_parser(clap::value_parser!(u32))
                     .help("connection limit per ip"),
             )
             .arg(
                 Arg::new("CONN_LIMIT_CLOSE_DELAY")
                     .long("conn-limited-close-delay")
-                    .takes_value(true)
-                    .validator(validator::validate_u32)
+                    .action(ArgAction::Set)
+                    .value_parser(clap::value_parser!(u32))
                     .help("limited connection close delay seconds"),
             );
     }
@@ -505,8 +478,7 @@
         app = app.arg(
             Arg::new("MOCK_DNS")
                 .long("mock-dns")
-                .takes_value(true)
-                .validator(validator::validate_address)
+                .action(ArgAction::Set)
                 .help("mock proxied dns connection to local"),
         );
     }
@@ -529,15 +501,9 @@
 
 /// Program entrance `main`
 pub fn main(matches: &ArgMatches) -> ExitCode {
-<<<<<<< HEAD
     let (config, runtime, service_config) = {
-        let config_path_opt = matches.value_of("CONFIG").map(PathBuf::from).or_else(|| {
-            if !matches.is_present("SERVER_CONFIG") {
-=======
-    let (config, runtime) = {
         let config_path_opt = matches.get_one::<PathBuf>("CONFIG").cloned().or_else(|| {
             if !matches.contains_id("SERVER_CONFIG") {
->>>>>>> 669b337c
                 match crate::config::get_default_config_path() {
                     None => None,
                     Some(p) => {
@@ -573,22 +539,19 @@
             None => Config::new(ConfigType::Server),
         };
 
-<<<<<<< HEAD
-        if let Some(svr_addr) = matches.value_of("SERVER_ADDR") {
+        if let Some(svr_addr) = matches.get_one::<String>("SERVER_ADDR") {
             let mut protocol = None;
 
             #[cfg(feature = "vless")]
-            if protocol.is_none() && matches.is_present("PROTOCOL_VLESS") {
-                use shadowsocks_service::shadowsocks::vless::UUID;
-
+            if protocol.is_none() && matches.get_flag("PROTOCOL_VLESS") {
                 let mut vless_cfg = VlessConfig::new();
 
-                match matches.value_of_t::<UUID>("VLESS_USER") {
-                    Ok(uuid) => {
+                match matches.get_one::<UUID>("VLESS_USER") {
+                    Some(uuid) => {
                         vless_cfg.add_user(0, uuid.to_string().as_str(), None).unwrap();
                     }
-                    Err(err) => {
-                        eprintln!("missing `vless-user`, {}", err);
+                    None => {
+                        eprintln!("missing `vless-user`");
                         return crate::EXIT_CODE_LOAD_CONFIG_FAILURE.into();
                     }
                 };
@@ -597,37 +560,14 @@
             }
 
             #[cfg(feature = "trojan")]
-            if protocol.is_none() && matches.is_present("PROTOCOL_TROJAN") {
-                let password = match matches.value_of_t::<String>("TROJAN_PASSWORD") {
-                    Ok(pwd) => read_variable_field_value(pwd.as_str()).into(),
-                    Err(err) => {
-                        // NOTE: svr_addr should have been checked by crate::validator
-                        match crate::password::read_server_password(svr_addr) {
-                            Ok(pwd) => pwd,
-                            Err(..) => match crate::password::read_server_password(svr_addr) {
-                                Ok(pwd) => pwd,
-                                Err(..) => err.exit(),
-                            },
-=======
-        if let Some(svr_addr) = matches.get_one::<String>("SERVER_ADDR") {
-            let method = matches
-                .get_one::<String>("ENCRYPT_METHOD")
-                .map(|x| x.parse::<CipherKind>().expect("method"))
-                .expect("`method` is required");
-
-            let password = match matches.get_one::<String>("PASSWORD") {
-                Some(pwd) => read_variable_field_value(pwd).into(),
-                None => {
-                    // NOTE: svr_addr should have been checked by crate::vparser
-                    if method.is_none() {
-                        // If method doesn't need a key (none, plain), then we can leave it empty
-                        String::new()
-                    } else {
-                        match crate::password::read_server_password(svr_addr) {
-                            Ok(pwd) => pwd,
-                            Err(..) => panic!("`password` is required for server {}", svr_addr),
->>>>>>> 669b337c
-                        }
+            if protocol.is_none() && matches.get_flag("PROTOCOL_TROJAN") {
+                let password = if let Some(pwd) = matches.get_one::<String>("TROJAN_PASSWORD") {
+                    read_variable_field_value(pwd.as_str()).into()
+                } else {
+                    // NOTE: svr_addr should have been checked by crate::validator
+                    match crate::password::read_server_password(svr_addr) {
+                        Ok(pwd) => pwd,
+                        Err(..) => panic!("`password` is required for server {}", svr_addr),
                     }
                 };
 
@@ -635,24 +575,19 @@
             }
 
             #[cfg(feature = "tuic")]
-            if protocol.is_none() && matches.is_present("PROTOCOL_TUIC") {
-                use shadowsocks_service::shadowsocks::{
-                    config::TuicConfig,
-                    tuic::{server::RawConfig, CongestionController},
-                };
-
+            if protocol.is_none() && matches.get_flag("PROTOCOL_TUIC") {
                 let mut tuic_config = RawConfig::new(
-                    matches.value_of_t_or_exit::<String>("TUIC_CERT"),
-                    matches.value_of_t_or_exit::<String>("TUIC_KEY"),
+                    matches.get_one::<String>("TUIC_CERT").cloned().unwrap(),
+                    matches.get_one::<String>("TUIC_KEY").cloned().unwrap(),
                 );
 
-                if let Some(token_vec) = matches.values_of("TUIC_TOKEN") {
+                if let Some(token_vec) = matches.get_many::<String>("TUIC_TOKEN") {
                     for token in token_vec.into_iter() {
                         tuic_config.token.push(token.to_string())
                     }
                 }
 
-                if let Some(alpn_vec) = matches.values_of("TUIC_ALPN") {
+                if let Some(alpn_vec) = matches.get_many::<String>("TUIC_ALPN") {
                     for alpn in alpn_vec.into_iter() {
                         tuic_config.alpn.push(alpn.to_string())
                     }
@@ -667,16 +602,19 @@
 
                 protocol = Some(ServerProtocol::Tuic(TuicConfig::Server((
                     tuic_config,
-                    matches.is_present("TUIC_SHADOW_TCP"),
+                    matches.get_flag("TUIC_SHADOW_TCP"),
                 ))));
             }
 
-            if protocol.is_none() && matches.is_present("PROTOCOL_SS") {
-                let method = matches.value_of_t_or_exit::<CipherKind>("SS_ENCRYPT_METHOD");
-
-                let password = match matches.value_of_t::<String>("SS_PASSWORD") {
-                    Ok(pwd) => read_variable_field_value(&pwd).into(),
-                    Err(err) => {
+            if protocol.is_none() && matches.get_flag("PROTOCOL_SS") {
+                let method = matches
+                    .get_one::<String>("SS_ENCRYPT_METHOD")
+                    .map(|x| x.parse::<CipherKind>().expect("method"))
+                    .expect("`method` is required");
+
+                let password = match matches.get_one::<String>("SS_PASSWORD") {
+                    Some(pwd) => read_variable_field_value(&pwd).into(),
+                    None => {
                         // NOTE: svr_addr should have been checked by crate::validator
                         if method.is_none() {
                             // If method doesn't need a key (none, plain), then we can leave it empty
@@ -684,7 +622,7 @@
                         } else {
                             match crate::password::read_server_password(svr_addr) {
                                 Ok(pwd) => pwd,
-                                Err(..) => err.exit(),
+                                Err(..) => panic!("`password` is required for server {}", svr_addr),
                             }
                         }
                     }
@@ -699,36 +637,23 @@
             }
 
             let svr_addr = svr_addr.parse::<ServerAddr>().expect("server-addr");
-<<<<<<< HEAD
 
             let mut sc = ServerConfig::new(svr_addr, protocol.unwrap());
 
             // let method = matches.value_of_t_or_exit::<CipherKind>("ENCRYPT_METHOD");
             // let svr_addr = svr_addr.parse::<ServerAddr>().expect("server-addr");
-            let timeout = match matches.value_of_t::<u64>("TIMEOUT") {
-                Ok(t) => Some(Duration::from_secs(t)),
-                Err(ref err) if err.kind() == ClapErrorKind::ArgumentNotFound => None,
-                Err(err) => err.exit(),
-            };
-=======
             let timeout = matches.get_one::<u64>("TIMEOUT").map(|x| Duration::from_secs(*x));
->>>>>>> 669b337c
 
             let request_recv_timeout = matches
-                .value_of("REQUEST_RECV_TIMEOUT")
-                .map(|t| t.parse::<u64>().expect("request-recv-timeout"))
+                .get_one::<u64>("REQUEST_RECV_TIMEOUT")
+                .cloned()
                 .map(Duration::from_secs);
 
-            let idle_timeout = matches
-                .value_of("IDLE_TIMEOUT")
-                .map(|t| t.parse::<u64>().expect("idle-timeout"))
-                .map(Duration::from_secs);
-
+            let idle_timeout = matches.get_one::<u64>("IDLE_TIMEOUT").cloned().map(Duration::from_secs);
             if let Some(timeout) = timeout {
                 sc.set_timeout(timeout);
             }
 
-<<<<<<< HEAD
             if let Some(request_recv_timeout) = request_recv_timeout {
                 sc.set_request_recv_timeout(request_recv_timeout);
             }
@@ -737,10 +662,7 @@
                 sc.set_idle_timeout(idle_timeout);
             }
 
-            if let Some(p) = matches.value_of("PLUGIN") {
-=======
             if let Some(p) = matches.get_one::<String>("PLUGIN").cloned() {
->>>>>>> 669b337c
                 let plugin = PluginConfig {
                     plugin: p,
                     plugin_opts: matches.get_one::<String>("PLUGIN_OPT").cloned(),
@@ -753,21 +675,12 @@
             // For historical reason, servers that are created from command-line have to be tcp_only.
             sc.if_ss_mut(|c| c.set_mode(Mode::TcpOnly));
 
-<<<<<<< HEAD
-            if matches.is_present("UDP_ONLY") {
+            if matches.get_flag("UDP_ONLY") {
                 sc.if_ss_mut(|c| c.set_mode(Mode::UdpOnly));
             }
 
-            if matches.is_present("TCP_AND_UDP") {
+            if matches.get_flag("TCP_AND_UDP") {
                 sc.if_ss_mut(|c| c.set_mode(Mode::TcpAndUdp));
-=======
-            if matches.get_flag("UDP_ONLY") {
-                sc.set_mode(Mode::UdpOnly);
-            }
-
-            if matches.get_flag("TCP_AND_UDP") {
-                sc.set_mode(Mode::TcpAndUdp);
->>>>>>> 669b337c
             }
 
             config.server.push(sc);
@@ -781,19 +694,13 @@
             config.fast_open = true;
         }
 
-<<<<<<< HEAD
         #[cfg(feature = "server-maintain")]
-        if let Some(maintain_addr) = matches.value_of("MAINTAIN_ADDR") {
-            let maintain_addr = maintain_addr.parse::<SocketAddr>().expect("maintain addr format error");
+        if let Some(maintain_addr) = matches.get_one::<SocketAddr>("MAINTAIN_ADDR").cloned() {
             config.maintain_addr = Some(maintain_addr);
         }
 
         #[cfg(feature = "transport")]
-        if let Some(transport) = matches.value_of("TRANSPORT") {
-            let acceptor_transport = transport
-                .parse::<TransportAcceptorConfig>()
-                .expect("transport format error");
-
+        if let Some(acceptor_transport) = matches.get_one::<TransportAcceptorConfig>("TRANSPORT") {
             config
                 .server
                 .iter_mut()
@@ -801,27 +708,20 @@
         }
 
         #[cfg(feature = "rate-limit")]
-        if let Some(connection_speed_limit) = matches.value_of("CONN_LIMIT_RATE") {
-            use std::str::FromStr;
-
-            let connection_speed_limit =
-                BoundWidth::from_str(connection_speed_limit).expect("speed limit with b/s or Kb/s or Mb/s or Gb/s");
+        if let Some(connection_speed_limit) = matches.get_one::<BoundWidth>("CONN_LIMIT_RATE") {
             let _ = RateLimiter::new(Some(connection_speed_limit.clone())).expect("speed limit rante error!");
-            config.rate_limit = Some(connection_speed_limit);
+            config.rate_limit = Some(connection_speed_limit.clone());
         }
 
         #[cfg(feature = "server-limit")]
-        if let Some(limit_connection_per_ip) = matches
-            .value_of("CONN_LIMIT_PER_IP")
-            .map(|t| t.parse::<u32>().expect("conn-limit-per-ip"))
-        {
+        if let Some(limit_connection_per_ip) = matches.get_one::<u32>("CONN_LIMIT_PER_IP").cloned() {
             config.limit_connection_per_ip = Some(limit_connection_per_ip);
         }
 
         #[cfg(feature = "server-limit")]
         if let Some(limit_connection_close_delay) = matches
-            .value_of("CONN_LIMIT_CLOSE_DELAY")
-            .map(|t| t.parse::<u64>().expect("conn-limited-close-delay"))
+            .get_one::<u64>("CONN_LIMIT_CLOSE_DELAY")
+            .cloned()
             .map(Duration::from_secs)
         {
             config.limit_connection_close_delay = Some(limit_connection_close_delay);
@@ -829,7 +729,7 @@
 
         #[cfg(feature = "server-mock")]
         {
-            if let Some(mock_dns_vec) = matches.values_of("MOCK_DNS") {
+            if let Some(mock_dns_vec) = matches.get_many::<String>("MOCK_DNS") {
                 for addr in mock_dns_vec
                     .map(|t| ServerAddr::from(Address::parse_with_dft_port(t, 53).expect("mock dns address")))
                 {
@@ -838,14 +738,12 @@
             }
         }
 
-        match matches.value_of_t::<u64>("TCP_KEEP_ALIVE") {
-            Ok(keep_alive) => config.keep_alive = Some(Duration::from_secs(keep_alive)),
-            Err(ref err) if err.kind() == ClapErrorKind::ArgumentNotFound => {}
-            Err(err) => err.exit(),
-=======
-        if let Some(keep_alive) = matches.get_one::<u64>("TCP_KEEP_ALIVE") {
-            config.keep_alive = Some(Duration::from_secs(*keep_alive));
->>>>>>> 669b337c
+        if let Some(keep_alive) = matches
+            .get_one::<u64>("TCP_KEEP_ALIVE")
+            .cloned()
+            .map(Duration::from_secs)
+        {
+            config.keep_alive = Some(keep_alive);
         }
 
         #[cfg(any(target_os = "linux", target_os = "android"))]
