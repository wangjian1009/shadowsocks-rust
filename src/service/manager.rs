//! Server Manager launchers

use std::{net::IpAddr, path::PathBuf, process::ExitCode, sync::Arc, time::Duration};

use clap::{builder::PossibleValuesParser, Arg, ArgAction, ArgGroup, ArgMatches, Command, ValueHint};
use futures::future::{self, Either};
use tokio::{self, runtime::Builder};
use tracing::{info, trace};

#[cfg(unix)]
use shadowsocks_service::config::ManagerServerMode;
use shadowsocks_service::{
    acl::AccessControl,
    config::{Config, ConfigType, ManagerConfig, ManagerServerHost},
    run_manager,
    shadowsocks::{
        canceler::Canceler,
        config::{ManagerAddr, Mode},
        crypto::{available_ciphers, CipherKind},
        plugin::PluginConfig,
    },
};

#[cfg(feature = "logging")]
use crate::logging;
use crate::{
    config::{Config as ServiceConfig, RuntimeMode},
<<<<<<< HEAD
    monitor, validator,
=======
    monitor,
    vparser,
>>>>>>> 669b337c
};

/// Defines command line options
pub fn define_command_line_options(mut app: Command) -> Command {
    app = app
        .arg(
            Arg::new("CONFIG")
                .short('c')
                .long("config")
                .num_args(1)
                .action(ArgAction::Set)
                .value_parser(clap::value_parser!(PathBuf))
                .value_hint(ValueHint::FilePath)
                .help("Shadowsocks configuration file (https://shadowsocks.org/guide/configs.html), the only required fields are \"manager_address\" and \"manager_port\". Servers defined will be created when process is started."),
        )
        .arg(
            Arg::new("UDP_ONLY")
                .short('u')
                .action(ArgAction::SetTrue)
                .conflicts_with("TCP_AND_UDP")
                .help("Server mode UDP_ONLY"),
        )
        .arg(
            Arg::new("TCP_AND_UDP")
                .short('U')
                .action(ArgAction::SetTrue)
                .help("Server mode TCP_AND_UDP"),
        )
        .arg(
            Arg::new("OUTBOUND_BIND_ADDR")
                .short('b')
                .long("outbound-bind-addr")
                .num_args(1)
                .action(ArgAction::Set)
                .alias("bind-addr")
                .value_parser(vparser::parse_ip_addr)
                .help("Bind address, outbound socket will bind this address"),
        )
        .arg(
            Arg::new("OUTBOUND_BIND_INTERFACE")
                .long("outbound-bind-interface")
                .num_args(1)
                .action(ArgAction::Set)
                .help("Set SO_BINDTODEVICE / IP_BOUND_IF / IP_UNICAST_IF option for outbound socket"),
        )
        .arg(Arg::new("SERVER_HOST").short('s').long("server-host").num_args(1).action(ArgAction::Set).value_parser(vparser::parse_manager_server_host).help("Host name or IP address of your remote server"))
        .arg(
            Arg::new("MANAGER_ADDR")
                .long("manager-addr")
                .num_args(1)
                .action(ArgAction::Set)
                .alias("manager-address")
                .value_parser(vparser::parse_manager_addr)
                .help("ShadowSocks Manager (ssmgr) address, could be ip:port, domain:port or /path/to/unix.sock"),
        )
        .group(ArgGroup::new("SERVER_CONFIG").arg("MANAGER_ADDR"))
        .arg(Arg::new("ENCRYPT_METHOD").short('m').long("encrypt-method").num_args(1).action(ArgAction::Set).value_parser(PossibleValuesParser::new(available_ciphers())).help("Default encryption method"))
        .arg(Arg::new("TIMEOUT").long("timeout").num_args(1).action(ArgAction::Set).value_parser(clap::value_parser!(u64)).help("Default timeout seconds for TCP relay"))
        .arg(
            Arg::new("PLUGIN")
                .long("plugin")
                .num_args(1)
                .action(ArgAction::Set)
                .value_hint(ValueHint::CommandName)
                .help("Default SIP003 (https://shadowsocks.org/guide/sip003.html) plugin"),
        )
        .arg(
            Arg::new("PLUGIN_OPT")
                .long("plugin-opts")
                .num_args(1)
                .action(ArgAction::Set)
                .requires("PLUGIN")
                .help("Default SIP003 plugin options"),
        ).arg(Arg::new("ACL").long("acl").num_args(1).action(ArgAction::Set).value_hint(ValueHint::FilePath).help("Path to ACL (Access Control List)"))
        .arg(Arg::new("DNS").long("dns").num_args(1).action(ArgAction::Set).help("DNS nameservers, formatted like [(tcp|udp)://]host[:port][,host[:port]]..., or unix:///path/to/dns, or predefined keys like \"google\", \"cloudflare\""))
        .arg(Arg::new("TCP_NO_DELAY").long("tcp-no-delay").alias("no-delay").action(ArgAction::SetTrue).help("Set TCP_NODELAY option for sockets"))
        .arg(Arg::new("TCP_FAST_OPEN").long("tcp-fast-open").alias("fast-open").action(ArgAction::SetTrue).help("Enable TCP Fast Open (TFO)"))
        .arg(Arg::new("TCP_KEEP_ALIVE").long("tcp-keep-alive").num_args(1).action(ArgAction::Set).value_parser(clap::value_parser!(u64)).help("Set TCP keep alive timeout seconds"))
        .arg(Arg::new("UDP_TIMEOUT").long("udp-timeout").num_args(1).action(ArgAction::Set).value_parser(clap::value_parser!(u64)).help("Timeout seconds for UDP relay"))
        .arg(Arg::new("UDP_MAX_ASSOCIATIONS").long("udp-max-associations").num_args(1).action(ArgAction::Set).value_parser(clap::value_parser!(usize)).help("Maximum associations to be kept simultaneously for UDP relay"))
        .arg(Arg::new("INBOUND_SEND_BUFFER_SIZE").long("inbound-send-buffer-size").num_args(1).action(ArgAction::Set).value_parser(clap::value_parser!(u32)).help("Set inbound sockets' SO_SNDBUF option"))
        .arg(Arg::new("INBOUND_RECV_BUFFER_SIZE").long("inbound-recv-buffer-size").num_args(1).action(ArgAction::Set).value_parser(clap::value_parser!(u32)).help("Set inbound sockets' SO_RCVBUF option"))
        .arg(Arg::new("OUTBOUND_SEND_BUFFER_SIZE").long("outbound-send-buffer-size").num_args(1).action(ArgAction::Set).value_parser(clap::value_parser!(u32)).help("Set outbound sockets' SO_SNDBUF option"))
        .arg(Arg::new("OUTBOUND_RECV_BUFFER_SIZE").long("outbound-recv-buffer-size").num_args(1).action(ArgAction::Set).value_parser(clap::value_parser!(u32)).help("Set outbound sockets' SO_RCVBUF option"))
        .arg(
            Arg::new("IPV6_FIRST")
                .short('6')
                .action(ArgAction::SetTrue)
                .help("Resolve hostname to IPv6 address first"),
        );

    #[cfg(feature = "logging")]
    {
        app = app
            .arg(
                Arg::new("VERBOSE")
                    .short('v')
                    .action(ArgAction::Count)
                    .help("Set log level"),
            )
            .arg(
                Arg::new("LOG_WITHOUT_TIME")
                    .long("log-without-time")
                    .action(ArgAction::SetTrue)
                    .help("Log without datetime prefix"),
            )
            .arg(
<<<<<<< HEAD
                Arg::new("LOG_TEMPLATE")
                    .long("log-template")
                    .takes_value(true)
                    .help("log template file name"),
=======
                Arg::new("LOG_CONFIG")
                    .long("log-config")
                    .num_args(1)
                    .action(ArgAction::Set)
                    .value_parser(clap::value_parser!(PathBuf))
                    .value_hint(ValueHint::FilePath)
                    .help("log4rs configuration file"),
>>>>>>> 669b337c
            );
    }

    #[cfg(unix)]
    {
        app = app
            .arg(
                Arg::new("DAEMONIZE")
                    .short('d')
                    .long("daemonize")
                    .action(ArgAction::SetTrue)
                    .help("Daemonize"),
            )
            .arg(
                Arg::new("DAEMONIZE_PID_PATH")
                    .long("daemonize-pid")
                    .num_args(1)
                    .action(ArgAction::Set)
                    .value_parser(clap::value_parser!(PathBuf))
                    .value_hint(ValueHint::FilePath)
                    .help("File path to store daemonized process's PID"),
            )
            .arg(
                Arg::new("MANAGER_SERVER_MODE")
                    .long("manager-server-mode")
                    .num_args(1)
                    .action(ArgAction::Set)
                    .value_parser(vparser::parse_manager_server_mode)
                    // .possible_values(["builtin", "standalone"])
                    .help("Servers mode: builtin (default) or standalone"),
            )
            .arg(
                Arg::new("MANAGER_SERVER_WORKING_DIRECTORY")
                    .long("manager-server-working-directory")
                    .num_args(1)
                    .action(ArgAction::Set)
                    .value_parser(clap::value_parser!(PathBuf))
                    .value_hint(ValueHint::DirPath)
                    .help("Folder for putting servers' configuration and pid files, default is current directory"),
            );
    }

    #[cfg(all(unix, not(target_os = "android")))]
    {
        app = app.arg(
            Arg::new("NOFILE")
                .short('n')
                .long("nofile")
                .num_args(1)
                .action(ArgAction::Set)
                .value_parser(clap::value_parser!(u64))
                .help("Set RLIMIT_NOFILE with both soft and hard limit"),
        );
    }

    #[cfg(any(target_os = "linux", target_os = "android"))]
    {
        app = app.arg(
            Arg::new("OUTBOUND_FWMARK")
                .long("outbound-fwmark")
                .num_args(1)
                .action(ArgAction::Set)
                .value_parser(clap::value_parser!(u32))
                .help("Set SO_MARK option for outbound sockets"),
        );
    }

    #[cfg(target_os = "freebsd")]
    {
        app = app.arg(
            Arg::new("OUTBOUND_USER_COOKIE")
                .long("outbound-user-cookie")
                .num_args(1)
                .action(ArgAction::Set)
                .value_parser(clap::value_parser!(u32))
                .help("Set SO_USER_COOKIE option for outbound sockets"),
        );
    }

    #[cfg(feature = "multi-threaded")]
    {
        app = app
            .arg(
                Arg::new("SINGLE_THREADED")
                    .long("single-threaded")
                    .action(ArgAction::SetTrue)
                    .help("Run the program all in one thread"),
            )
            .arg(
                Arg::new("WORKER_THREADS")
                    .long("worker-threads")
                    .num_args(1)
                    .action(ArgAction::Set)
                    .value_parser(clap::value_parser!(usize))
                    .help("Sets the number of worker threads the `Runtime` will use"),
            );
    }

    #[cfg(unix)]
    {
        app = app.arg(
            Arg::new("USER")
                .long("user")
                .short('a')
                .num_args(1)
                .action(ArgAction::Set)
                .value_hint(ValueHint::Username)
                .help("Run as another user"),
        );
    }

    app
}

/// Program entrance `main`
pub fn main(matches: &ArgMatches) -> ExitCode {
    let (config, runtime) = {
        let config_path_opt = matches.get_one::<PathBuf>("CONFIG").cloned().or_else(|| {
            if !matches.contains_id("SERVER_CONFIG") {
                match crate::config::get_default_config_path() {
                    None => None,
                    Some(p) => {
                        println!("loading default config {:?}", p);
                        Some(p)
                    }
                }
            } else {
                None
            }
        });

        let mut service_config = match config_path_opt {
            Some(ref config_path) => match ServiceConfig::load_from_file(config_path) {
                Ok(c) => c,
                Err(err) => {
                    eprintln!("loading config {:?}, {}", config_path, err);
                    return crate::EXIT_CODE_LOAD_CONFIG_FAILURE.into();
                }
            },
            None => ServiceConfig::default(),
        };
        service_config.set_options(matches);

        #[cfg(feature = "logging")]
        logging::init_with_config("ssmanager", &service_config.log);

        trace!("{:?}", service_config);

        let mut config = match config_path_opt {
            Some(cpath) => match Config::load_from_file(&cpath, ConfigType::Manager) {
                Ok(cfg) => cfg,
                Err(err) => {
                    eprintln!("loading config {:?}, {}", cpath, err);
                    return crate::EXIT_CODE_LOAD_CONFIG_FAILURE.into();
                }
            },
            None => Config::new(ConfigType::Manager),
        };

        if matches.get_flag("TCP_NO_DELAY") {
            config.no_delay = true;
        }

        if matches.get_flag("TCP_FAST_OPEN") {
            config.fast_open = true;
        }

        if let Some(keep_alive) = matches.get_one::<u64>("TCP_KEEP_ALIVE") {
            config.keep_alive = Some(Duration::from_secs(*keep_alive));
        }

        #[cfg(any(target_os = "linux", target_os = "android"))]
        if let Some(mark) = matches.get_one::<u32>("OUTBOUND_FWMARK") {
            config.outbound_fwmark = Some(*mark);
        }

        #[cfg(target_os = "freebsd")]
        if let Some(user_cookie) = matches.get_one::<u32>("OUTBOUND_USER_COOKIE") {
            config.outbound_user_cookie = Some(*user_cookie);
        }

        if let Some(iface) = matches.get_one::<String>("OUTBOUND_BIND_INTERFACE").cloned() {
            config.outbound_bind_interface = Some(iface);
        }

        if let Some(addr) = matches.get_one::<ManagerAddr>("MANAGER_ADDR").cloned() {
            if let Some(ref mut manager_config) = config.manager {
                manager_config.addr = addr;
            } else {
                config.manager = Some(ManagerConfig::new(addr));
            }
        }

        #[cfg(all(unix, not(target_os = "android")))]
        match matches.get_one::<u64>("NOFILE") {
            Some(nofile) => config.nofile = Some(*nofile),
            None => {
                if config.nofile.is_none() {
                    crate::sys::adjust_nofile();
                }
            }
        }

        if let Some(ref mut manager_config) = config.manager {
            if let Some(m) = matches.get_one::<String>("ENCRYPT_METHOD").cloned() {
                manager_config.method = Some(m.parse::<CipherKind>().expect("method"));
            }

            if let Some(t) = matches.get_one::<u64>("TIMEOUT") {
                manager_config.timeout = Some(Duration::from_secs(*t));
            }

            if let Some(sh) = matches.get_one::<ManagerServerHost>("SERVER_HOST").cloned() {
                manager_config.server_host = sh;
            }

            if let Some(p) = matches.get_one::<String>("PLUGIN").cloned() {
                manager_config.plugin = Some(PluginConfig {
                    plugin: p,
                    plugin_opts: matches.get_one::<String>("PLUGIN_OPT").cloned(),
                    plugin_args: Vec::new(),
                });
            }

            #[cfg(unix)]
            if let Some(server_mode) = matches.get_one::<ManagerServerMode>("MANAGER_SERVER_MODE").cloned() {
                manager_config.server_mode = server_mode;
            }

            #[cfg(unix)]
            if let Some(server_working_directory) =
                matches.get_one::<PathBuf>("MANAGER_SERVER_WORKING_DIRECTORY").cloned()
            {
                manager_config.server_working_directory = server_working_directory;
            }
        }

        // Overrides
        if matches.get_flag("UDP_ONLY") {
            if let Some(ref mut m) = config.manager {
                m.mode = Mode::UdpOnly;
            }
        }

        if matches.get_flag("TCP_AND_UDP") {
            if let Some(ref mut m) = config.manager {
                m.mode = Mode::TcpAndUdp;
            }
        }

        if let Some(acl_file) = matches.get_one::<String>("ACL") {
            let acl = match AccessControl::load_from_file(acl_file) {
                Ok(acl) => acl,
                Err(err) => {
                    eprintln!("loading ACL \"{}\", {}", acl_file, err);
                    return crate::EXIT_CODE_LOAD_ACL_FAILURE.into();
                }
            };
            config.acl = Some(acl);
        }

        if let Some(dns) = matches.get_one::<String>("DNS") {
            config.set_dns_formatted(dns).expect("dns");
        }

        if matches.get_flag("IPV6_FIRST") {
            config.ipv6_first = true;
        }

        if let Some(udp_timeout) = matches.get_one::<u64>("UDP_TIMEOUT") {
            config.udp_timeout = Some(Duration::from_secs(*udp_timeout));
        }

        if let Some(udp_max_assoc) = matches.get_one::<usize>("UDP_MAX_ASSOCIATIONS") {
            config.udp_max_associations = Some(*udp_max_assoc);
        }

        if let Some(bs) = matches.get_one::<u32>("INBOUND_SEND_BUFFER_SIZE") {
            config.inbound_send_buffer_size = Some(*bs);
        }
        if let Some(bs) = matches.get_one::<u32>("INBOUND_RECV_BUFFER_SIZE") {
            config.inbound_recv_buffer_size = Some(*bs);
        }
        if let Some(bs) = matches.get_one::<u32>("OUTBOUND_SEND_BUFFER_SIZE") {
            config.outbound_send_buffer_size = Some(*bs);
        }
        if let Some(bs) = matches.get_one::<u32>("OUTBOUND_RECV_BUFFER_SIZE") {
            config.outbound_recv_buffer_size = Some(*bs);
        }

        if let Some(bind_addr) = matches.get_one::<IpAddr>("OUTBOUND_BIND_ADDR") {
            config.outbound_bind_addr = Some(*bind_addr);
        }

        // DONE reading options

        if config.manager.is_none() {
            eprintln!(
                "missing `manager_address`, consider specifying it by --manager-address command line option, \
                    or \"manager_address\" and \"manager_port\" keys in configuration file"
            );
            return crate::EXIT_CODE_INSUFFICIENT_PARAMS.into();
        }

        if let Err(err) = config.check_integrity() {
            eprintln!("config integrity check failed, {}", err);
            return crate::EXIT_CODE_LOAD_CONFIG_FAILURE.into();
        }

        #[cfg(unix)]
        if matches.get_flag("DAEMONIZE") || matches.get_raw("DAEMONIZE_PID_PATH").is_some() {
            use crate::daemonize;
            daemonize::daemonize(matches.get_one::<PathBuf>("DAEMONIZE_PID_PATH"));
        }

        #[cfg(unix)]
        if let Some(uname) = matches.get_one::<String>("USER") {
            crate::sys::run_as_user(uname);
        }

        info!("shadowsocks manager {} build {}", crate::VERSION, crate::BUILD_TIME);

        let mut worker_count = 1;
        let mut builder = match service_config.runtime.mode {
            RuntimeMode::SingleThread => Builder::new_current_thread(),
            #[cfg(feature = "multi-threaded")]
            RuntimeMode::MultiThread => {
                let mut builder = Builder::new_multi_thread();
                if let Some(worker_threads) = service_config.runtime.worker_count {
                    worker_count = worker_threads;
                    builder.worker_threads(worker_threads);
                } else {
                    worker_count = num_cpus::get();
                }

                builder
            }
        };
        config.worker_count = worker_count;

        let runtime = builder.enable_all().build().expect("create tokio Runtime");

        (config, runtime)
    };

    runtime.block_on(async move {
        let app_cancel = Arc::new(Canceler::new());

        let abort_signal = monitor::create_signal_monitor(app_cancel);
        let server = run_manager(config);

        tokio::pin!(abort_signal);
        tokio::pin!(server);

        match future::select(server, abort_signal).await {
            // Server future resolved without an error. This should never happen.
            Either::Left((Ok(..), ..)) => {
                eprintln!("server exited unexpectedly");
                crate::EXIT_CODE_SERVER_EXIT_UNEXPECTEDLY.into()
            }
            // Server future resolved with error, which are listener errors in most cases
            Either::Left((Err(err), ..)) => {
                eprintln!("server aborted with {}", err);
                crate::EXIT_CODE_SERVER_ABORTED.into()
            }
            // The abort signal future resolved. Means we should just exit.
            Either::Right(_) => ExitCode::SUCCESS,
        }
    })
}

#[cfg(test)]
mod test {
    use clap::Command;

    #[test]
    fn verify_manager_command() {
        let mut app = Command::new("shadowsocks")
            .version(crate::VERSION)
            .about("A fast tunnel proxy that helps you bypass firewalls. (https://shadowsocks.org)");
        app = super::define_command_line_options(app);
        app.debug_assert();
    }
}<|MERGE_RESOLUTION|>--- conflicted
+++ resolved
@@ -25,12 +25,7 @@
 use crate::logging;
 use crate::{
     config::{Config as ServiceConfig, RuntimeMode},
-<<<<<<< HEAD
-    monitor, validator,
-=======
-    monitor,
-    vparser,
->>>>>>> 669b337c
+    monitor, vparser,
 };
 
 /// Defines command line options
@@ -138,20 +133,12 @@
                     .help("Log without datetime prefix"),
             )
             .arg(
-<<<<<<< HEAD
                 Arg::new("LOG_TEMPLATE")
                     .long("log-template")
-                    .takes_value(true)
-                    .help("log template file name"),
-=======
-                Arg::new("LOG_CONFIG")
-                    .long("log-config")
-                    .num_args(1)
                     .action(ArgAction::Set)
                     .value_parser(clap::value_parser!(PathBuf))
                     .value_hint(ValueHint::FilePath)
-                    .help("log4rs configuration file"),
->>>>>>> 669b337c
+                    .help("log template file name"),
             );
     }
 
