//! Shadowsocks service command line utilities

pub mod allocator;
pub mod config;
#[cfg(unix)]
pub mod daemonize;
#[cfg(feature = "logging")]
pub mod logging;
pub mod monitor;
pub mod password;
pub mod service;
pub mod sys;
pub mod validator;

<<<<<<< HEAD
#[cfg(feature = "lib-entry")]
mod libentry;

/// Exit code when server exits unexpectly
=======
/// Exit code when server exits unexpectedly
>>>>>>> ee443011
pub const EXIT_CODE_SERVER_EXIT_UNEXPECTEDLY: sysexits::ExitCode = sysexits::ExitCode::Software;
/// Exit code when server aborted
pub const EXIT_CODE_SERVER_ABORTED: sysexits::ExitCode = sysexits::ExitCode::Software;
/// Exit code when loading configuration from file fails
pub const EXIT_CODE_LOAD_CONFIG_FAILURE: sysexits::ExitCode = sysexits::ExitCode::Config;
/// Exit code when loading ACL from file fails
pub const EXIT_CODE_LOAD_ACL_FAILURE: sysexits::ExitCode = sysexits::ExitCode::Config;
/// Exit code when insufficient params are passed via CLI
pub const EXIT_CODE_INSUFFICIENT_PARAMS: sysexits::ExitCode = sysexits::ExitCode::Usage;

/// Build timestamp in UTC
pub const BUILD_TIME: &str = build_time::build_time_utc!();

/// shadowsocks version
pub const VERSION: &str = env!("CARGO_PKG_VERSION");<|MERGE_RESOLUTION|>--- conflicted
+++ resolved
@@ -12,14 +12,10 @@
 pub mod sys;
 pub mod validator;
 
-<<<<<<< HEAD
 #[cfg(feature = "lib-entry")]
 mod libentry;
 
-/// Exit code when server exits unexpectly
-=======
 /// Exit code when server exits unexpectedly
->>>>>>> ee443011
 pub const EXIT_CODE_SERVER_EXIT_UNEXPECTEDLY: sysexits::ExitCode = sysexits::ExitCode::Software;
 /// Exit code when server aborted
 pub const EXIT_CODE_SERVER_ABORTED: sysexits::ExitCode = sysexits::ExitCode::Software;
