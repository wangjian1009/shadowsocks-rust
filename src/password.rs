--- conflicted
+++ resolved
@@ -17,11 +17,7 @@
 
     // read from TTY
     let tty_prompt = format!("({}) Password: ", server_name);
-<<<<<<< HEAD
-    if let Ok(pwd) = rpassword::prompt_password_stdout(&tty_prompt) {
-=======
     if let Ok(pwd) = rpassword::prompt_password(&tty_prompt) {
->>>>>>> c27a3dec
         debug!("got server {} password from tty prompt", server_name);
         return Ok(pwd);
     }
